--- conflicted
+++ resolved
@@ -21,123 +21,6 @@
 
 SUBDIRS = src
 
-<<<<<<< HEAD
-ACLOCAL_AMFLAGS = -I m4
-
-doxygen:
-	cd doxygen && $(MAKE)
-
-check-local:
-	$(MAKE) -C src/mapi/glapi/tests check
-	$(MAKE) -C src/mapi/shared-glapi/tests check
-	$(MAKE) -C src/mesa/main/tests check
-	$(MAKE) -C src/glsl/tests check
-	$(MAKE) -C src/glx/tests check
-
-clean-local:
-	-@touch $(top_builddir)/configs/current
-	-@for dir in $(SUBDIRS) ; do \
-		if [ -d $$dir ] ; then \
-			(cd $$dir && $(MAKE) clean) ; \
-		fi \
-	done
-	-@test -s $(top_builddir)/configs/current || rm -f $(top_builddir)/configs/current
-
-
-
-distclean-local:
-	-rm -rf lib*
-	-rm -f $(top_builddir)/configs/current
-	-find . '(' -name '*.o' -o -name '*.a' -o -name '*.so' -o \
-	  -name depend -o -name depend.bak ')' -exec rm -f '{}' ';'
-
-.PHONY: doxygen
-
-# Rules for making release tarballs
-
-PACKAGE_VERSION=9.0.3
-PACKAGE_DIR = Mesa-$(PACKAGE_VERSION)
-PACKAGE_NAME = MesaLib-$(PACKAGE_VERSION)
-
-EXTRA_FILES = \
-	aclocal.m4					\
-	configure					\
-	bin/ar-lib					\
-	bin/compile					\
-	bin/config.sub					\
-	bin/config.guess				\
-	bin/depcomp					\
-	bin/install-sh					\
-	bin/ltmain.sh					\
-	bin/missing					\
-	bin/ylwrap					\
-	src/glsl/glsl_parser.cc				\
-	src/glsl/glsl_parser.h				\
-	src/glsl/glsl_lexer.cc				\
-	src/glsl/glcpp/glcpp-lex.c			\
-	src/glsl/glcpp/glcpp-parse.c			\
-	src/glsl/glcpp/glcpp-parse.h			\
-	src/mesa/main/api_exec_es1.c			\
-	src/mesa/main/api_exec_es1_dispatch.h		\
-	src/mesa/main/api_exec_es1_remap_helper.h	\
-	src/mesa/main/api_exec_es2.c			\
-	src/mesa/main/api_exec_es2_dispatch.h		\
-	src/mesa/main/api_exec_es2_remap_helper.h	\
-	src/mesa/program/lex.yy.c			\
-	src/mesa/program/program_parse.tab.c		\
-	src/mesa/program/program_parse.tab.h		\
-	`git ls-files | grep "Makefile.am" | sed -e "s/Makefile.am/Makefile.in/"`
-
-
-IGNORE_FILES = \
-	-x autogen.sh
-
-
-parsers: configure
-	-@touch $(top_builddir)/configs/current
-	$(MAKE) -C src/glsl glsl_parser.cc glsl_parser.h glsl_lexer.cc
-	$(MAKE) -C src/glsl/glcpp glcpp-lex.c glcpp-parse.c glcpp-parse.h
-	$(MAKE) -C src/mesa program/lex.yy.c program/program_parse.tab.c program/program_parse.tab.h
-
-# Everything for new a Mesa release:
-ARCHIVES = $(PACKAGE_NAME).tar.gz \
-	$(PACKAGE_NAME).tar.bz2 \
-	$(PACKAGE_NAME).zip
-
-tarballs: md5
-	rm -f ../$(PACKAGE_DIR) $(PACKAGE_NAME).tar
-
-manifest.txt: .git
-	( \
-		ls -1 $(EXTRA_FILES) ; \
-		git ls-files $(IGNORE_FILES) \
-	) | sed -e '/^\(.*\/\)\?\./d' -e "s@^@$(PACKAGE_DIR)/@" > $@
-
-../$(PACKAGE_DIR):
-	ln -s $(PWD) $@
-
-$(PACKAGE_NAME).tar: parsers ../$(PACKAGE_DIR) manifest.txt
-	cd .. ; tar -cf $(PACKAGE_DIR)/$(PACKAGE_NAME).tar -T $(PACKAGE_DIR)/manifest.txt
-
-$(PACKAGE_NAME).tar.gz: $(PACKAGE_NAME).tar ../$(PACKAGE_DIR)
-	gzip --stdout --best $(PACKAGE_NAME).tar > $(PACKAGE_NAME).tar.gz
-
-$(PACKAGE_NAME).tar.bz2: $(PACKAGE_NAME).tar
-	bzip2 --stdout --best $(PACKAGE_NAME).tar > $(PACKAGE_NAME).tar.bz2
-
-$(PACKAGE_NAME).zip: parsers ../$(PACKAGE_DIR) manifest.txt
-	rm -f $(PACKAGE_NAME).zip ; \
-	cd .. ; \
-	zip -q -@ $(PACKAGE_NAME).zip < $(PACKAGE_DIR)/manifest.txt ; \
-	mv $(PACKAGE_NAME).zip $(PACKAGE_DIR)
-
-md5: $(ARCHIVES)
-	@-md5sum $(PACKAGE_NAME).tar.gz
-	@-md5sum $(PACKAGE_NAME).tar.bz2
-	@-md5sum $(PACKAGE_NAME).zip
-
-.PHONY: tarballs md5
-=======
 AM_DISTCHECK_CONFIGURE_FLAGS = \
 	--enable-dri \
 	--enable-dri3 \
@@ -187,5 +70,4 @@
 # We list some directories in EXTRA_DIST, but don't actually want to include
 # the .gitignore files in the tarball.
 dist-hook:
-	find $(distdir) -name .gitignore -exec $(RM) {} +
->>>>>>> 367bafc7
+	find $(distdir) -name .gitignore -exec $(RM) {} +