<!DOCTYPE HTML PUBLIC "-//W3C//DTD HTML 4.01 Transitional//EN" "http://www.w3.org/TR/html4/loose.dtd">
<html lang="en">
<head>
  <meta http-equiv="content-type" content="text/html; charset=utf-8">
  <title>Mesa Release Notes</title>
  <link rel="stylesheet" type="text/css" href="../mesa.css">
</head>
<body>

<div class="header">
  <h1>The Mesa 3D Graphics Library</h1>
</div>

<iframe src="../contents.html"></iframe>
<div class="content">

<h1>Mesa 19.0.0 Release Notes / TBD</h1>

<p>
Mesa 19.0.0 is a new development release. People who are concerned
with stability and reliability should stick with a previous release or
wait for Mesa 19.0.1.
</p>
<p>
Mesa 19.0.0 implements the OpenGL 4.5 API, but the version reported by
glGetString(GL_VERSION) or glGetIntegerv(GL_MAJOR_VERSION) /
glGetIntegerv(GL_MINOR_VERSION) depends on the particular driver being used.
Some drivers don't support all the features required in OpenGL 4.5.  OpenGL
4.5 is <strong>only</strong> available if requested at context creation.
Compatibility contexts may report a lower version depending on each driver.
</p>

<h2>SHA256 checksums</h2>
<pre>
  4c5b9c5227d37c1f6bdc786a6fa7ee7fbce40b2e8a87340c7d3234534ece3304  mesa-19.0.0.tar.gz
  5a549dfb40ec31e5c36c47aadac04554cb2e2a8d144a046a378fc16da57e38f8  mesa-19.0.0.tar.xz
</pre>


<h2>New features</h2>

<ul>
<li>GL_AMD_texture_texture4 on all GL 4.0 drivers.</li>
<li>GL_EXT_shader_implicit_conversions on all drivers (ES extension).</li>
<li>GL_EXT_texture_compression_bptc on all GL 4.0 drivers (ES extension).</li>
<li>GL_EXT_texture_compression_rgtc on all GL 3.0 drivers (ES extension).</li>
<li>GL_EXT_render_snorm on gallium drivers (ES extension).</li>
<li>GL_EXT_texture_view on drivers supporting texture views (ES extension).</li>
<li>GL_OES_texture_view on drivers supporting texture views (ES extension).</li>
<li>GL_NV_shader_atomic_float on nvc0 (Fermi/Kepler only).</li>
<li>Shader-based software implementations of GL_ARB_gpu_shader_fp64, GL_ARB_gpu_shader_int64, GL_ARB_vertex_attrib_64bit, and GL_ARB_shader_ballot on i965.</li>
<li>VK_ANDROID_external_memory_android_hardware_buffer on Intel</li>
<li>Fixed and re-exposed VK_EXT_pci_bus_info on Intel and RADV</li>
<li>VK_EXT_scalar_block_layout on Intel and RADV</li>
<li>VK_KHR_depth_stencil_resolve on Intel</li>
<li>VK_KHR_draw_indirect_count on Intel</li>
<li>VK_EXT_conditional_rendering on Intel</li>
<li>VK_EXT_memory_budget on RADV</li>
</ul>

<h2>Bug fixes</h2>

<ul>

<li><a href="https://bugs.freedesktop.org/show_bug.cgi?id=32211">Bug 32211</a> - [GLSL] lower_jumps with continue-statements in for-loops prevents loop unrolling</li>

<li><a href="https://bugs.freedesktop.org/show_bug.cgi?id=102349">Bug 102349</a> - nv4x crashing with plasmashell - gdb log included</li>

<li><a href="https://bugs.freedesktop.org/show_bug.cgi?id=102597">Bug 102597</a> - [Regression] mpv, high rendering times (two to three times higher)</li>

<li><a href="https://bugs.freedesktop.org/show_bug.cgi?id=104297">Bug 104297</a> - [i965] Downward causes GPU hangs and misrendering on Haswell</li>

<li><a href="https://bugs.freedesktop.org/show_bug.cgi?id=104602">Bug 104602</a> - [apitrace] Graphical artifacts in Civilization VI on RX Vega</li>

<li><a href="https://bugs.freedesktop.org/show_bug.cgi?id=105301">Bug 105301</a> - The big SKQP bug</li>

<li><a href="https://bugs.freedesktop.org/show_bug.cgi?id=106577">Bug 106577</a> - broken rendering with nine and nouveau (GM107)</li>

<li><a href="https://bugs.freedesktop.org/show_bug.cgi?id=106595">Bug 106595</a> - [RADV] Rendering distortions only when MSAA is enabled</li>

<li><a href="https://bugs.freedesktop.org/show_bug.cgi?id=107052">Bug 107052</a> - [Regression][bisected]. Crookz - The Big Heist Demo can't be launched despite the &quot;true&quot; flag in &quot;drirc&quot;</li>

<li><a href="https://bugs.freedesktop.org/show_bug.cgi?id=107510">Bug 107510</a> - [GEN8+] up to 10% perf drop on several 3D benchmarks</li>

<li><a href="https://bugs.freedesktop.org/show_bug.cgi?id=107626">Bug 107626</a> - [SNB] The graphical corruption and GPU hang occur sometimes on the piglit test &quot;arb_texture_multisample-large-float-texture&quot; with parameter --fp16</li>

<li><a href="https://bugs.freedesktop.org/show_bug.cgi?id=107728">Bug 107728</a> - Wrong background in Sascha Willem's Multisampling Demo</li>

<li><a href="https://bugs.freedesktop.org/show_bug.cgi?id=107842">Bug 107842</a> - &quot;invariant&quot; qualifier on outputs of GLSL ES fragment shader causes compilation error.</li>

<li><a href="https://bugs.freedesktop.org/show_bug.cgi?id=107856">Bug 107856</a> - i965 incorrectly calculates the number of layers for texture views (assert)</li>

<li><a href="https://bugs.freedesktop.org/show_bug.cgi?id=108114">Bug 108114</a> - [vulkancts] new VK_KHR_16bit_storage tests fail.</li>

<li><a href="https://bugs.freedesktop.org/show_bug.cgi?id=108116">Bug 108116</a> - [vulkancts] stencil partial clear tests fail.</li>

<li><a href="https://bugs.freedesktop.org/show_bug.cgi?id=108245">Bug 108245</a> - RADV/Vega: Low mip levels of large BCn textures get corrupted by vkCmdCopyBufferToImage</li>

<li><a href="https://bugs.freedesktop.org/show_bug.cgi?id=108311">Bug 108311</a> - Query buffer object support is broken on r600.</li>

<li><a href="https://bugs.freedesktop.org/show_bug.cgi?id=108457">Bug 108457</a> - [OpenGL CTS] KHR-GL46.tessellation_shader.single.xfb_captures_data_from_correct_stage fails</li>

<li><a href="https://bugs.freedesktop.org/show_bug.cgi?id=108560">Bug 108560</a> - Mesa 32 is built without sse</li>

<li><a href="https://bugs.freedesktop.org/show_bug.cgi?id=108624">Bug 108624</a> - [regression][bisected] &quot;nir: Copy propagation between blocks&quot; regression</li>

<li><a href="https://bugs.freedesktop.org/show_bug.cgi?id=108630">Bug 108630</a> - [G965] piglit.spec.!opengl 1_2.tex3d-maxsize spins forever</li>

<li><a href="https://bugs.freedesktop.org/show_bug.cgi?id=108635">Bug 108635</a> - Mesa master commit 68dc591af16ebb36814e4c187e4998948103c99c causes XWayland to segfault</li>

<li><a href="https://bugs.freedesktop.org/show_bug.cgi?id=108636">Bug 108636</a> - test_optpass has use after free bug, failing with memory testing tools like address sanitizer</li>

<li><a href="https://bugs.freedesktop.org/show_bug.cgi?id=108713">Bug 108713</a> - Gallium: use after free with transform feedback</li>

<li><a href="https://bugs.freedesktop.org/show_bug.cgi?id=108734">Bug 108734</a> - Regression: [bisected] dEQP-GLES31.functional.tessellation.invariance.* start failing on r600</li>

<li><a href="https://bugs.freedesktop.org/show_bug.cgi?id=108805">Bug 108805</a> - i965 regressions from EXT_texture_sRGB_R8</li>

<li><a href="https://bugs.freedesktop.org/show_bug.cgi?id=108829">Bug 108829</a> - [meson] libglapi exports internal API</li>

<li><a href="https://bugs.freedesktop.org/show_bug.cgi?id=108868">Bug 108868</a> - [BYT IVB] Tesselation test regressions</li>

<li><a href="https://bugs.freedesktop.org/show_bug.cgi?id=108877">Bug 108877</a> - OpenGL CTS gl43 test cases were interrupted due to segment fault</li>

<li><a href="https://bugs.freedesktop.org/show_bug.cgi?id=108894">Bug 108894</a> - [anv] vkCmdCopyBuffer() and vkCmdCopyQueryPoolResults() write-after-write hazard</li>

<li><a href="https://bugs.freedesktop.org/show_bug.cgi?id=108909">Bug 108909</a> - Vkd3d test failure test_resolve_non_issued_query_data()</li>

<li><a href="https://bugs.freedesktop.org/show_bug.cgi?id=108910">Bug 108910</a> - Vkd3d test failure test_multisample_array_texture()</li>

<li><a href="https://bugs.freedesktop.org/show_bug.cgi?id=108911">Bug 108911</a> - Vkd3d test failure test_clear_render_target_view()</li>

<li><a href="https://bugs.freedesktop.org/show_bug.cgi?id=108914">Bug 108914</a> - blocky shadow artifacts in The Forest with DXVK, RADV_DEBUG=nohiz fixes this</li>

<li><a href="https://bugs.freedesktop.org/show_bug.cgi?id=108925">Bug 108925</a> - vkCmdCopyQueryPoolResults(VK_QUERY_RESULT_WAIT_BIT) for timestamps with large query count hangs</li>

<li><a href="https://bugs.freedesktop.org/show_bug.cgi?id=108936">Bug 108936</a> - [ILK,G45,G965] Regressions from texture-format enums rework</li>

<li><a href="https://bugs.freedesktop.org/show_bug.cgi?id=108943">Bug 108943</a> - Build fails on ppc64le with meson</li>

<li><a href="https://bugs.freedesktop.org/show_bug.cgi?id=108961">Bug 108961</a> - make check test_replace_src_bitsize failure</li>

<li><a href="https://bugs.freedesktop.org/show_bug.cgi?id=108974">Bug 108974</a> - make check DispatchSanity_test regression</li>

<li><a href="https://bugs.freedesktop.org/show_bug.cgi?id=108999">Bug 108999</a> - Calculating the scissors fields when the y is flipped (0 on top) can generate negative numbers that will cause assertion failure later on.</li>

<li><a href="https://bugs.freedesktop.org/show_bug.cgi?id=109023">Bug 109023</a> - error: inlining failed in call to always_inline ‘__m512 _mm512_and_ps(__m512, __m512)’: target specific option mismatch</li>

<li><a href="https://bugs.freedesktop.org/show_bug.cgi?id=109072">Bug 109072</a> - GPU hang in blender 2.80</li>

<li><a href="https://bugs.freedesktop.org/show_bug.cgi?id=109075">Bug 109075</a> - radv: New D3D boolean optimizations cause GPU hang in Witcher 3</li>

<li><a href="https://bugs.freedesktop.org/show_bug.cgi?id=109081">Bug 109081</a> - [bisected] [HSW] Regression in clipping.user_defined.clip_* vulkancts tests</li>

<li><a href="https://bugs.freedesktop.org/show_bug.cgi?id=109086">Bug 109086</a> - Crash software mesa with gl_select render mode</li>

<li><a href="https://bugs.freedesktop.org/show_bug.cgi?id=109107">Bug 109107</a> - gallium/st/va: change va max_profiles when using Radeon VCN Hardware</li>

<li><a href="https://bugs.freedesktop.org/show_bug.cgi?id=109129">Bug 109129</a> - format_types.h:1220: undefined reference to `_mm256_cvtps_ph'</li>

<li><a href="https://bugs.freedesktop.org/show_bug.cgi?id=109151">Bug 109151</a> - [KBL-G][vulkan] dEQP-VK.texture.explicit_lod.2d.sizes.31x55_nearest_linear_mipmap_nearest_repeat failed verification.</li>

<li><a href="https://bugs.freedesktop.org/show_bug.cgi?id=109190">Bug 109190</a> - virgl: buffer flushing error with some dEQP tests [bisected]</li>

<li><a href="https://bugs.freedesktop.org/show_bug.cgi?id=109202">Bug 109202</a> - nv50_ir.cpp:749:19: error: cannot use typeid with -fno-rtti</li>

<li><a href="https://bugs.freedesktop.org/show_bug.cgi?id=109204">Bug 109204</a> - [regression, bisected] retroarch's crt-royale shader crash radv</li>

<li><a href="https://bugs.freedesktop.org/show_bug.cgi?id=109229">Bug 109229</a> - glLinkProgram locks up for ~30 seconds</li>

<li><a href="https://bugs.freedesktop.org/show_bug.cgi?id=109231">Bug 109231</a> - [nir] src/compiler/nir/nir_loop_analyze.c uninitialized variable</li>

<li><a href="https://bugs.freedesktop.org/show_bug.cgi?id=109242">Bug 109242</a> - [RADV] The Witcher 3 system freeze</li>

<li><a href="https://bugs.freedesktop.org/show_bug.cgi?id=109304">Bug 109304</a> - GfxBench AztecRuins Vulkan version Segfault</li>

<li><a href="https://bugs.freedesktop.org/show_bug.cgi?id=109325">Bug 109325</a> - mesa: Need ability to retrieve command line of Meson configuration</li>

<li><a href="https://bugs.freedesktop.org/show_bug.cgi?id=109328">Bug 109328</a> - [BSW BXT GLK] dEQP-VK.subgroups.arithmetic.subgroup regressions</li>

<li><a href="https://bugs.freedesktop.org/show_bug.cgi?id=109353">Bug 109353</a> - [regression][bisected] &quot;nir: Switch to using 1-bit Booleans for almost everything&quot; regression with shared bools</li>

<li><a href="https://bugs.freedesktop.org/show_bug.cgi?id=109401">Bug 109401</a> - [DXVK] Project Cars rendering problems</li>

<li><a href="https://bugs.freedesktop.org/show_bug.cgi?id=109404">Bug 109404</a> - [ANV] The Witcher 3 shadows flickering</li>

<li><a href="https://bugs.freedesktop.org/show_bug.cgi?id=109442">Bug 109442</a> - &quot;make check&quot; test anv_block_pool_no_free fails intermittently</li>

<li><a href="https://bugs.freedesktop.org/show_bug.cgi?id=109443">Bug 109443</a> - Build failure with MSVC when using Scons &gt;= 3.0.2</li>

<li><a href="https://bugs.freedesktop.org/show_bug.cgi?id=109449">Bug 109449</a> - [snb] quakespasm triggers a segmentation fault.</li>

<li><a href="https://bugs.freedesktop.org/show_bug.cgi?id=109451">Bug 109451</a> - [IVB,SNB] LINE_STRIPs following a TRIANGLE_FAN fail to use primitive restart</li>

<li><a href="https://bugs.freedesktop.org/show_bug.cgi?id=109543">Bug 109543</a> - After upgrade mesa to 19.0.0~rc1 all vulkan based application stop working [&quot;vulkan-cube&quot; received SIGSEGV in radv_pipeline_init_blend_state at ../src/amd/vulkan/radv_pipeline.c:699]</li>

<li><a href="https://bugs.freedesktop.org/show_bug.cgi?id=109561">Bug 109561</a> - [regression, bisected] code re-factor causing games to stutter or lock-up system</li>

<li><a href="https://bugs.freedesktop.org/show_bug.cgi?id=109573">Bug 109573</a> - dEQP-VK.spirv_assembly.instruction.graphics.module.same_module</li>

<li><a href="https://bugs.freedesktop.org/show_bug.cgi?id=109575">Bug 109575</a> - Mesa-19.0.0-rc1 : Computer Crashes trying to run anything Vulkan</li>

<li><a href="https://bugs.freedesktop.org/show_bug.cgi?id=109581">Bug 109581</a> - [BISECTED] Nothing is Rendered on Sascha Willem's &quot;subpasses&quot; demo</li>

<li><a href="https://bugs.freedesktop.org/show_bug.cgi?id=109594">Bug 109594</a> - totem assert failure: totem: src/intel/genxml/gen9_pack.h:72: __gen_uint: La declaración `v &lt;= max' no se cumple.</li>

<li><a href="https://bugs.freedesktop.org/show_bug.cgi?id=109597">Bug 109597</a> - wreckfest issues with transparent objects &amp; skybox</li>

<li><a href="https://bugs.freedesktop.org/show_bug.cgi?id=109601">Bug 109601</a> - [Regression] RuneLite GPU rendering broken on 18.3.x</li>

<li><a href="https://bugs.freedesktop.org/show_bug.cgi?id=109603">Bug 109603</a> - nir_instr_as_deref: Assertion `parent &amp;&amp; parent-&gt;type == nir_instr_type_deref' failed.</li>

<li><a href="https://bugs.freedesktop.org/show_bug.cgi?id=109698">Bug 109698</a> - dri.pc contents invalid when built with meson</li>

<li><a href="https://bugs.freedesktop.org/show_bug.cgi?id=109717">Bug 109717</a> - [regression]  Cull distance tests asserting</li>

<li><a href="https://bugs.freedesktop.org/show_bug.cgi?id=109735">Bug 109735</a> - [Regression] broken font with mesa_vulkan_overlay</li>

<li><a href="https://bugs.freedesktop.org/show_bug.cgi?id=109759">Bug 109759</a> - [BISECTED][REGRESSION][IVB, HSW] Font rendering problem in OpenGL</li>

</ul>

<h2>Changes</h2>

<p>Adam Jackson (4):</p>
<ul>
  <li>glx: Demand success from CreateContext requests (v2)</li>
  <li>specs: Remove GLES profile interaction text from GLX_MESA_query_renderer</li>
  <li>specs: Remove GLX_RENDERER_ID_MESA from GLX_MESA_query_renderer</li>
  <li>specs: Bump GLX_MESA_query_renderer to version 9</li>
</ul>

<p>Aditya Swarup (1):</p>
<ul>
  <li>i965: Lift restriction in external textures for EGLImage support</li>
</ul>

<p>Alejandro Piñeiro (3):</p>
<ul>
  <li>nir: remove unused variable</li>
  <li>nir/xfb: don't assert when xfb_buffer/stride is present but not xfb_offset</li>
  <li>nir/xfb: distinguish array of structs vs array of blocks</li>
</ul>

<p>Alex Deucher (3):</p>
<ul>
  <li>pci_ids: add new vega10 pci ids</li>
  <li>pci_ids: add new vega20 pci id</li>
  <li>pci_ids: add new VegaM pci id</li>
</ul>

<p>Alex Smith (1):</p>
<ul>
  <li>radv: Flush before vkCmdWriteTimestamp() if needed</li>
</ul>

<p>Alexander von Gluck IV (1):</p>
<ul>
  <li>egl/haiku: Fix reference to disp vs dpy</li>
</ul>

<p>Alok Hota (8):</p>
<ul>
  <li>swr/rast: Use gfxptr_t value in JitGatherVertices</li>
  <li>swr/rast: Add annotator to interleave isa text</li>
  <li>swr/rast: partial support for Tiled Resources</li>
  <li>swr/rast: Unaligned and translations in gathers</li>
  <li>swr/rast: Scope MEM_CLIENT enum for mem usages</li>
  <li>swr/rast: New execution engine per JIT</li>
  <li>swr/rast: Store cached files in multiple subdirs</li>
  <li>swr/rast: bypass size limit for non-sampled textures</li>
</ul>

<p>Alyssa Rosenzweig (1):</p>
<ul>
  <li>util: Fix warning in u_cpu_detect on non-x86</li>
</ul>

<p>Andre Heider (4):</p>
<ul>
  <li>st/nine: fix stack corruption due to ABI mismatch</li>
  <li>st/nine: plug thread related leaks</li>
  <li>st/nine: clean up thead shutdown sequence a bit</li>
  <li>d3dadapter9: use snprintf(..., "%s", ...) instead of strncpy</li>
</ul>

<p>Andres Gomez (8):</p>
<ul>
  <li>glsl/linker: complete documentation for assign_attribute_or_color_locations</li>
  <li>docs: update 18.3 and add 19.x cycles for the release calendar</li>
  <li>glsl: correct typo in GLSL compilation error message</li>
  <li>editorconfig: Add max_line_length property</li>
  <li>glsl/linker: specify proper direction in location aliasing error</li>
  <li>docs: complete the calendar and release schedule documentation</li>
  <li>bin/get-pick-list.sh: fix the oneline printing</li>
  <li>bin/get-pick-list.sh: fix redirection in sh</li>
</ul>

<p>Andrii Simiklit (9):</p>
<ul>
  <li>intel/tools: avoid 'unused variable' warnings</li>
  <li>compiler: avoid 'unused variable' warnings</li>
  <li>i965: avoid 'unused variable' warnings</li>
  <li>i965/batch: avoid reverting batch buffer if saved state is an empty</li>
  <li>intel/tools: make sure the binary file is properly read</li>
  <li>anv/pipeline: remove unnecessary null-pointer check</li>
  <li>intel/batch-decoder: fix vertex buffer size calculation for gen&lt;8</li>
  <li>intel/batch-decoder: fix a vb end address calculation</li>
  <li>i965: re-emit index buffer state on a reset option change.</li>
</ul>

<p>Anuj Phogat (7):</p>
<ul>
  <li>i965/icl: Set Error Detection Behavior Control Bit in L3CNTLREG</li>
  <li>anv/icl: Set Error Detection Behavior Control Bit in L3CNTLREG</li>
  <li>anv/icl: Disable prefetching of sampler state entries</li>
  <li>i965/icl: Fix L3 configurations</li>
  <li>i965/icl: Set use full ways in L3CNTLREG</li>
  <li>intel/icl: Set way_size_per_bank to 4</li>
  <li>anv/icl: Set use full ways in L3CNTLREG</li>
</ul>

<p>Axel Davy (12):</p>
<ul>
  <li>st/nine: Allow 'triple buffering' with thread_submit</li>
  <li>st/nine: Remove thread_submit warning</li>
  <li>st/nine: Use helper to release swapchain buffers later</li>
  <li>st/nine: Switch to presentation buffer if resize is detected</li>
  <li>st/nine: Fix volumetexture dtor on ctor failure</li>
  <li>st/nine: Bind src not dst in nine_context_box_upload</li>
  <li>st/nine: Add src reference to nine_context_range_upload</li>
  <li>st/nine: Increase the limit of cached ff shaders</li>
  <li>st/nine: Immediately upload user provided textures</li>
  <li>st/nine: Enable debug info if NDEBUG is not set</li>
  <li>st/nine: Ignore window size if error</li>
  <li>st/nine: Ignore multisample quality level if no ms</li>
</ul>

<p>Bart Oldeman (1):</p>
<ul>
  <li>gallium-xlib: query MIT-SHM before using it.</li>
</ul>

<p>Bas Nieuwenhuizen (41):</p>
<ul>
  <li>radv: Use structured intrinsics instead of indexing workaround for GFX9.</li>
  <li>vulkan: Allow storage images in the WSI.</li>
  <li>radv: Fix opaque metadata descriptor last layer.</li>
  <li>radv: Clamp gfx9 image view extents to the allocated image extents.</li>
  <li>radv: Align large buffers to the fragment size.</li>
  <li>radv/android: Mark android WSI image as shareable.</li>
  <li>radv/android: Use buffer metadata to determine scanout compat.</li>
  <li>radv: Check for shareable images in central place.</li>
  <li>radv: Remove redundant format check.</li>
  <li>radv: Fix multiview depth clears</li>
  <li>radv: Work around non-renderable 128bpp compressed 3d textures on GFX9.</li>
  <li>radv: Fix wrongly positioned paren.</li>
  <li>radv: Do a cache flush if needed before reading predicates.</li>
  <li>radv: Implement buffer stores with less than 4 components.</li>
  <li>anv/android: Do not reject storage images.</li>
  <li>radv: Remove device path.</li>
  <li>radv: Remove unused variable.</li>
  <li>amd/common: Add some parentheses to silence warning.</li>
  <li>radv: Fix rasterization precision bits.</li>
  <li>spirv: Fix matrix parameters in function calls.</li>
  <li>freedreno: Move register constant files to src/freedreno.</li>
  <li>radv: Only use 32 KiB per threadgroup on Stoney.</li>
  <li>radv: Set partial_vs_wave for pipelines with just GS, not tess.</li>
  <li>nir: Account for atomics in copy propagation.</li>
  <li>radv: Remove unused variable.</li>
  <li>radv/winsys: Set winsys bo priority on creation.</li>
  <li>radv/winsys: Add priority handling during submit.</li>
  <li>radv: Enable VK_EXT_memory_priority.</li>
  <li>radv: Fix the shader info pass for not having the variable.</li>
  <li>amd/common: Fix stores to derefs with unknown variable.</li>
  <li>amd/common: Add gep helper for pointer increment.</li>
  <li>amd/common: Handle nir_deref_type_ptr_as_array for shared memory.</li>
  <li>amd/common: handle nir_deref_cast for shared memory from integers.</li>
  <li>radv: Only look at pImmutableSamples if the descriptor has a sampler.</li>
  <li>amd/common: Use correct writemask for shared memory stores.</li>
  <li>radv: Sync ETC2 whitelisted devices.</li>
  <li>radv: Fix float16 interpolation set up.</li>
  <li>radv: Allow interpolation on non-float types.</li>
  <li>radv: Handle clip+cull distances more generally as compact arrays.</li>
  <li>radv: Fix rebase issue in 19.0 for float16 fix.</li>
  <li>radv: Interpolate less aggressively.</li>
</ul>

<p>Boyan Ding (3):</p>
<ul>
  <li>gk110/ir: Add rcp f64 implementation</li>
  <li>gk110/ir: Add rsq f64 implementation</li>
  <li>gk110/ir: Use the new rcp/rsq in library</li>
</ul>

<p>Brian Paul (3):</p>
<ul>
  <li>svga: add new gallium formats to the format conversion table</li>
  <li>mesa: fix display list corner case assertion</li>
  <li>svga: remove SVGA_RELOC_READ flag in SVGA3D_BindGBSurface()</li>
</ul>

<p>Bruce Cherniak (1):</p>
<ul>
  <li>gallium/swr: Fix multi-context sync fence deadlock.</li>
</ul>

<p>Caio Marcelo de Oliveira Filho (10):</p>
<ul>
  <li>nir: properly clear the entry sources in copy_prop_vars</li>
  <li>nir: properly find the entry to keep in copy_prop_vars</li>
  <li>nir: add a way to print the deref chain</li>
  <li>nir: remove dead code from copy_prop_vars</li>
  <li>nir: fix warning in nir_lower_io.c</li>
  <li>util: Helper to create sets and hashes with pointer keys</li>
  <li>src/compiler: use new hash table and set creation helpers</li>
  <li>src/intel: use new hash table and set creation helpers</li>
  <li>nir: check NIR_SKIP to skip passes by name</li>
  <li>gallium: Add PIPE_CAP_GLSL_TESS_LEVELS_AS_INPUTS</li>
</ul>

<p>Carlos Garnacho (1):</p>
<ul>
  <li>wayland/egl: Ensure EGL surface is resized on DRI update_buffers()</li>
</ul>

<p>Carsten Haitzler (Rasterman) (2):</p>
<ul>
  <li>vc4: Use named parameters for the NEON inline asm.</li>
  <li>vc4: Declare the cpu pointers as being modified in NEON asm.</li>
</ul>

<p>Chad Versace (1):</p>
<ul>
  <li>i965: Fix -Wswitch on INTEL_COPY_STREAMING_LOAD</li>
</ul>

<p>Chia-I Wu (2):</p>
<ul>
  <li>meson: fix EGL/X11 build without GLX</li>
  <li>freedreno/drm: sync uapi again</li>
</ul>

<p>Christian Gmeiner (6):</p>
<ul>
  <li>nir: add lowering for ffloor</li>
  <li>etnaviv: drop redundant ctx function parameter</li>
  <li>meson: add etnaviv to the tools option</li>
  <li>etnaviv: extend etna_resource with an addressing mode</li>
  <li>etnaviv: update headers from rnndb</li>
  <li>etnaviv: add linear sampling support</li>
</ul>

<p>Connor Abbott (4):</p>
<ul>
  <li>Revert "radv: disable VK_SUBGROUP_FEATURE_VOTE_BIT"</li>
  <li>nir/algebraic: Rewrite bit-size inference</li>
  <li>nir/algebraic: Add unit tests for bitsize validation</li>
  <li>nir: Fixup algebraic test for variable-sized conversions</li>
</ul>

<p>Daniel Stone (1):</p>
<ul>
  <li>gbm: Clarify acceptable formats for gbm_bo</li>
</ul>

<p>Danylo Piliaiev (9):</p>
<ul>
  <li>i965: Fix calculation of layers array length for isl_view</li>
  <li>nir: add if opt opt_if_loop_last_continue()</li>
  <li>glsl/linker: Fix unmatched TCS outputs being reduced to local variable</li>
  <li>glsl: Make invariant outputs in ES fragment shader not to cause error</li>
  <li>glsl: Fix copying function's out to temp if dereferenced by array</li>
  <li>anv: Implement VK_KHR_draw_indirect_count for gen 7+</li>
  <li>anv: Implement VK_EXT_conditional_rendering for gen 7.5+</li>
  <li>anv: Fix VK_EXT_transform_feedback working with varyings packed in PSIZ</li>
  <li>anv: Fix destroying descriptor sets when pool gets reset</li>
</ul>

<p>Dave Airlie (19):</p>
<ul>
  <li>radv: apply xfb buffer offset at buffer binding time not later. (v2)</li>
  <li>radv: fix begin/end transform feedback with 0 counter buffers.</li>
  <li>virgl: fix vtest regression since fencing changes.</li>
  <li>spirv/vtn: handle variable pointers without offset lowering</li>
  <li>nir: move getting deref from var after we check deref type.</li>
  <li>nir: handle shared pointers in lowering indirect derefs.</li>
  <li>ac: avoid casting pointers on bcsel and stores</li>
  <li>radv: handle loading from shared pointers</li>
  <li>ac: handle cast derefs</li>
  <li>r600: make suballocator 256-bytes align</li>
  <li>virgl: fix undefined shift to use unsigned.</li>
  <li>virgl: fix const warning on debug flags.</li>
  <li>radv: use 3d shader for gfx9 copies if dst is 3d</li>
  <li>radv/xfb: fix counter buffer bounds checks.</li>
  <li>virgl/vtest: fix front buffer flush with protocol version 0.</li>
  <li>virgl: use primconvert provoking vertex properly</li>
  <li>dri_interface: add put shm image2 (v2)</li>
  <li>glx: add support for putimageshm2 path (v2)</li>
  <li>gallium: use put image shm2 path (v2)</li>
</ul>

<p>David Shao (1):</p>
<ul>
  <li>meson: ensure that xmlpool_options.h is generated for gallium targets that need it</li>
</ul>

<p>Dieter Nützel (1):</p>
<ul>
  <li>docs/features: Delete double nv50 entry and wrong enumeration</li>
</ul>

<p>Dylan Baker (48):</p>
<ul>
  <li>meson: link gallium nine with pthreads</li>
  <li>meson: Don't set -Wall</li>
  <li>meson: fix libatomic tests</li>
  <li>meson: Add tests to suites</li>
  <li>util: promote u_memory to src/util</li>
  <li>meson: Add nir_algebraic_parser_test to suites</li>
  <li>meson: Fix ppc64 little endian detection</li>
  <li>meson: remove duplicate definition</li>
  <li>meson: Add support for gnu hurd</li>
  <li>meson: Add toggle for glx-direct</li>
  <li>docs/meson: Recommend not using CFLAGS and friends</li>
  <li>travis: meson: use native files to override llvm-config</li>
  <li>travis: Don't try to read libdrm out of configure.ac</li>
  <li>travis: meson: enable unit tests</li>
  <li>docs: add note about using backticks for rbs in gitlab</li>
  <li>docs/install: Add meson to the main install page</li>
  <li>docs/meson: Update LLVM section with information about native files</li>
  <li>docs/install: Update python dependency section</li>
  <li>docs/autoconf: Mark autoconf as being replaced</li>
  <li>meson: Override C++ standard to gnu++11 when building with altivec on ppc64</li>
  <li>meson: Error out if building nouveau and using LLVM without rtti</li>
  <li>autotools: Remove tegra vdpau driver</li>
  <li>meson: Add a script to extract the cmd line used for meson</li>
  <li>meson: allow building dri driver without window system if osmesa is classic</li>
  <li>bin/meson-cmd-extract: Also handle cross and native files</li>
  <li>meson: fix swr KNL build</li>
  <li>meson: Fix compiler checks for SWR with ICC</li>
  <li>meson: Add warnings and errors when using ICC</li>
  <li>automake: Fix path to generated source</li>
  <li>automake: Add float64.glsl to dist tarball</li>
  <li>automake: Add include dir for nir src directory</li>
  <li>configure: Bump SWR LLVM requirement to 7</li>
  <li>automake: Add --enable-autotools to distcheck flags</li>
  <li>android,autotools,i965: Fix location of float64_glsl.h</li>
  <li>VERSION: bump to 19.0.0-rc1</li>
  <li>Version: Bump for rc2</li>
  <li>cherry-ignore: Add some patches</li>
  <li>Revert "intel/compiler: More peephole_select for pre-Gen6"</li>
  <li>Revert "nir/opt_peephole_select: Don't peephole_select expensive math instructions"</li>
  <li>Revert "intel/compiler: More peephole select"</li>
  <li>Bump version for 19.0-rc3</li>
  <li>version: bump for 19.0-rc4</li>
  <li>get-pick-list: Add --pretty=medium to the arguments for Cc patches</li>
  <li>meson: Add dependency on genxml to anvil</li>
  <li>Version: update to 19.0-rc5</li>
  <li>Bump version for rc6</li>
  <li>VERSION: bump version for rc7</li>
  <li>cherry-ignore: Update the cherry-ignore file</li>
</ul>

<p>Eduardo Lima Mitev (2):</p>
<ul>
  <li>freedreno/ir3: Make imageStore use num components from image format</li>
  <li>freedreno/ir3: Handle GL_NONE in get_num_components_for_glformat()</li>
</ul>

<p>Eleni Maria Stea (1):</p>
<ul>
  <li>i965: fixed clamping in set_scissor_bits when the y is flipped</li>
</ul>

<p>Elie Tournier (17):</p>
<ul>
  <li>glsl: Add "built-in" function to do abs(fp64)</li>
  <li>glsl: Add "built-in" functions to do neg(fp64)</li>
  <li>glsl: Add "built-in" function to do sign(fp64)</li>
  <li>glsl: Add "built-in" functions to do eq/ne(fp64, fp64)</li>
  <li>glsl: Add utility function to extract 64-bit sign</li>
  <li>glsl: Add "built-in" functions to do lt(fp64, fp64)</li>
  <li>glsl: Add "built-in" functions to do add(fp64, fp64)</li>
  <li>glsl: Add "built-in" functions to do mul(fp64, fp64)</li>
  <li>glsl: Add "built-in" functions to do fp64_to_uint(fp64)</li>
  <li>glsl: Add "built-in" functions to do uint_to_fp64(uint)</li>
  <li>glsl: Add "built-in" functions to do fp64_to_int(fp64)</li>
  <li>glsl: Add "built-in" functions to do int_to_fp64(int)</li>
  <li>glsl: Add "built-in" functions to do fp64_to_fp32(fp64)</li>
  <li>glsl: Add "built-in" functions to do fp32_to_fp64(fp32)</li>
  <li>glsl: Add "built-in" functions to do sqrt(fp64)</li>
  <li>glsl: Add "built-in" functions to do trunc(fp64)</li>
  <li>glsl: Add "built-in" functions to do round(fp64)</li>
</ul>

<p>Emil Velikov (81):</p>
<ul>
  <li>mesa: bump version to 19.1.0-devel</li>
  <li>docs: add 19.0.0-devel release notes template</li>
  <li>docs: mention EXT_shader_implicit_conversions</li>
  <li>egl: add EGL_EXT_device_base entrypoints</li>
  <li>egl/glvnd: correctly report errors when vendor cannot be found</li>
  <li>docs/releasing.html: polish cherry-picking/testing text</li>
  <li>docs/submittingpatches.html: correctly handle the &lt;p&gt; tag</li>
  <li>docs: document the staging branch and add reference to it</li>
  <li>bin/get-pick-list.sh: simplify git oneline printing</li>
  <li>bin/get-pick-list.sh: prefix output with "[stable] "</li>
  <li>bin/get-pick-list.sh: handle "typod" usecase.</li>
  <li>bin/get-pick-list.sh: handle the fixes tag</li>
  <li>bin/get-pick-list.sh: tweak the commit sha matching pattern</li>
  <li>bin/get-pick-list.sh: flesh out is_sha_nomination</li>
  <li>bin/get-pick-list.sh: handle fixes tag with missing colon</li>
  <li>bin/get-pick-list.sh: handle unofficial "broken by" tag</li>
  <li>bin/get-pick-list.sh: use test instead of [ ]</li>
  <li>bin/get-pick-list.sh: handle reverts prior to the branchpoint</li>
  <li>travis: drop unneeded x11proto-xf86vidmode-dev</li>
  <li>glx: make xf86vidmode mandatory for direct rendering</li>
  <li>travis: adding missing x11-xcb for meson+vulkan</li>
  <li>egl/wayland: bail out when drmGetMagic fails</li>
  <li>egl/wayland: plug memory leak in drm_handle_device()</li>
  <li>docs: update 18.3.0 release notes</li>
  <li>docs: add sha256 checksums for 18.3.0</li>
  <li>docs: update calendar, add news item and link release notes for 18.3.0</li>
  <li>freedreno: drop duplicate MKDIR_GEN declaration</li>
  <li>freedreno: add the missing _la in libfreedreno_ir3_la</li>
  <li>amd/addrlib: drop si_ci_vi_merged_enum.h from the list</li>
  <li>docs: add release notes for 18.3.1</li>
  <li>docs: add sha256 checksums for 18.3.1</li>
  <li>docs: update calendar, add news item and link release notes for 18.3.1</li>
  <li>glx: mandate xf86vidmode only for "drm" dri platforms</li>
  <li>bin/get-pick-list.sh: rework handing of sha nominations</li>
  <li>bin/get-pick-list.sh: warn when commit lists invalid sha</li>
  <li>meson: don't require glx/egl/gbm with gallium drivers</li>
  <li>pipe-loader: meson: reference correct library</li>
  <li>TODO: glx: meson: build dri based glx tests, only with -Dglx=dri</li>
  <li>glx: meson: drop includes from a link-only library</li>
  <li>glx: meson: wire up the dispatch-index-check test</li>
  <li>glx/test: meson: assorted include fixes</li>
  <li>configure: add CXX11_CXXFLAGS to LLVM_CXXFLAGS</li>
  <li>travis: flip to distro xenial, drop sudo false</li>
  <li>travis: meson: print the configured state</li>
  <li>travis: printout llvm-config --version</li>
  <li>travis: meson: use FOO_DRIVERS directly</li>
  <li>travis: meson: add unwind handling</li>
  <li>travis: meson: explicitly control the DRI loaders</li>
  <li>travis: meson: add explicit handling to gallium ST</li>
  <li>travis: meson: port gallium build combinations over</li>
  <li>docs: add release notes for 18.3.2</li>
  <li>docs: add sha256 checksums for 18.3.2</li>
  <li>docs: update calendar, add news item and link release notes for 18.3.2</li>
  <li>freedreno: automake: ship ir3_nir_trig.py in the tarball</li>
  <li>mesa: correctly use os.path.join in our python scripts</li>
  <li>Revert "mesa/main: remove ARB suffix from glGetnTexImage"</li>
  <li>mapi: sort static entrypoints numerically</li>
  <li>mapi: add all _glapi_table entrypoints to static_data.py</li>
  <li>genCommon.py: Fix typo in _LIBRARY_FEATURE_NAMES.</li>
  <li>mapi: move genCommon.py to src/mapi/new</li>
  <li>mapi/new: import mapi scripts from glvnd</li>
  <li>mapi/new: sort by slot number</li>
  <li>mapi/new: use the static_data offsets in the new generator</li>
  <li>mapi/new: reinstate _NO_HIDDEN suffixes in the new generator</li>
  <li>mapi/new: split out public_entries handling</li>
  <li>mapi/new: don't print info we don't need for ES1/ES2</li>
  <li>mapi/new: fixup the GLDEBUGPROCKHR typedef to the non KHR one</li>
  <li>mapi/new: remove duplicate GLvoid/void substitution</li>
  <li>autotools: wire the new generator for es1 and es2</li>
  <li>meson: wire the new generator for es1 and es2</li>
  <li>scons: wire the new generator for es1 and es2</li>
  <li>Revert "mapi/new: sort by slot number"</li>
  <li>mapi/es*api: remove GL_OES_EGL_image entrypoints</li>
  <li>mapi/es*api: remove GL_EXT_multi_draw_arrays entrypoints</li>
  <li>mapi/es2api: remove no longer present entrypoints</li>
  <li>mapi: remove old, unused ES* generator code</li>
  <li>mapi: remove machinery handling CSV files</li>
  <li>mapi: print function declarations for shared glapi</li>
  <li>vc4: Declare the last cpu pointer as being modified in NEON asm.</li>
  <li>anv: wire up the state_pool_padding test</li>
  <li>meson: egl: correctly manage loader/xmlconfig</li>
</ul>

<p>Eric Anholt (171):</p>
<ul>
  <li>v3d: Fix a copy-and-paste comment in the simulator code.</li>
  <li>v3d: Fix a typo in a comment in job handling.</li>
  <li>v3d: Drop #if 0-ed out v3d_dump_to_file().</li>
  <li>v3d: Respect user-passed strides for BO imports.</li>
  <li>v3d: Take advantage of _mesa_hash_table_remove_key() in the simulator.</li>
  <li>v3d: Use the TLB R/B swapping instead of recompiles when available.</li>
  <li>v3d: Update the TLB config for depth writes on V3D 4.2.</li>
  <li>vc4: Drop the winsys_stride relayout in the simluator</li>
  <li>v3d: Maintain a mapping of the GEM buffer in the simulator.</li>
  <li>v3d: Remove the special path for simulaton of the submit ioctl.</li>
  <li>vc4: Take advantage of _mesa_hash_table_remove_key() in the simulator.</li>
  <li>vc4: Maintain a separate GEM mapping of BOs in the simulator.</li>
  <li>vc4: Use the normal simulator ioctl path for CL submit as well.</li>
  <li>gbm: Move gbm_format_canonicalize() to the core.</li>
  <li>gbm: Introduce a helper function for printing GBM format names.</li>
  <li>egl: Improve the debugging of gbm format matching in DRI configs.</li>
  <li>v3d: Fix double-swapping of R/B on V3D 4.1</li>
  <li>v3d: Don't try to set PF flags on a LDTMU operation</li>
  <li>vc4: Make sure we make ro scanout resources for create_with_modifiers.</li>
  <li>vc4: Don't return a vc4 BO handle on a renderonly screen.</li>
  <li>glx: Remove an old DEFAULT_DRIVER_DIR default.</li>
  <li>glx: Move DRI extensions pointer loading to driOpenDriver().</li>
  <li>egl: Move loader_set_logger() up to egl_dri2.c.</li>
  <li>loader: Stop using a local definition for an in-tree header</li>
  <li>loader: Factor out the common driver opening logic from each loader.</li>
  <li>egl: Print the actual message to the console from _eglError().</li>
  <li>gallium: Fix uninitialized variable warning in compute test.</li>
  <li>gallium: Remove unused variable in u_tests.</li>
  <li>v3d: Add renderonly support.</li>
  <li>v3d: Add support for RGBA_SRGB along with BGRA_SRGB.</li>
  <li>v3d: Add missing OES_half_float_linear support.</li>
  <li>v3d: Use combined input/output segments.</li>
  <li>v3d: Add the V3D TFU submit interface to the simulator.</li>
  <li>v3d: Use the TFU to do generatemipmap.</li>
  <li>v3d: Update simulator cache flushing code to match the kernel better.</li>
  <li>v3d: Create a state uploader for packing our shaders together.</li>
  <li>v3d: Put default vertex attribute values into the state uploader as well.</li>
  <li>v3d: Re-use the wrap mode uniform on V3D 3.3.</li>
  <li>v3d: Make an array for frag/vert texture state in the context.</li>
  <li>v3d: Don't forget to flush writes to UBOs.</li>
  <li>v3d: Convert to using nir_src_as_uint() from const_value derefs.</li>
  <li>v3d: Fix a comment typo</li>
  <li>v3d: Return the right gl_SampleMaskIn[] value.</li>
  <li>v3d: Fix handling of texture first_layer offsets for 3D textures.</li>
  <li>v3d: Avoid confusing auto-indenting in TEXTURE_SHADER_STATE packing</li>
  <li>v3d: Split most of TEXTURE_SHADER_STATE setup out of sampler views.</li>
  <li>v3d: Garbage collect unused uniforms code.</li>
  <li>v3d: Simplify VIR uniform dumping using a temporary.</li>
  <li>v3d: Add VIR dumping of TMU config p0/p1.</li>
  <li>v3d: Fix a leak of the transfer helper on screen destroy.</li>
  <li>vc4: Fix a leak of the transfer helper on screen destroy.</li>
  <li>v3d: Fix a leak of the disassembled instruction string during debug dumps.</li>
  <li>tfu</li>
  <li>shader-packing</li>
  <li>nir: Add some more consts to the nir_format_convert.h helpers.</li>
  <li>nir: Pull some of intel's image load/store format conversion to nir_format.h</li>
  <li>intel: Simplify the half-float packing in image load/store lowering.</li>
  <li>mesa/st: Expose compute shaders when NIR support is advertised.</li>
  <li>nir: Print the format of image variables.</li>
  <li>Revert "intel: Simplify the half-float packing in image load/store lowering."</li>
  <li>nir: Move intel's half-float image store lowering to to nir_format.h.</li>
  <li>v3d: Don't forget to wait for our TFU job before rendering from it.</li>
  <li>v3d: Set up the right stride for raster TFU.</li>
  <li>v3d: Don't forget to bump the number of writes when doing TFU ops.</li>
  <li>v3d: Add support for using the TFU to do some blits.</li>
  <li>v3d: Add support for texturing from linear.</li>
  <li>v3d: Add safety checks for resource_create().</li>
  <li>v3d: Make sure that a thrsw doesn't split a multop from its umul24.</li>
  <li>v3d: Add missing flagging of SYNCB as a TSY op.</li>
  <li>v3d: Add support for draw indirect for GLES3.1.</li>
  <li>v3d: Avoid assertion failures when removing end-of-shader instructions.</li>
  <li>v3d: Move uinfo-&gt;data[] dereference to the top of v3d_write_uniforms().</li>
  <li>v3d: Move uniform pretty-printing to its own helper function.</li>
  <li>v3d: Use the uniform pretty-printer in v3d_write_uniforms()'s debug code.</li>
  <li>v3d: Do uniform pretty-printing in the QPU dump.</li>
  <li>v3d: Drop in a bunch of notes about performance improvement opportunities.</li>
  <li>vc4: Use the original bit size when scalarizing uniform loads.</li>
  <li>v3d: Use the original bit size when scalarizing uniform loads.</li>
  <li>vc4: Reuse nir_format_convert.h in our blend lowering.</li>
  <li>v3d: Fix the argument type for vir_BRANCH().</li>
  <li>nir: Fix clamping of uints for image store lowering.</li>
  <li>v3d: Put the dst bo first in the list of BOs for TFU calls.</li>
  <li>v3d: Fix check for TFU job completion in the simulator.</li>
  <li>v3d: Don't try to create shadow tiled temporaries for 1D textures.</li>
  <li>v3d: Remove dead prototypes for load/store utile functions.</li>
  <li>v3d: Implement texture_subdata to reduce teximage upload copies.</li>
  <li>vc4: Move the utile load/store functions to a header for reuse by v3d.</li>
  <li>v3d: Add a fallthrough path for utile load/store of 32 byte lines.</li>
  <li>v3d: Load and store aligned utiles all at once.</li>
  <li>docs: Add a note that MRs should still include any r-b or a-b tags.</li>
  <li>docs: Add an encouraging note about providing reviews and acks.</li>
  <li>v3d: Fix simulator mode on i915 render nodes.</li>
  <li>v3d: Drop shadow comparison state from shader variant key.</li>
  <li>v3d: Hook up perf_debug() output to GL_ARB_debug output as well.</li>
  <li>vc4: Hook up perf_debug() output to GL_ARB_debug_output as well.</li>
  <li>gallium/ttn: Fix setup of outputs_written.</li>
  <li>v3d: Fix uniform pretty printing assertion failure with branches.</li>
  <li>v3d: Add a "precompile" debug flag for shader-db.</li>
  <li>v3d: Hook up some shader-db output to GL_ARB_debug_output.</li>
  <li>v3d: Drop unused count_nir_instrs() helper.</li>
  <li>v3d: Drop incorrect dependency for flpop.</li>
  <li>v3d: Move "does this instruction have flags" from sched to generic helpers.</li>
  <li>v3d: Don't generate temps for comparisons.</li>
  <li>v3d: Dead-code eliminate unused flags updates.</li>
  <li>v3d: Add a note for a potential performance win on multop/umul24.</li>
  <li>v3d: Force sampling from base level for tg4.</li>
  <li>v3d: Add support for non-constant texture offsets.</li>
  <li>v3d: Add support for requesting the sample offsets.</li>
  <li>v3d: Add support for textureSize() on MSAA textures.</li>
  <li>v3d: Add support for gl_HelperInvocation.</li>
  <li>v3d: Fix segfault when failing to compile a program.</li>
  <li>v3d: Don't forget to include RT writes in precompiles.</li>
  <li>v3d: Simplify the emission of comparisons for the bcsel optimization.</li>
  <li>v3d: Move the "Find the ALU instruction generating our bool" out of bcsel.</li>
  <li>v3d: Don't try to fold non-SSA-src comparisons into bcsels.</li>
  <li>v3d: Fold comparisons for IF conditions into the flags for the IF.</li>
  <li>v3d: Handle dynamically uniform IF statements with uniform control flow.</li>
  <li>v3d: Refactor compiler entrypoints.</li>
  <li>v3d: Reinstate the new shader-db output after v3d_compile() refactor.</li>
  <li>v3d: Fix up VS output setup during precompiles.</li>
  <li>v3d: Remove dead switch cases and comments from v3d_nir_lower_io.</li>
  <li>v3d: Do UBO loads a vector at a time.</li>
  <li>v3d: Stop scalarizing our uniform loads.</li>
  <li>nir: Allow nir_format_unpack_int/sint to unpack larger values.</li>
  <li>nir: Add nir_lower_tex options to lower sampler return formats.</li>
  <li>v3d: Use the core tex lowering.</li>
  <li>nir: Add nir_lower_tex support for Broadcom's swizzled TG4 results.</li>
  <li>v3d: Enable GL_ARB_texture_gather on V3D 4.x.</li>
  <li>nir: Make nir_deref_instr_build/get_const_offset actually use size_align.</li>
  <li>glsl: Fix buffer overflow with an atomic buffer binding out of range.</li>
  <li>v3d: Add support for flushing dirty TMU data at job end.</li>
  <li>v3d: Add support for the early_fragment_tests flag.</li>
  <li>v3d: Add support for GL_ARB_framebuffer_no_attachments.</li>
  <li>v3d: Fix txf_ms 2D_ARRAY array index.</li>
  <li>v3d: Add an isr to the simulator to catch GMP violations.</li>
  <li>v3d: Add support for matrix inputs to the FS.</li>
  <li>v3d: Drop the GLSL version level.</li>
  <li>v3d: Add SSBO/atomic counters support.</li>
  <li>v3d: Add support for shader_image_load_store.</li>
  <li>v3d: Add support for CS workgroup/invocation id intrinsics.</li>
  <li>v3d: Add support for CS shared variable load/store/atomics.</li>
  <li>v3d: Add support for CS barrier() intrinsics.</li>
  <li>v3d: SHARED but not necessarily SCANOUT buffers on RO must be linear.</li>
  <li>v3d: If the modifier is not known on BO import, default to linear for RO.</li>
  <li>v3d: Restructure RO allocations using resource_from_handle.</li>
  <li>v3d: Don't leak the GPU fd for renderonly usage.</li>
  <li>vc4: Don't leak the GPU fd for renderonly usage.</li>
  <li>gallium: Enable unit tests as actual meson unit tests.</li>
  <li>gallium: Fix comment about possible colorspaces.</li>
  <li>gallium: Make sure we return is_unorm/is_snorm for compressed formats.</li>
  <li>v3d: Rename gallium-local limits defines from VC5 to V3D.</li>
  <li>v3d: Fix overly-large vattr_sizes structs.</li>
  <li>v3d: Avoid duplicating limits defines between gallium and v3d core.</li>
  <li>v3d: Drop maximum number of texture units down to 16.</li>
  <li>v3d: Fix BO stats accounting for imported buffers.</li>
  <li>v3d: Flush blit jobs immediately after generating them.</li>
  <li>v3d: Fix release-build warning about utile_h.</li>
  <li>v3d: Fix stencil sampling from packed depth/stencil.</li>
  <li>v3d: Fix stencil sampling from a separate-stencil buffer.</li>
  <li>v3d: Use the symbolic names for wrap modes from the XML.</li>
  <li>v3d: Move the sampler state to the long-lived state uploader.</li>
  <li>v3d: Create separate sampler states for the various blend formats.</li>
  <li>pl111: Rename the pl111 driver to "kmsro".</li>
  <li>kmsro: Extend to include hx8357d.</li>
  <li>vc4: Enable NEON asm on meson cross-builds.</li>
  <li>v3d: Fix the autotools build.</li>
  <li>mesa: Skip partial InvalidateFramebuffer of packed depth/stencil.</li>
  <li>v3d: Fix image_load_store clamping of signed integer stores.</li>
  <li>v3d: Use the early_fragment_tests flag for the shader's disable-EZ field.</li>
  <li>v3d: Fix the check for "is the last thrsw inside control flow"</li>
  <li>st/dri: Set the PIPE_BIND_SHARED flag on create_image_with_modifiers.</li>
</ul>

<p>Eric Engestrom (47):</p>
<ul>
  <li>wsi/wayland: use proper VkResult type</li>
  <li>wsi/wayland: only finish() a successfully init()ed display</li>
  <li>REVIEWERS: add include path for EGL</li>
  <li>REVIEWERS: add Emil as EGL reviewer</li>
  <li>REVIEWERS: add Vulkan reviewer group</li>
  <li>xmlpool: update translation po files</li>
  <li>meson: only run vulkan's meson.build when building vulkan</li>
  <li>gbm: remove unnecessary meson include</li>
  <li>meson: fix wayland-less builds</li>
  <li>gbm: add new entrypoint to symbols check</li>
  <li>egl: add missing glvnd entrypoint for EGL_ANDROID_blob_cache</li>
  <li>egl: fix bad rebase</li>
  <li>gbm: add missing comma between strings</li>
  <li>glapi: add missing visibility args</li>
  <li>anv: correctly use vulkan 1.0 by default</li>
  <li>vulkan/utils: s/VERSION/PACKAGE_VERSION/</li>
  <li>build: stop defining unused VERSION</li>
  <li>wsi/display: fix mem leak when freeing swapchains</li>
  <li>vulkan/wsi: fix s/,/;/ typo</li>
  <li>meson: skip asm check when asm is disabled</li>
  <li>anv: add unreachable() for VK_EXT_fragment_density_map</li>
  <li>mesa: drop unused &amp; deprecated lib</li>
  <li>loader: deduplicate logger function declaration</li>
  <li>docs: add meson cross compilation instructions</li>
  <li>docs: format code blocks a bit nicely</li>
  <li>docs: fix the meson aarch64 cross-file</li>
  <li>docs: advertise distro-provided meson cross-files</li>
  <li>anv: drop unneeded KHR suffix</li>
  <li>wsi: drop unneeded KHR suffix</li>
  <li>radv: remove a few more unnecessary KHR suffixes</li>
  <li>egl: add missing includes</li>
  <li>egl: remove unused include</li>
  <li>travis: avoid using unset llvm-config</li>
  <li>egl: fix python lib deprecation warning</li>
  <li>docs: explain how to see what meson options exist</li>
  <li>travis: fix autotools build after --enable-autotools switch addition</li>
  <li>configure: EGL requirements only apply if EGL is built</li>
  <li>egl: finalize EGL_MESA_query_driver</li>
  <li>egl: update headers from Khronos</li>
  <li>egl: add glvnd entrypoints for EGL_MESA_query_driver</li>
  <li>travis: bump libdrm to 2.4.97</li>
  <li>egl/glvnd: sync egl.xml from Khronos</li>
  <li>anv: drop always-successful VkResult</li>
  <li>meson/vdpau: add missing soversion</li>
  <li>xvmc: fix string comparison</li>
  <li>xvmc: fix string comparison</li>
  <li>egl: fix libdrm-less builds</li>
</ul>

<p>Erik Faye-Lund (70):</p>
<ul>
  <li>glsl: add has_implicit_conversions()-helper</li>
  <li>glsl: add has_implicit_uint_to_int_conversion()-helper</li>
  <li>glsl: fall back to inexact function-match</li>
  <li>mesa/glsl: add support for EXT_shader_implicit_conversions</li>
  <li>glsl: do not allow implicit casts of unsized array initializers</li>
  <li>mesa: expose NV_conditional_render on GLES</li>
  <li>mesa/main: fixup make check after NV_conditional_render for gles</li>
  <li>Revert "mesa/main: fixup make check after NV_conditional_render for gles"</li>
  <li>Revert "mesa: expose NV_conditional_render on GLES"</li>
  <li>mesa/main: correct requirement for EXT_occlusion_query_boolean</li>
  <li>mesa/main: correct year for EXT_occlusion_query_boolean</li>
  <li>mesa/main: use non-prefixed enums for consistency</li>
  <li>mesa/main: simplify pipeline-statistics query validation</li>
  <li>mesa/main: fix validation of GL_SAMPLES_PASSED</li>
  <li>mesa/main: fix validation of GL_ANY_SAMPLES_PASSED</li>
  <li>mesa/main: fix validation of GL_ANY_SAMPLES_PASSED_CONSERVATIVE</li>
  <li>mesa/main: fix validation of GL_TIME_ELAPSED</li>
  <li>mesa/main: fix validation of transform-feedback queries</li>
  <li>mesa/main: fix validation of transform-feedback overflow queries</li>
  <li>mesa/main: fix validation of ARB_query_buffer_object</li>
  <li>mesa/main: fix validation of GL_TIMESTAMP</li>
  <li>mesa/main: remove overly strict query-validation</li>
  <li>mesa/main: remove ARB suffix from glGetnTexImage</li>
  <li>mesa/main: remove bogus error for zero-sized images</li>
  <li>mesa/main: factor out tex-image error-checking</li>
  <li>mesa/main: factor out common error-checking</li>
  <li>mesa/main: check cube-completeness in common code</li>
  <li>mesa/main: fix incorrect depth-error</li>
  <li>mesa/main: fixup requirements for GL_PRIMITIVES_GENERATED</li>
  <li>mesa/main: make _mesa_has_tessellation return bool</li>
  <li>mesa/main: rename format-check function</li>
  <li>mesa/main: clean up S3_s3tc check</li>
  <li>mesa/main: clean up OES_texture_float_linear check</li>
  <li>mesa/main: clean up ES2_compatibility check</li>
  <li>mesa/main: clean up integer texture check</li>
  <li>mesa/main: use _mesa_has_FOO_bar for compressed format checks</li>
  <li>mesa/main: do not allow s3tc enums on gles1</li>
  <li>mesa/main: do not allow etc2 enums on gles1</li>
  <li>mesa/main: do not allow astc enums on gles1</li>
  <li>mesa/main: do not allow depth-texture enums on gles1</li>
  <li>mesa/main: do not allow stencil-texture enums on gles1</li>
  <li>mesa/main: do not allow ARB_texture_rgb10_a2ui enums before gles3</li>
  <li>mesa/main: do not allow integer-texture enums before gles3</li>
  <li>mesa/main: do not allow ARB_depth_buffer_float enums before gles3</li>
  <li>mesa/main: do not allow EXT_packed_float enums before gles3</li>
  <li>mesa/main: do not allow rg-textures enums before gles3</li>
  <li>mesa/main: do not allow EXT_texture_shared_exponent enums before gles3</li>
  <li>mesa/main: do not allow MESA_ycbcr_texture enums on gles</li>
  <li>mesa/main: do not allow type_2_10_10_10_REV enums before gles3</li>
  <li>mesa/main: do not allow floating-point texture enums on gles1</li>
  <li>mesa/main: do not allow snorm-texture enums before gles3</li>
  <li>mesa/main: do not allow sRGB texture enums before gles3</li>
  <li>mesa/main: do not allow EXT_texture_sRGB_R8 enums before gles3</li>
  <li>mesa/main: split float-texture support checking in two</li>
  <li>mesa/main: require EXT_texture_type_2_10_10_10_REV for gles3</li>
  <li>mesa/main: require EXT_texture_sRGB for gles3</li>
  <li>mesa/st: do not probe for the same texture-formats twice</li>
  <li>mesa/main: do not require float-texture filtering for es3</li>
  <li>mesa/main: correct validation for GL_RGB565</li>
  <li>mesa/main: fix up _mesa_has_rg_textures for gles2</li>
  <li>virgl: force linear texturing support</li>
  <li>virgl: simplify virgl_hw_set_vertex_buffers</li>
  <li>virgl: simplify virgl_hw_set_index_buffer</li>
  <li>virgl: wrap vertex element state in a struct</li>
  <li>virgl: work around bad assumptions in virglrenderer</li>
  <li>anv/meson: make sure tests link with -msse2</li>
  <li>anv/autotools: make sure tests link with -msse2</li>
  <li>docs: add note about sending merge-requests from forks</li>
  <li>mapi: drop unneeded gl_dispatch_stub declarations</li>
  <li>virgl: remove unused variable</li>
</ul>

<p>Ernestas Kulik (2):</p>
<ul>
  <li>vc4: Fix leak in HW queries error path</li>
  <li>v3d: Fix leak in resource setup error path</li>
</ul>

<p>Francisco Jerez (14):</p>
<ul>
  <li>intel/fs: Prevent emission of IR instructions not aligned to their own execution size.</li>
  <li>intel/fs: Handle source modifiers in lower_integer_multiplication().</li>
  <li>intel/fs: Implement quad swizzles on ICL+.</li>
  <li>intel/fs: Fix bug in lower_simd_width while splitting an instruction which was already split.</li>
  <li>intel/eu/gen7: Fix brw_MOV() with DF destination and strided source.</li>
  <li>intel/fs: Respect CHV/BXT regioning restrictions in copy propagation pass.</li>
  <li>intel/fs: Constify fs_inst::can_do_source_mods().</li>
  <li>intel/fs: Introduce regioning lowering pass.</li>
  <li>intel/fs: Remove existing lower_conversions pass.</li>
  <li>intel/fs: Remove nasty open-coded CHV/BXT 64-bit workarounds.</li>
  <li>intel/fs: Remove FS_OPCODE_UNPACK_HALF_2x16_SPLIT opcodes.</li>
  <li>intel/fs: Promote execution type to 32-bit when any half-float conversion is needed.</li>
  <li>intel/fs: Exclude control sources from execution type and region alignment calculations.</li>
  <li>intel/fs: Implement extended strides greater than 4 for IR source regions.</li>
</ul>

<p>Fritz Koenig (2):</p>
<ul>
  <li>freedreno: drm_fourcc.h header include</li>
  <li>freedreno: add query for dmabuf modifiers</li>
</ul>

<p>Gert Wollny (30):</p>
<ul>
  <li>mesa/core: Add definitions and translations for EXT_texture_sRGB_R8</li>
  <li>Gallium: Add format PIPE_FORMAT_R8_SRGB</li>
  <li>mesa/st: Add support for EXT_texture_sRGB_R8</li>
  <li>virgl/vtest-winsys: Use virgl version of bind flags</li>
  <li>r600: Add support for EXT_texture_sRGB_R8</li>
  <li>mesa: Reference count shaders that are used by transform feedback objects</li>
  <li>virgl: Add command and flags to initiate debugging on the host (v2)</li>
  <li>nir: Allow to skip integer ops in nir_lower_to_source_mods</li>
  <li>i965: Correct L8_UNORM_SRGB table entry</li>
  <li>i965: be more specific about FBO completeness errors</li>
  <li>i965: Force zero swizzles for unused components in GL_RED and GL_RG</li>
  <li>i965: Add support for and expose EXT_texture_sRGB_R8</li>
  <li>virgl: Use file descriptor instead of un-allocated object</li>
  <li>i965:use FRAMEBUFFER_UNSUPPORTED instead of FRAMEBUFFER_INCOMPLETE_DIMENSIONS</li>
  <li>r600: Only set context streamout strides info from the shader that has outputs</li>
  <li>r600: clean up the GS ring buffers when the context is destroyed</li>
  <li>glsl: free or reuse memory allocated for TF varying</li>
  <li>virgl,vtest: Initialize return value</li>
  <li>virgl: Don't try handling server fences when they are not supported</li>
  <li>i965: Explicitely handle swizzles for MESA_FORMAT_R_SRGB8</li>
  <li>i965: Set the FBO error state INCOMPLETE_ATTACHMENT only for SRGB_R8</li>
  <li>autotools: Deprecate the use of autotools</li>
  <li>Gallium: Add new CAPS to indicate whether a driver can switch SRGB write</li>
  <li>virgl: Set sRGB write control CAP based on host capabilities</li>
  <li>mesa:main: Add flag for EXT_sRGB to gl_extensions</li>
  <li>i965: Set flag for EXT_sRGB</li>
  <li>mesa/st: rework support for sRGB framebuffer attachements</li>
  <li>mesa/main: Use flag for EXT_sRGB instead of EXT_framebuffer_sRGB where possible</li>
  <li>mesa/main/version: Lower the requirements for GLES 3.0</li>
  <li>mesa/main: Expose EXT_sRGB_write_control</li>
</ul>

<p>Guido Günther (2):</p>
<ul>
  <li>etnaviv: Make sure rs alignment checks match</li>
  <li>etnaviv: fix typo in cflush_all description</li>
</ul>

<p>Gurchetan Singh (18):</p>
<ul>
  <li>egl: add missing #include &lt;stddef.h&gt; in egldevice.h</li>
  <li>virgl: quadruple command buffer size</li>
  <li>virgl: avoid large inline transfers</li>
  <li>virgl: don't mark buffers as unclean after a write</li>
  <li>virgl: texture_transfer_pool --&gt; transfer_pool</li>
  <li>virgl: remove unnessecary code</li>
  <li>virgl: move texture metadata to common code</li>
  <li>virgl: move virgl_resource_layout to common code</li>
  <li>virgl: move vrend_get_tex_image_offset to common code</li>
  <li>virgl: store layer_stride in metadata</li>
  <li>virgl: consolidate transfer code</li>
  <li>virgl: make transfer code with PIPE_BUFFER targets</li>
  <li>virgl: make virgl_buffers use resource helpers</li>
  <li>virgl: modify how we handle GL_MAP_FLUSH_EXPLICIT_BIT</li>
  <li>virgl: move resource metadata into base resource</li>
  <li>virgl: move resource creation / import / destruction to common code</li>
  <li>virgl: don't flush an empty range</li>
  <li>virgl: remove empty file</li>
</ul>

<p>Hanno Böck (1):</p>
<ul>
  <li>glsl/test: Fix use after free in test_optpass.</li>
</ul>

<p>Hyunjun Ko (1):</p>
<ul>
  <li>freedreno: implements get_sample_position</li>
</ul>

<p>Iago Toral Quiroga (22):</p>
<ul>
  <li>intel/compiler: fix node interference of simd16 instructions</li>
  <li>nir/constant_folding: fix incorrect bit-size check</li>
  <li>nir/from_ssa: fix bit-size of temporary register</li>
  <li>Revert "nir/builder: Assert that intN_t immediates fit"</li>
  <li>intel/compiler: fix indentation style in opt_algebraic()</li>
  <li>intel/compiler: fix register allocation in opt_peephole_sel</li>
  <li>intel/compiler: do not copy-propagate strided regions to ddx/ddy arguments</li>
  <li>intel/compiler: move nir_lower_bool_to_int32 before nir_lower_locals_to_regs</li>
  <li>compiler/nir: add a nir_b2f() helper</li>
  <li>compiler/nir: add nir_fadd_imm() and nir_fmul_imm() helpers</li>
  <li>compiler/spirv: handle 16-bit float in radians() and degrees()</li>
  <li>compiler/spirv: implement 16-bit asin</li>
  <li>compiler/spirv: implement 16-bit acos</li>
  <li>compiler/spirv: implement 16-bit atan</li>
  <li>compiler/spirv: implement 16-bit atan2</li>
  <li>compiler/spirv: implement 16-bit exp and log</li>
  <li>compiler/spirv: implement 16-bit hyperbolic trigonometric functions</li>
  <li>compiler/spirv: implement 16-bit frexp</li>
  <li>compiler/spirv: use 32-bit polynomial approximation for 16-bit asin()</li>
  <li>anv/pipeline_cache: fix incorrect guards for NIR cache</li>
  <li>anv/pipeline_cache: free NIR shader cache</li>
  <li>anv/device: fix maximum number of images supported</li>
</ul>

<p>Ian Romanick (28):</p>
<ul>
  <li>glsl: Add warning tests for identifiers with __</li>
  <li>glsl: Add pragma to disable all warnings</li>
  <li>glsl: prevent qualifiers modification of predeclared variables</li>
  <li>glsl: Omit redundant qualifier checks on redeclarations</li>
  <li>glsl: Refactor type checking for redeclarations</li>
  <li>nir: Add a saturated unsigned integer add opcode</li>
  <li>i965/fs: Implement nir_op_uadd_sat</li>
  <li>nir/phi_builder: Internal users should use nir_phi_builder_value_set_block_def too</li>
  <li>util/slab: Rename slab_mempool typed parameters to mempool</li>
  <li>util/hash_table: Add _mesa_hash_table_init function</li>
  <li>nir/phi_builder: Use per-value hash table to store [block] -&gt; def mapping</li>
  <li>nir: Fix holes in nir_instr</li>
  <li>nir: Release per-block metadata in nir_sweep</li>
  <li>i965/vec4: Silence unused parameter warnings in vec4 compiler tests</li>
  <li>i965/vec4/dce: Don't narrow the write mask if the flags are used</li>
  <li>i965/fs: Eliminate unary op on operand of compare-with-zero</li>
  <li>i965/vec4: Propagate conditional modifiers from more compares to other compares</li>
  <li>nir/opt_peephole_select: Don't try to remove flow control around indirect loads</li>
  <li>intel/compiler: More peephole select</li>
  <li>nir/opt_peephole_select: Don't peephole_select expensive math instructions</li>
  <li>intel/compiler: More peephole_select for pre-Gen6</li>
  <li>Revert "nir/lower_indirect: Bail early if modes == 0"</li>
  <li>nir/algebraic: Don't put quotes around floating point literals</li>
  <li>glsl: Add utility to convert text files to C strings</li>
  <li>nir: Silence zillions of unused parameter warnings in release builds</li>
  <li>spirv: Add missing break</li>
  <li>intel/fs: nir_op_extract_i8 extracts a byte, not a word</li>
  <li>intel/fs: Fix extract_u8 of an odd byte from a 64-bit integer</li>
</ul>

<p>Ilia Mirkin (37):</p>
<ul>
  <li>nv50/ir: delete MINMAX instruction that is no longer in the BB</li>
  <li>nv50/ir/ra: improve condition for short regs, unify with cond for 16-bit</li>
  <li>nv50/ir/ra: enforce max register requirement, and change spill order</li>
  <li>nv50/ir: remove dnz flag when converting MAD to ADD due to optimizations</li>
  <li>nv50: always keep TSC slot 0 bound</li>
  <li>nv50,nvc0: add explicit handling of PIPE_CAP_MAX_VERTEX_ELEMENT_SRC_OFFSET</li>
  <li>nouveau: set texture upload budget</li>
  <li>nvc0: replace use of explicit default_tsc with entry 0</li>
  <li>nvc0: always keep TSC slot 0 bound to fix TXF</li>
  <li>st/mesa: remove sampler associated with buffer texture in pbo logic</li>
  <li>st/mesa: allow glDrawElements to work with GL_SELECT feedback</li>
  <li>tgsi: add ATOMFADD operation</li>
  <li>gallium: add PIPE_CAP_TGSI_ATOMFADD to indicate support</li>
  <li>st/mesa: select ATOMFADD when source type is float</li>
  <li>st/mesa: expose GL_NV_shader_atomic_float when ATOMFADD is supported</li>
  <li>nv50/ir: add support for converting ATOMFADD to proper ir</li>
  <li>nvc0: enable GL_NV_shader_atomic_float on pre-Maxwell</li>
  <li>nv50,nvc0: add missing CAPs for unsupported features</li>
  <li>nv30: avoid setting user_priv without setting cur_ctx</li>
  <li>nv30: fix rare issue with fp unbinding not finding the bufctx</li>
  <li>nv30: add support for multi-layer transfers</li>
  <li>nv30: use correct helper to get blocks in y direction</li>
  <li>nv30: fix some s3tc layout issues</li>
  <li>nv30: disable rendering to 3D textures</li>
  <li>docs: fix gallium screen cap docs</li>
  <li>nv50,nvc0: mark textures dirty on fb update</li>
  <li>nvc0: don't put text segment into bufctx</li>
  <li>nvc0/ir: fix second tex argument after levelZero optimization</li>
  <li>nv50,nvc0: add explicit settings for recent caps</li>
  <li>nvc0: add support for handling indirect draws with attrib conversion</li>
  <li>nvc0/ir: always use CG mode for loads from atomic-only buffers</li>
  <li>nvc0: fix 3d images on kepler</li>
  <li>nv50,nvc0: use condition for occlusion queries when already complete</li>
  <li>nvc0: stick zero values for the compute invocation counts</li>
  <li>nvc0: we have 16k-sized framebuffers, fix default scissors</li>
  <li>swr: set PIPE_CAP_MAX_VARYINGS correctly</li>
  <li>glsl: fix recording of variables for XFB in TCS shaders</li>
</ul>

<p>Indrajit Das (1):</p>
<ul>
  <li>st/va: Return correct status from vlVaQuerySurfaceStatus</li>
</ul>

<p>Jakob Bornecrantz (1):</p>
<ul>
  <li>virgl/vtest: Use default socket name from protocol header</li>
</ul>

<p>Jan Vesely (2):</p>
<ul>
  <li>amd: Make vgpr-spilling depend on llvm version</li>
  <li>clover: Fix build after clang r348827</li>
</ul>

<p>Jason Ekstrand (207):</p>
<ul>
  <li>vulkan: Update the XML and headers to 1.1.91</li>
  <li>intel/fs,vec4: Clean up a repeated pattern with SSBOs</li>
  <li>intel/fs: Use the new nir_src_is_const and friends</li>
  <li>nir: Add a read_mask helper for ALU instructions</li>
  <li>intel/vec4: Use the new nir_src_is_const and friends</li>
  <li>intel/analyze_ubo_ranges: Use nir_src_is_const and friends</li>
  <li>anv: Use nir_src_is_const and friends in lowering code</li>
  <li>intel/fs: Add an assert to optimize_frontfacing_ternary</li>
  <li>nir/lower_alu_to_scalar: Don't try to lower unpack_32_2x16</li>
  <li>nir/builder: Assert that intN_t immediates fit</li>
  <li>nir/builder: Add iadd_imm and imul_imm helpers</li>
  <li>nir/builder: Add a nir_pack/unpack/bitcast helpers</li>
  <li>nir/spirv: Force 32-bit for UBO and SSBO Booleans</li>
  <li>nir/glsl: Force 32-bit for UBO and SSBO Booleans</li>
  <li>nir/lower_io: Add shared to get_io_offset_src</li>
  <li>nir: Add alignment parameters to SSBO, UBO, and shared access</li>
  <li>intel/compiler: Lower SSBO and shared loads/stores in NIR</li>
  <li>intel,nir: Move gl_LocalInvocationID lowering to nir_lower_system_values</li>
  <li>intel/fs,vec4: Fix a compiler warning</li>
  <li>vulkan: Update the XML and headers to 1.1.93</li>
  <li>anv: Expose VK_EXT_scalar_block_layout</li>
  <li>anv: Put robust buffer access in the pipeline hash</li>
  <li>anv/nir: Rework arguments to apply_pipeline_layout</li>
  <li>nir/derefs: Add a nir_derefs_do_not_alias enum value</li>
  <li>vulkan: Update the XML and headers to 1.1.95</li>
  <li>nir/opcodes: Pull in the type helpers from constant_expressions</li>
  <li>nir/opcodes: Rename tbool to tbool32</li>
  <li>nir/algebraic: Clean up some __str__ cruft</li>
  <li>nir/algebraic: Refactor codegen a bit</li>
  <li>nir/algebraic: Add support for unsized conversion opcodes</li>
  <li>nir/opt_algebraic: Simplify an optimization using the new search ops</li>
  <li>nir/opt_algebraic: Drop bit-size suffixes from conversions</li>
  <li>nir/opt_algebraic: Add 32-bit specifiers to a bunch of booleans</li>
  <li>nir: Make boolean conversions sized just like the others</li>
  <li>anv,radv: Disable VK_EXT_pci_bus_info</li>
  <li>intel/ir: Don't allow allocating zero registers</li>
  <li>spirv: Add support for MinLod</li>
  <li>nir/lower_tex: Simplify lower_gradient logic</li>
  <li>nir/lower_tex: Modify txd instructions instead of replacing them</li>
  <li>nir/lower_tex: Add lowering for some min_lod cases</li>
  <li>intel/fs: Support min_lod parameters on texture instructions</li>
  <li>anv: Advertise support for MinLod on Skylake+</li>
  <li>anv/pipeline: Set the correct binding count for compute shaders</li>
  <li>intel/blorp: Assert that we don't re-layout a compressed surface</li>
  <li>nir: Document the function inlining process</li>
  <li>nir: Allow [iu]mul_high on non-32-bit types</li>
  <li>nir/lower_int64: Add support for [iu]mul_high</li>
  <li>nir: Add a pass for lowering integer division by constants</li>
  <li>i965/vec4: Implement nir_op_uadd_sat</li>
  <li>i965: Enable nir_opt_idiv_const for 32 and 64-bit integers</li>
  <li>nir/lower_idiv: Use ilt instead of bit twiddling</li>
  <li>nir/tgsi: Use nir_bany in ttn_kill_if</li>
  <li>nir/constant_folding: Fix source bit size logic</li>
  <li>nir/algebraic: Optimize x2b(xneg(a)) -&gt; a</li>
  <li>nir: Drop support for lower_b2f</li>
  <li>nir/algebraic: Make an optimization more specific</li>
  <li>nir: Rename Boolean-related opcodes to include 32 in the name</li>
  <li>nir/constant_expressions: Rework Boolean handling</li>
  <li>nir: Add support for 1-bit data types</li>
  <li>nir/large_constants: Properly handle 1-bit bools</li>
  <li>nir/algebraic: Generalize an optimization</li>
  <li>nir: Add 1-bit Boolean opcodes</li>
  <li>nir: Add a bool to int32 lowering pass</li>
  <li>nir: Switch to using 1-bit Booleans for almost everything</li>
  <li>nir/algebraic: Optimize 1-bit Booleans</li>
  <li>nir/algebraic: Add some optimizations for D3D-style Booleans</li>
  <li>radv: Fix a stupid if in gather_intrinsic_info</li>
  <li>st/nir: Use nir_src_as_uint for tokens</li>
  <li>vulkan: Update the XML and headers to 1.1.96</li>
  <li>anv,radv: Re-enable VK_EXT_pci_bus_info</li>
  <li>anv: Bump the patch version to 96</li>
  <li>nir/propagate_invariant: Skip unknown vars</li>
  <li>nir/linking_helpers: Look at derefs for modes</li>
  <li>nir/lower_io_arrays_to_elements: Look at derefs for modes</li>
  <li>nir/lower_io_to_scalar: Look at derefs for modes</li>
  <li>nir/lower_wpos_center: Look at derefs for modes</li>
  <li>nir/copy_prop_vars: Get modes directly from derefs</li>
  <li>nir/dead_write_vars: Get modes directly from derefs</li>
  <li>radv/query: Add a nir_test_flag helper</li>
  <li>radv/query: Use 1-bit booleans in query shaders</li>
  <li>intel/blorp: Be more conservative about copying clear colors</li>
  <li>vulkan: Update the XML and headers to 1.1.97</li>
  <li>glsl_type: Support serializing 8 and 16-bit types</li>
  <li>spirv: Handle any bit size in vector_insert/extract</li>
  <li>anv/apply_pipeline_layout: Set the cursor in lower_res_reindex_intrinsic</li>
  <li>spirv: Sign-extend array indices</li>
  <li>spirv: Emit NIR deref instructions on-the-fly</li>
  <li>nir/builder: Add nir_i2i and nir_u2u helpers which take a bit size</li>
  <li>spirv: Handle arbitrary bit sizes for deref array indices</li>
  <li>nir/validate: Require array indices to match the deref bit size</li>
  <li>nir: Allow storing to shader_storage</li>
  <li>nir: Distinguish between normal uniforms and UBOs</li>
  <li>glsl_type: Drop the glsl_get_array_instance C helper</li>
  <li>glsl_type: Add a C wrapper to get struct field offsets</li>
  <li>glsl_type: Simplify glsl_channel_type</li>
  <li>glsl_type: Add support for explicitly laid out matrices and arrays</li>
  <li>spirv: Propagate layout decorations to created glsl_types</li>
  <li>nir: Move propagation of cast derefs to a new nir_opt_deref pass</li>
  <li>nir: Add a ptr_as_array deref type</li>
  <li>nir/validate: Don't allow derefs in if conditions</li>
  <li>nir/opt_deref: Properly optimize ptr_as_array derefs</li>
  <li>nir/deref: Support casts and ptr_as_array in comparisons</li>
  <li>nir/deref: Skip over casts in fixup_deref_modes</li>
  <li>nir/remove_dead_variables: Properly handle deref casts</li>
  <li>nir/validate: Allow derefs in phi nodes</li>
  <li>nir/intrinsics: Allow deref sources to consume anything</li>
  <li>nir/intrinsics: Add access flags to load/store_deref</li>
  <li>nir/validate: Allow array derefs on vectors in more modes</li>
  <li>nir/lower_io: Add "explicit" IO lowering</li>
  <li>nir/vulkan: Add a descriptor type to vulkan resource intrinsics</li>
  <li>spirv: Add error checking for Block and BufferBlock decorations</li>
  <li>spirv: Choose atomic deref type with pointer_uses_ssa_offset</li>
  <li>spirv: Add explicit pointer types</li>
  <li>spirv: Make better use of vtn_pointer_uses_ssa_offset</li>
  <li>spirv: Add support for using derefs for UBO/SSBO access</li>
  <li>anv: Enable the new deref-based UBO/SSBO path</li>
  <li>spirv: Sort supported capabilities</li>
  <li>anv: Sort properties and features switch statements</li>
  <li>nir: Add some more int64 lowering helpers</li>
  <li>anv/pipeline: Constant fold after apply_pipeline_layout</li>
  <li>anv/pipeline: Move wpos and input attachment lowering to lower_nir</li>
  <li>compiler/types: Serialize/deserialize subpass input types correctly</li>
  <li>anv/pipeline: Hash shader modules and spec constants separately</li>
  <li>anv/pipeline_cache: Add support for caching NIR</li>
  <li>anv/pipeline: Cache the pre-lowered NIR</li>
  <li>intel/peephole_ffma: Fix swizzle propagation</li>
  <li>spirv: Whack sampler/image pointers to uniform</li>
  <li>spirv: Contain the GLSLang issue #179 workaround to old GLSLang</li>
  <li>intel/nir: Call nir_opt_deref in brw_nir_optimize</li>
  <li>nir/gcm: Support deref instructions</li>
  <li>spirv: Emit switch conditions on-the-fly</li>
  <li>intel/blorp: Add two more filter modes</li>
  <li>anv: Rename has_resolve to has_color_resolve</li>
  <li>anv/blorp: Refactor MSAA resolves into an exportable helper function</li>
  <li>anv: Move resolve_subpass to genX_cmd_buffer.c</li>
  <li>anv: Implement VK_KHR_depth_stencil_resolve</li>
  <li>nir: Add a bool to float32 lowering pass</li>
  <li>intel/eu: Stop overriding exec sizes in send_indirect_message</li>
  <li>intel/fs: Don't touch accumulator destination while applying regioning alignment rule</li>
  <li>anv: Re-sort the extensions list</li>
  <li>anv: Only parse pImmutableSamplers if the descriptor has samplers</li>
  <li>relnotes: Add newly added Vulkan extensions</li>
  <li>anv/pipeline: Add a pdevice helper variable</li>
  <li>nir: Mark deref UBO and SSBO access as non-scalar</li>
  <li>spirv: Update the JSON and headers from Khronos master</li>
  <li>anv: Always emit at least one vertex element</li>
  <li>spirv: Initialize struct member offsets to -1</li>
  <li>spirv: Only split blocks</li>
  <li>spirv: Only set interface_type on blocks</li>
  <li>nir: Preserve offsets in lower_io_to_scalar_early</li>
  <li>nir/xfb: Fix offset accounting for dvec3/4</li>
  <li>nir/xfb: Properly handle arrays of blocks</li>
  <li>anv: Add but do not enable VK_EXT_transform_feedback</li>
  <li>anv: Add pipeline cache support for xfb_info</li>
  <li>anv: Implement the basic form of VK_EXT_transform_feedback</li>
  <li>anv: Implement vkCmdDrawIndirectByteCountEXT</li>
  <li>anv: Implement CmdBegin/EndQueryIndexed</li>
  <li>genxml: Add SO_PRIM_STORAGE_NEEDED and SO_NUM_PRIMS_WRITTEN</li>
  <li>anv: Implement transform feedback queries</li>
  <li>nir: Add load/store/atomic global intrinsics</li>
  <li>nir/lower_io: Add a 32 and 64-bit global address formats</li>
  <li>nir/lower_io: Add support for nir_var_mem_global</li>
  <li>nir/validate: Allow array derefs of vectors for nir_var_mem_global</li>
  <li>nir: Allow SSBOs and global to alias</li>
  <li>spirv: Drop a bogus assert</li>
  <li>spirv: Handle OpTypeForwardPointer</li>
  <li>spirv: Implement OpConvertPtrToU and OpConvertUToPtr</li>
  <li>spirv: Add support for SPV_EXT_physical_storage_buffer</li>
  <li>intel/fs: Get rid of fs_inst::equals</li>
  <li>intel/defines: Explicitly cast to uint32_t in SET_FIELD and SET_BITS</li>
  <li>intel/fs: Handle IMAGE_SIZE in size_read() and is_send_from_grf()</li>
  <li>intel/fs: Take an explicit exec size in brw_surface_payload_size()</li>
  <li>intel/eu: Add has_simd4x2 bools to surface_write functions</li>
  <li>intel/eu: Rework surface descriptor helpers</li>
  <li>intel/fs: Add a generic SEND opcode</li>
  <li>intel/fs: Use SHADER_OPCODE_SEND for surface messages</li>
  <li>intel/fs: Use a logical opcode for IMAGE_SIZE</li>
  <li>intel/fs: Use SHADER_OPCODE_SEND for texturing on gen7+</li>
  <li>intel/fs: Use SHADER_OPCODE_SEND for varying UBO pulls on gen7+</li>
  <li>intel/eu: Use GET_BITS in brw_inst_set_send_ex_desc</li>
  <li>intel/eu/validate: SEND restrictions also apply to SENDC</li>
  <li>intel/eu: Add more message descriptor helpers</li>
  <li>intel/disasm: Rework SEND decoding to use descriptors</li>
  <li>intel/inst: Fix the ia16_addr_imm helpers</li>
  <li>intel/inst: Indent some code</li>
  <li>intel/eu: Add support for the SENDS[C] messages</li>
  <li>intel/disasm: Properly disassemble split sends</li>
  <li>intel/fs: Support SENDS in SHADER_OPCODE_SEND</li>
  <li>intel/fs: Add interference between SENDS sources</li>
  <li>intel/fs: Use split sends for surface writes on gen9+</li>
  <li>intel/fs: Do the grf127 hack on SIMD8 instructions in SIMD16 mode</li>
  <li>nir/deref: Rematerialize parents in rematerialize_derefs_in_use_blocks</li>
  <li>intel/fs: Bail in optimize_extract_to_float if we have modifiers</li>
  <li>compiler/types: Add a contains_64bit helper</li>
  <li>nir/xfb: Properly align 64-bit values</li>
  <li>nir: Rewrite lower_clip_cull_distance_arrays to do a lot less lowering</li>
  <li>nir/xfb: Work in terms of components rather than slots</li>
  <li>nir/xfb: Handle compact arrays in gather_xfb_info</li>
  <li>nir/lower_clip_cull: Fix an incorrect assert</li>
  <li>anv: Count surfaces for non-YCbCr images in GetDescriptorSetLayoutSupport</li>
  <li>spirv: OpImageQueryLod requires a sampler</li>
  <li>intel,nir: Lower TXD with min_lod when the sampler index is not &lt; 16</li>
  <li>spirv: Pull offset/stride from the pointer for OpArrayLength</li>
  <li>anv: Refactor descriptor pushing a bit</li>
  <li>anv: Take references to push descriptor set layouts</li>
  <li>nir: Add a pass for lowering IO back to vector when possible</li>
  <li>intel/nir: Vectorize all IO</li>
</ul>

<p>Jiang, Sonny (1):</p>
<ul>
  <li>radeonsi: add compute_last_block to configure the partial block fields</li>
</ul>

<p>Jon Turney (3):</p>
<ul>
  <li>glx: Fix compilation with GLX_USE_WINDOWSGL</li>
  <li>appveyor: put build steps in a script, rather than inline in appveyor.yml</li>
  <li>appveyor: Add a Cygwin build script</li>
</ul>

<p>Jonathan Marek (42):</p>
<ul>
  <li>nir: add fceil lowering</li>
  <li>freedreno: a2xx: fd2_draw update</li>
  <li>freedreno/a2xx: fix POINT_MINMAX_MAX overflow</li>
  <li>freedreno: add missing a20x ids</li>
  <li>freedreno/a2xx: set VIZ_QUERY_ID on a20x</li>
  <li>freedreno/a2xx: Compute depth base in gmem correctly</li>
  <li>freedreno: a2xx texture update</li>
  <li>freedreno: use GENERIC instead of TEXCOORD for blit program</li>
  <li>freedreno: use MSM_BO_SCANOUT with scanout buffers</li>
  <li>glsl/nir: int constants as float for native_integers=false</li>
  <li>glsl/nir: ftrunc for native_integers=false float to int cast</li>
  <li>glsl/nir: keep bool types when native_integers=false</li>
  <li>freedreno: a2xx: cleanup init_shader_const</li>
  <li>freedreno: a2xx: cleanup REG_A2XX_PA_CL_VTE_CNTL</li>
  <li>freedreno: a2xx: fix gmem2mem viewport</li>
  <li>freedreno: a2xx: fix VERTEX_REUSE/DEALLOC on a20x</li>
  <li>freedreno: a2xx: fix non-zero texture base offsets</li>
  <li>freedreno: a2xx: sysmem rendering</li>
  <li>freedreno: a2xx: NIR backend</li>
  <li>freedreno: a2xx: insert scalar MOV to allow 2 source scalar</li>
  <li>freedreno: a2xx: add ir2 copy propagation</li>
  <li>freedreno: a2xx: add partial lower_scalar pass for ir2</li>
  <li>freedreno: add renderonly scanout</li>
  <li>freedreno: a2xx: ir2 cleanup</li>
  <li>freedreno: a2xx: enable early-Z testing</li>
  <li>freedreno: update a2xx registers</li>
  <li>freedreno: a2xx: a20x hw binning</li>
  <li>freedreno: a2xx: clear fixes and fast clear path</li>
  <li>freedreno: a2xx: minor solid_vertexbuf fixups</li>
  <li>freedreno: a2xx: add perfcntrs</li>
  <li>kmsro: Add freedreno renderonly support</li>
  <li>st/dri: invalidate_resource depth/stencil before flush_resource</li>
  <li>mesa/st: wire up DiscardFramebuffer</li>
  <li>freedreno: fix invalidate logic</li>
  <li>freedreno: fix depth usage logic</li>
  <li>freedreno: fix sysmem rendering being used when clear is used</li>
  <li>freedreno: a2xx: fix fast clear</li>
  <li>freedreno: a2xx: don't write 4th vertex in mem2gmem</li>
  <li>freedreno: a2xx: add use_hw_binning function</li>
  <li>freedreno: a2xx: fix fast clear for some gmem configurations</li>
  <li>freedreno: a2xx: fix mipmapping for NPOT textures</li>
  <li>freedreno: use renderonly path for buffers allocated with modifiers</li>
</ul>

<p>Jordan Justen (3):</p>
<ul>
  <li>docs: Document GitLab merge request process (email alternative)</li>
  <li>i965/genX_state: Add register access functions</li>
  <li>i965/compute: Emit GPGPU_WALKER in genX_state_upload</li>
</ul>

<p>Jose Maria Casanova Crespo (1):</p>
<ul>
  <li>glsl: TCS outputs can not be transform feedback candidates on GLES</li>
</ul>

<p>José Fonseca (2):</p>
<ul>
  <li>appveyor: Revert commits adding Cygwin support.</li>
  <li>scons: Workaround failures with MSVC when using SCons 3.0.[2-4].</li>
</ul>

<p>Juan A. Suarez Romero (17):</p>
<ul>
  <li>docs: add release notes for 18.2.5</li>
  <li>docs: add sha256 checksums for 18.2.5</li>
  <li>docs: update calendar, add news item and link release notes for 18.2.5</li>
  <li>docs: add release notes for 18.2.6</li>
  <li>docs: add sha256 checksums for 18.2.6</li>
  <li>docs: update calendar, add news item and link release notes for 18.2.6</li>
  <li>docs: extends 18.2 lifecycle</li>
  <li>docs: add release notes for 18.2.7</li>
  <li>docs: add sha256 checksums for 18.2.7</li>
  <li>docs: update calendar, add news item and link release notes for 18.2.7</li>
  <li>docs: add release notes for 18.2.8</li>
  <li>docs: add sha256 checksums for 18.2.8</li>
  <li>docs: update calendar, add news item and link release notes for 18.2.8</li>
  <li>anv/cmd_buffer: check for NULL framebuffer</li>
  <li>genxml: add missing field values for 3DSTATE_SF</li>
  <li>anv: advertise 8 subpixel precision bits</li>
  <li>anv: destroy descriptor sets when pool gets reset</li>
</ul>

<p>Józef Kucia (1):</p>
<ul>
  <li>nir: Fix assert in print_intrinsic_instr().</li>
</ul>

<p>Karol Herbst (35):</p>
<ul>
  <li>nv50/ir: print color masks of tex instructions</li>
  <li>nv50/ra: add condenseDef overloads for partial condenses</li>
  <li>nv50/ir: add scalar field to TexInstructions</li>
  <li>gm107/ir: use scalar tex instructions where possible</li>
  <li>gm107/ir: fix compile time warning in getTEXSMask</li>
  <li>nir: add const_index parameters to system value builder function</li>
  <li>nir: replace nir_load_system_value calls with appropiate builder functions</li>
  <li>nir/spirv: cast shift operand to u32</li>
  <li>nv50,nvc0: Fix gallium nine regression regarding sampler bindings</li>
  <li>nv50/ir: initialize relDegree staticly</li>
  <li>nouveau: use atomic operations for driver statistics</li>
  <li>nv50/ir: fix use-after-free in ConstantFolding::visit</li>
  <li>nir: rename global/local to private/function memory</li>
  <li>nv50/ir: disable tryCollapseChainedMULs in ConstantFolding for precise instructions</li>
  <li>gm107/ir: disable TEXS for tex with derivAll set</li>
  <li>nir: rename nir_var_private to nir_var_shader_temp</li>
  <li>nir: rename nir_var_function to nir_var_function_temp</li>
  <li>nir: rename nir_var_ubo to nir_var_mem_ubo</li>
  <li>nir: rename nir_var_ssbo to nir_var_mem_ssbo</li>
  <li>nir: rename nir_var_shared to nir_var_mem_shared</li>
  <li>nir/spirv: handle SpvStorageClassCrossWorkgroup</li>
  <li>glsl/lower_output_reads: set invariant and precise flags on temporaries</li>
  <li>nir: replace more nir_load_system_value calls with builder functions</li>
  <li>nir/validate: allow to check against a bitmask of bit_sizes</li>
  <li>nir: add legal bit_sizes to intrinsics</li>
  <li>nir: add bit_size parameter to system values with multiple allowed bit sizes</li>
  <li>mesa: add MESA_SHADER_KERNEL</li>
  <li>vtn: handle SpvExecutionModelKernel</li>
  <li>nir/spirv: handle ContractionOff execution mode</li>
  <li>gk104/ir: Use the new rcp/rsq in library</li>
  <li>gm107/ir: add fp64 rcp</li>
  <li>gm107/ir: add fp64 rsq</li>
  <li>gallium: add PIPE_CAP_MAX_VARYINGS</li>
  <li>st/mesa: require RGBA2, RGB4, and RGBA4 to be renderable</li>
  <li>nir/opt_if: don't mark progress if nothing changes</li>
</ul>

<p>Kenneth Graunke (41):</p>
<ul>
  <li>intel: Use a URB start offset of 0 for disabled stages.</li>
  <li>st/mesa: Pull nir_lower_wpos_ytransform work into a helper function.</li>
  <li>st/nir: Drop unused parameter from st_nir_assign_uniform_locations().</li>
  <li>st/mesa: Don't record garbage streamout information in the non-SSO case.</li>
  <li>i915: Delete swizzling detection logic.</li>
  <li>nir: Use nir_shader_get_entrypoint in nir_lower_clip_vs().</li>
  <li>nir: Inline lower_clip_vs() into nir_lower_clip_vs().</li>
  <li>nir: Save nir_variable pointers in nir_lower_clip_vs rather than locs.</li>
  <li>nir: Make nir_lower_clip_vs optionally work with variables.</li>
  <li>i965: Allow only one slot of clip distances to be set on Gen4-5.</li>
  <li>i965: Use a 'nir' temporary rather than poking at brw_program</li>
  <li>i965: Do NIR shader cloning in the caller.</li>
  <li>intel/compiler: Use nir's info when checking uses_streams.</li>
  <li>intel/blorp: Expand blorp_address::offset to be 64 bits.</li>
  <li>i965: Delete dead brw_meta_resolve_color prototype.</li>
  <li>i965: Flip arguments to load_register_reg helpers.</li>
  <li>genxml: Consistently use a numeric "MOCS" field</li>
  <li>i965: Don't override subslice count to 4 on Gen11.</li>
  <li>st/mesa: Drop dead 'passthrough_fs' field.</li>
  <li>st/mesa: Drop !passColor optimization in drawpixels shaders.</li>
  <li>st/mesa: Don't open code the drawpixels vertex shader.</li>
  <li>st/mesa: Combine the DrawPixels and Bitmap passthrough VS programs.</li>
  <li>st/nir: Gather info after applying lowering FS variant features</li>
  <li>st/nir: Drop unused gl_program parameter in VS input handling helper.</li>
  <li>nir: Fix gl_nir_lower_samplers_as_deref's structure type handling.</li>
  <li>nir: Make gl_nir_lower_samplers use gl_nir_lower_samplers_as_deref</li>
  <li>blorp: Add blorp_get_surface_address to the driver interface.</li>
  <li>blorp: Pass the batch to lookup/upload_shader instead of context</li>
  <li>nir: Allow a non-existent sampler deref in nir_lower_samplers_as_deref</li>
  <li>st/nir: Lower TES gl_PatchVerticesIn to a constant if linked with a TCS.</li>
  <li>i965: Drop mark_surface_used mechanism.</li>
  <li>st/mesa: Make an enum for pipeline statistics query result indices.</li>
  <li>st/mesa: Rearrange PIPE_QUERY_PIPELINE_STATISTICS result fetching.</li>
  <li>gallium: Add the ability to query a single pipeline statistics counter</li>
  <li>st/mesa: Optionally override RGB/RGBX dst alpha blend factors</li>
  <li>gallium: Add forgotten docs for PIPE_CAP_GLSL_TESS_LEVELS_AS_INPUTS.</li>
  <li>st/mesa: Limit GL_MAX_[NATIVE_]PROGRAM_PARAMETERS_ARB to 2048</li>
  <li>anv: Put MOCS in the correct location</li>
  <li>nir: Don't reassociate add/mul chains containing only constants</li>
  <li>compiler: Mark clip/cull distance arrays as compact before lowering.</li>
  <li>spirv: Eliminate dead input/output variables after translation.</li>
</ul>

<p>Kirill Burtsev (1):</p>
<ul>
  <li>loader: free error state, when checking the drawable type</li>
</ul>

<p>Kristian H. Kristensen (14):</p>
<ul>
  <li>freedreno/a6xx: Clear z32 and separate stencil with blitter</li>
  <li>freedreno/a6xx: Move restore blits to IB</li>
  <li>freedreno/a6xx: Move resolve blits to an IB</li>
  <li>freedreno/a6xx: Clear gmem buffers at flush time</li>
  <li>gallium: Android build fixes</li>
  <li>mesa: Add core support for EXT_multisampled_render_to_texture{,2}</li>
  <li>gallium: Add new PIPE_CAP_SURFACE_SAMPLE_COUNT</li>
  <li>st/mesa: Add support for EXT_multisampled_render_to_texture</li>
  <li>freedreno: Add support for EXT_multisampled_render_to_texture</li>
  <li>freedreno: Fix the Makefile.am fix</li>
  <li>glapi: fixup EXT_multisampled_render_to_texture dispatch</li>
  <li>freedreno: Synchronize batch and flush for staging resource</li>
  <li>freedreno/a6xx: Turn on texture tiling by default</li>
  <li>freedreno/a6xx: Emit blitter dst with OUT_RELOCW</li>
</ul>

<p>Leo Liu (2):</p>
<ul>
  <li>st/va: fix the incorrect max profiles report</li>
  <li>st/va/vp9: set max reference as default of VP9 reference number</li>
</ul>

<p>Lionel Landwerlin (47):</p>
<ul>
  <li>intel/dump_gpu: add missing gdb option</li>
  <li>intel/sanitize_gpu: add help/gdb options to wrapper</li>
  <li>intel/sanitize_gpu: deal with non page multiple buffer sizes</li>
  <li>intel/sanitize_gpu: add debug message on mmap fail</li>
  <li>intel/decoders: fix instruction base address parsing</li>
  <li>anv: stub internal android code</li>
  <li>anv/android: mark gralloc allocated BOs as external</li>
  <li>intel/dump_gpu: move output option together</li>
  <li>intel/dump_gpu: add platform option</li>
  <li>intel/aub_read: remove useless breaks</li>
  <li>nir/lower_tex: add alpha channel parameter for yuv lowering</li>
  <li>nir/lower_tex: Add AYUV lowering support</li>
  <li>dri: add AYUV format</li>
  <li>i965: add support for sampling from AYUV</li>
  <li>anv: simplify internal address offset</li>
  <li>anv/image: remove unused parameter</li>
  <li>anv/lower_ycbcr: make sure to set 0s on all components</li>
  <li>anv: associate vulkan formats with aspects</li>
  <li>anv: use image aspects rather than computed ones</li>
  <li>anv: move helper function internally</li>
  <li>egl/dri: fix error value with unknown drm format</li>
  <li>intel/decoders: read ring buffer length</li>
  <li>intel/aubinator: fix ring buffer pointer</li>
  <li>intel/aub_viewer: fix dynamic state printing</li>
  <li>intel/aub_viewer: Print blend states properly</li>
  <li>anv: flush pipeline before query result copies</li>
  <li>anv/query: flush render target before copying results</li>
  <li>anv: don't do partial resolve on layer &gt; 0</li>
  <li>intel/aub_viewer: fix shader get_bo</li>
  <li>intel/aub_viewer: fixup 0x address prefix</li>
  <li>intel/aub_viewer: print address of missing shader</li>
  <li>intel/aub_viewer: fix shader view</li>
  <li>intel/aub_viewer: fold binding/sampler table items</li>
  <li>intel/aub_viewer: highlight true booleans</li>
  <li>i965: limit VF caching workaround to gen8/9/10</li>
  <li>intel/blorp: emit VF caching workaround before 3DSTATE_VERTEX_BUFFERS</li>
  <li>i965: include draw_params/derived_draw_params for VF cache workaround</li>
  <li>i965: add CS stall on VF invalidation workaround</li>
  <li>anv: explictly specify format for blorp ccs/mcs op</li>
  <li>anv: flush fast clear colors into compressed surfaces</li>
  <li>anv: fix invalid binding table index computation</li>
  <li>anv: narrow flushing of the render target to buffer writes</li>
  <li>anv: document cache flushes &amp; invalidations</li>
  <li>intel/genxml: add missing MI_PREDICATE compare operations</li>
  <li>vulkan: make generated enum to strings helpers available from c++</li>
  <li>intel: fix urb size for CFL GT1</li>
  <li>intel/compiler: use correct swizzle for replacement</li>
</ul>

<p>Lucas Stach (6):</p>
<ul>
  <li>etnaviv: use dummy RT buffer when rendering without color buffer</li>
  <li>etnaviv: use surface format directly</li>
  <li>st/dri: allow both render and sampler compatible dma-buf formats</li>
  <li>st/dri: replace format conversion functions with single mapping table</li>
  <li>etnaviv: enable full overwrite in a few more cases</li>
  <li>etnaviv: annotate variables only used in debug build</li>
</ul>

<p>Marek Olšák (94):</p>
<ul>
  <li>st/va: fix incorrect use of resource_destroy</li>
  <li>ac/surface: remove the overallocation workaround for Vega12</li>
  <li>radeonsi: use better DCC clear codes</li>
  <li>radeonsi: don't set the CB clear color registers for 0/1 clear colors on Raven2</li>
  <li>gallium: add PIPE_CONTEXT_LOSE_CONTEXT_ON_RESET</li>
  <li>radeonsi: stop command submission with PIPE_CONTEXT_LOSE_CONTEXT_ON_RESET only</li>
  <li>st/mesa: disable L3 thread pinning</li>
  <li>mesa: mark GL_SR8_EXT non-renderable on GLES</li>
  <li>radeonsi: fix video APIs on Raven2</li>
  <li>gallium/u_tests: add a compute shader test that clears an image</li>
  <li>gallium/u_tests: fix MSVC build by using old-style zero initializers</li>
  <li>mesa/glthread: pass the function name to _mesa_glthread_restore_dispatch</li>
  <li>mesa/glthread: enable immediate mode</li>
  <li>drirc: enable glthread for Talos Principle</li>
  <li>st/mesa: regularly re-pin driver threads to the CCX where the app thread is</li>
  <li>st/mesa: pin driver threads to a fixed CCX when glthread is enabled</li>
  <li>radeonsi: don't send data after write-confirm with BOTTOM_OF_PIPE_TS</li>
  <li>radeonsi: go back to using bottom-of-pipe for beginning of TIME_ELAPSED</li>
  <li>winsys/amdgpu: fix a buffer leak in amdgpu_bo_from_handle</li>
  <li>winsys/amdgpu: fix a device handle leak in amdgpu_winsys_create</li>
  <li>radeonsi: clean up primitive binning enablement</li>
  <li>radeonsi: use structured buffer intrinsics for image views</li>
  <li>radeonsi: fix is_oneway_access_only for image stores</li>
  <li>radeonsi: small cleanup for memory opcodes</li>
  <li>tgsi/scan: add more information about bindless usage</li>
  <li>radeonsi/nir: parse more information about bindless usage</li>
  <li>radeonsi: fix is_oneway_access_only for bindless images</li>
  <li>winsys/amdgpu: always reclaim/release slabs if there is not enough memory</li>
  <li>radeonsi: generalize the slab allocator code to allow layered slab allocators</li>
  <li>winsys/amdgpu: optimize slab allocation for 2 MB amdgpu page tables</li>
  <li>winsys/amdgpu: clean up code around BO VM alignment</li>
  <li>winsys/amdgpu: use &gt;= instead of &gt; for VM address alignment</li>
  <li>winsys/amdgpu: increase the VM alignment to the MSB of the size for Gfx9</li>
  <li>winsys/amdgpu: overallocate buffers for faster address translation on Gfx9</li>
  <li>winsys/amdgpu,radeon: pass vm_alignment to buffer_from_handle</li>
  <li>winsys/amdgpu: use optimal VM alignment for imported buffers</li>
  <li>winsys/amdgpu: use optimal VM alignment for CPU allocations</li>
  <li>radeonsi: allow si_cp_dma_clear_buffer to clear GDS from any IB</li>
  <li>winsys/amdgpu: add support for allocating GDS and OA resources</li>
  <li>radeonsi: add memory management stress tests for GDS</li>
  <li>Revert "winsys/amdgpu: overallocate buffers for faster address translation on Gfx9"</li>
  <li>st/mesa: expose GL_OES_texture_view</li>
  <li>mesa: expose GL_EXT_texture_view as an alias of GL_OES_texture_view</li>
  <li>mesa: expose EXT_texture_compression_rgtc on GLES</li>
  <li>mesa: expose EXT_texture_compression_bptc in GLES</li>
  <li>mesa: expose AMD_texture_texture4</li>
  <li>st/mesa: expose EXT_render_snorm on GLES</li>
  <li>radeonsi: don't emit redundant PKT3_NUM_INSTANCES packets</li>
  <li>radeonsi: call si_fix_resource_usage for the GS copy shader as well</li>
  <li>radeonsi: make si_cp_wait_mem more configurable</li>
  <li>radeonsi: use u_decomposed_prims_for_vertices instead of u_prims_for_vertices</li>
  <li>radeonsi: remove unused variables in si_insert_input_ptr</li>
  <li>radeonsi: always unmap texture CPU mappings on 32-bit CPU architectures</li>
  <li>ac: remove unused variable from ac_build_ddxy</li>
  <li>st/mesa: unify window-system renderbuffer initialization</li>
  <li>st/mesa: don't reference pipe_surface locally in PBO code</li>
  <li>st/mesa: don't leak pipe_surface if pipe_context is not current</li>
  <li>st/dri: fix dri2_format_table for argb1555 and rgb565</li>
  <li>radeonsi: also apply the GS hang workaround to draws without tessellation</li>
  <li>winsys/amdgpu: fix whitespace</li>
  <li>winsys/amdgpu: use the new BO list API</li>
  <li>radeonsi: fix a u_blitter crash after a shader with FBFETCH</li>
  <li>radeonsi: fix rendering to tiny viewports where the viewport center is &gt; 8K</li>
  <li>radeonsi: use buffer_store_format_x &amp; xy</li>
  <li>radeonsi: remove redundant call to emit_cache_flush in compute clear/copy</li>
  <li>radeonsi: compile clear and copy buffer compute shaders on demand</li>
  <li>radeonsi: correct WRITE_DATA.DST_SEL definitions</li>
  <li>radeonsi: fix the top-of-pipe fence on SI</li>
  <li>radeonsi: don't use WRITE_DATA.DST_SEL == MEM_GRBM on &gt;= CIK</li>
  <li>radeonsi: move PKT3_WRITE_DATA generation into a helper function</li>
  <li>gallium: add SINT formats to have exact counterparts to SNORM formats</li>
  <li>gallium/util: add util_format_snorm8_to_sint8 (from radeonsi)</li>
  <li>radeonsi: disable render cond &amp; pipeline stats for internal compute dispatches</li>
  <li>radeonsi: rename rscreen -&gt; sscreen</li>
  <li>radeonsi: rename rview -&gt; sview</li>
  <li>winsys/amdgpu: rename rfence, rsrc, rdst -&gt; afence, asrc, adst</li>
  <li>radeonsi: remove r600 from comments</li>
  <li>radeonsi: rename r600_resource -&gt; si_resource</li>
  <li>radeonsi: rename rquery -&gt; squery</li>
  <li>radeonsi: rename rsrc -&gt; ssrc, rdst -&gt; sdst</li>
  <li>radeonsi: rename rbo, rbuffer to buf or buffer</li>
  <li>radeonsi: rename rfence -&gt; sfence</li>
  <li>st/mesa: purge framebuffers when unbinding a context</li>
  <li>st/mesa: fix PRIMITIVES_GENERATED query after the "pipeline stat single" changes</li>
  <li>ac: use the correct LLVM processor name on Raven2</li>
  <li>radeonsi: fix crashing performance counters (division by zero)</li>
  <li>meson: drop the xcb-xrandr version requirement</li>
  <li>gallium/u_threaded: fix EXPLICIT_FLUSH for flush offsets &gt; 0</li>
  <li>radeonsi: fix EXPLICIT_FLUSH for flush offsets &gt; 0</li>
  <li>winsys/amdgpu: don't drop manually added fence dependencies</li>
  <li>radeonsi: add driconf option radeonsi_enable_nir</li>
  <li>radeonsi: always enable NIR for Civilization 6 to fix corruption</li>
  <li>driconf: add Civ6Sub executable for Civilization 6</li>
  <li>tgsi: don't set tgsi_info::uses_bindless_images for constbufs and hw atomics</li>
</ul>

<p>Mario Kleiner (4):</p>
<ul>
  <li>radeonsi: Fix use of 1- or 2- component GL_DOUBLE vbo's.</li>
  <li>egl/wayland: Allow client-&gt;server format conversion for PRIME offload. (v2)</li>
  <li>egl/wayland-drm: Only announce formats via wl_drm which the driver supports.</li>
  <li>drirc: Add sddm-greeter to adaptive_sync blacklist.</li>
</ul>

<p>Mark Janes (3):</p>
<ul>
  <li>Revert "i965/batch: avoid reverting batch buffer if saved state is an empty"</li>
  <li>Revert "Implementation of egl dri2 drivers for MESA_query_driver"</li>
  <li>Revert "Implement EGL API for MESA_query_driver"</li>
</ul>

<p>Mathias Fröhlich (17):</p>
<ul>
  <li>mesa: Remove needless indirection in some draw functions.</li>
  <li>mesa: Rename gl_vertex_array_object::_Enabled -&gt; Enabled.</li>
  <li>mesa: Use the gl_vertex_array_object::Enabled bitfield.</li>
  <li>mesa: Use gl_vertex_array_object::Enabled for glGet.</li>
  <li>mesa: Remove gl_array_attributes::Enabled.</li>
  <li>mesa: Work with bitmasks when en/dis-abling VAO arrays.</li>
  <li>mesa: Unify glEdgeFlagPointer data type.</li>
  <li>nouveau: Use gl_array_attribute::_ElementSize.</li>
  <li>tnl: Use gl_array_attribute::_ElementSize.</li>
  <li>mesa: Factor out struct gl_vertex_format.</li>
  <li>mesa: Remove unneeded bitfield widths from the VAO.</li>
  <li>mesa/st: Only care about the uploader if it was used.</li>
  <li>mesa/st: Only unmap the uploader that was actually used.</li>
  <li>mesa/st: Factor out array and buffer setup from st_atom_array.c.</li>
  <li>mesa/st: Avoid extra references in the feedback draw function scope.</li>
  <li>mesa/st: Use binding information from the VAO in feedback rendering.</li>
  <li>mesa/st: Make st_pipe_vertex_format static.</li>
</ul>

<p>Matt Turner (41):</p>
<ul>
  <li>util/ralloc: Switch from DEBUG to NDEBUG</li>
  <li>util/ralloc: Make sizeof(linear_header) a multiple of 8</li>
  <li>nir: Call fflush() at the end of nir_print_shader()</li>
  <li>glsl: Remove unused member variable</li>
  <li>gallivm: Use nextafterf(0.5, 0.0) as rounding constant</li>
  <li>mesa: Revert INTEL_fragment_shader_ordering support</li>
  <li>Revert "st/mesa: silenced unhanded enum warning in st_glsl_to_tgsi.cpp"</li>
  <li>i965/fs: Handle V/UV immediates in dump_instructions()</li>
  <li>glsl: Add function support to glsl_to_nir</li>
  <li>glsl: Create file to contain software fp64 functions</li>
  <li>glsl: Add "built-in" functions to do ffma(fp64)</li>
  <li>glsl: Add "built-in" functions to do fmin/fmax(fp64)</li>
  <li>glsl: Add "built-in" function to do ffloor(fp64)</li>
  <li>glsl: Add "built-in" functions to do ffract(fp64)</li>
  <li>glsl: Add "built-in" functions to convert bool to double</li>
  <li>nir: Rework nir_lower_constant_initializers() to handle functions</li>
  <li>nir: Tag entrypoint for easy recognition by nir_shader_get_entrypoint()</li>
  <li>nir: Wire up int64 lowering functions</li>
  <li>nir: Implement lowering of 64-bit shift operations</li>
  <li>nir: Add and set info::uses_64bit</li>
  <li>nir: Create nir_builder in nir_lower_doubles_impl()</li>
  <li>nir: Add lowering support for 64-bit operations to software</li>
  <li>nir: Unset metadata debug bit if no progress made</li>
  <li>intel/compiler: Lower 64-bit MOV/SEL operations</li>
  <li>intel/compiler: Split 64-bit MOV-indirects if needed</li>
  <li>intel/compiler: Avoid false positive assertions</li>
  <li>intel/compiler: Rearrange code to avoid future problems</li>
  <li>intel/compiler: Prevent warnings in the following patch</li>
  <li>intel/compiler: Expand size of the 'nr' field</li>
  <li>intel/compiler: Heap-allocate temporary storage</li>
  <li>i965: Compile fp64 software routines and lower double-ops</li>
  <li>i965: Enable 64-bit GLSL extensions</li>
  <li>i965: Compile fp64 funcs only if we do not have 64-bit hardware support</li>
  <li>intel/compiler: Reset default flag register in brw_find_live_channel()</li>
  <li>gallium: Enable ASIMD/NEON on aarch64.</li>
  <li>gallivm: Return true from arch_rounding_available() if NEON is available</li>
  <li>intel/compiler: Add a file-level description of brw_eu_validate.c</li>
  <li>i965: Always compile fp64 funcs when needed</li>
  <li>nir: Optimize double-precision lower_round_even()</li>
  <li>intel/compiler: Avoid propagating inequality cmods if types are different</li>
  <li>intel/compiler/test: Add unit test for mismatched signedness comparison</li>
</ul>

<p>Mauro Rossi (6):</p>
<ul>
  <li>android: gallium/auxiliary: add include to get u_debug.h header</li>
  <li>android: radv: add libmesa_git_sha1 static dependency</li>
  <li>android: amd/addrlib: update Mesa's copy of addrlib</li>
  <li>android: st/mesa: fix building error due to sched_getcpu()</li>
  <li>android: anv: fix generated files depedencies (v2)</li>
  <li>android: anv: fix libexpat shared dependency</li>
</ul>

<p>Maya Rashish (2):</p>
<ul>
  <li>radeon: fix printf format specifier.</li>
  <li>configure: fix test portability</li>
</ul>

<p>Michal Srb (2):</p>
<ul>
  <li>gallium: Constify drisw_loader_funcs struct</li>
  <li>drisw: Use separate drisw_loader_funcs for shm</li>
</ul>

<p>Michel Dänzer (4):</p>
<ul>
  <li>winsys/amdgpu: Stop using amdgpu_bo_handle_type_kms_noimport</li>
  <li>winsys/amdgpu: Pull in LLVM CFLAGS</li>
  <li>amd/common: Restore v4i32 suffix for llvm.SI.load.const intrinsic</li>
  <li>loader/dri3: Use strlen instead of sizeof for creating VRR property atom</li>
</ul>

<p>Neha Bhende (1):</p>
<ul>
  <li>st/mesa: Fix topogun-1.06-orc-84k-resize.trace crash</li>
</ul>

<p>Neil Roberts (4):</p>
<ul>
  <li>freedreno: Add .dir-locals to the common directory</li>
  <li>spirv/nir: handle location decorations on block interface members</li>
  <li>glsl_types: Rename parameter of glsl_count_attribute_slots</li>
  <li>spirv: Don't use special semantics when counting vertex attribute size</li>
</ul>

<p>Nicholas Kazlauskas (5):</p>
<ul>
  <li>util: Get program name based on path when possible</li>
  <li>util: Add adaptive_sync driconf option</li>
  <li>drirc: Initial blacklist for adaptive sync</li>
  <li>loader/dri3: Enable adaptive_sync via _VARIABLE_REFRESH property</li>
  <li>radeonsi: Enable adaptive_sync by default for radeon</li>
</ul>

<p>Nicolai Hähnle (37):</p>
<ul>
  <li>radv: include LLVM IR in the VK_AMD_shader_info "disassembly"</li>
  <li>radeonsi: fix an out-of-bounds read reported by ASAN</li>
  <li>winsys/amdgpu: add amdgpu_winsys_bo::lock</li>
  <li>winsys/amdgpu: explicitly declare whether buffer_map is permanent or not</li>
  <li>egl/wayland: rather obvious build fix</li>
  <li>radv: remove dependency on addrlib gfx9_enum.h</li>
  <li>ac/surface/gfx9: let addrlib choose the preferred swizzle kind</li>
  <li>amd/addrlib: update Mesa's copy of addrlib</li>
  <li>meson: link LLVM 'native' component when LLVM is available</li>
  <li>ddebug: simplify watchdog loop and fix crash in the no-timeout case</li>
  <li>ddebug: always flush when requested, even when hang detection is disabled</li>
  <li>r600: remove redundant semicolon</li>
  <li>amd/sid_tables: add additional python3 compatibility imports</li>
  <li>amd/common: whitespace fixes</li>
  <li>amd/common: add ac_build_ifcc</li>
  <li>amd/common: scan/reduce across waves of a workgroup</li>
  <li>amd/common: add i1 special case to ac_build_{inclusive,exclusive}_scan</li>
  <li>ac/surface: 3D and cube surfaces are never displayable</li>
  <li>radeonsi: move SI_FORCE_FAMILY functionality to winsys</li>
  <li>radeonsi: extract declare_vs_blit_inputs</li>
  <li>radeonsi: add si_init_draw_functions and make some functions static</li>
  <li>radeonsi/gfx9: use SET_UCONFIG_REG_INDEX packets when available</li>
  <li>radeonsi: don't set RAW_WAIT for CP DMA clears</li>
  <li>radeonsi: rename SI_RESOURCE_FLAG_FORCE_TILING to clarify its purpose</li>
  <li>radeonsi: const-ify si_set_tesseval_regs</li>
  <li>radeonsi: show the fixed function TCS in debug dumps</li>
  <li>radeonsi: avoid using hard-coded SI_NUM_RW_BUFFERS</li>
  <li>radeonsi: add an si_set_rw_shader_buffer convenience function</li>
  <li>radeonsi: use si_set_rw_shader_buffer for setting streamout buffers</li>
  <li>radeonsi: track constant buffer bind history in si_pipe_set_constant_buffer</li>
  <li>radeonsi: move remaining perfcounter code into si_perfcounter.c</li>
  <li>radeonsi: move query suspend logic into the top-level si_query struct</li>
  <li>radeonsi: factor si_query_buffer logic out of si_query_hw</li>
  <li>radeonsi: split perfcounter queries from si_query_hw</li>
  <li>radeonsi: const-ify the si_query_ops</li>
  <li>amd/common: use llvm.amdgcn.s.buffer.load for LLVM 8.0</li>
  <li>amd/common/vi+: enable SMEM loads with GLC=1</li>
</ul>

<p>Niklas Haas (3):</p>
<ul>
  <li>glsl: fix block member alignment validation for vec3</li>
  <li>radv: correctly use vulkan 1.0 by default</li>
  <li>radv: add device-&gt;instance extension dependencies</li>
</ul>

<p>Olivier Fourdan (1):</p>
<ul>
  <li>wayland/egl: Resize EGL surface on update buffer for swrast</li>
</ul>

<p>Oscar Blumberg (1):</p>
<ul>
  <li>radeonsi: Fix guardband computation for large render targets</li>
</ul>

<p>Pierre Moreau (2):</p>
<ul>
  <li>clover/meson: Ignore 'svn' suffix when computing CLANG_RESOURCE_DIR</li>
  <li>meson: Fix with_gallium_icd to with_opencl_icd</li>
</ul>

<p>Plamena Manolova (1):</p>
<ul>
  <li>nir: Don't lower the local work group size if it's variable.</li>
</ul>

<p>Rafael Antognolli (24):</p>
<ul>
  <li>intel/genxml: Add register for object preemption.</li>
  <li>i965/gen10+: Enable object level preemption.</li>
  <li>i965/gen9: Add workarounds for object preemption.</li>
  <li>anv/tests: Fix block_pool_no_free test.</li>
  <li>anv/allocator: Add anv_state_table.</li>
  <li>anv/allocator: Add getter for anv_block_pool.</li>
  <li>anv/allocator: Add helper to push states back to the state table.</li>
  <li>anv/allocator: Use anv_state_table on anv_state_pool_alloc.</li>
  <li>anv/allocator: Use anv_state_table on back_alloc too.</li>
  <li>anv/allocator: Remove anv_free_list.</li>
  <li>anv/allocator: Rename anv_free_list2 to anv_free_list.</li>
  <li>anv/allocator: Remove pool-&gt;map.</li>
  <li>anv: Update usage of block_pool-&gt;bo.</li>
  <li>anv/allocator: Add support for a list of BOs in block pool.</li>
  <li>anv: Split code to add BO dependencies to execbuf.</li>
  <li>anv: Validate the list of BOs from the block pool.</li>
  <li>anv: Remove some asserts.</li>
  <li>anv/allocator: Rework chunk return to the state pool.</li>
  <li>anv/allocator: Add padding information.</li>
  <li>anv/allocator: Enable snooping on block pool and anv_bo_pool BOs.</li>
  <li>anv: Remove state flush.</li>
  <li>anv/allocator: Add support for non-userptr.</li>
  <li>anv/tests: Adding test for the state_pool padding.</li>
  <li>anv/allocator: Avoid race condition in anv_block_pool_map.</li>
</ul>

<p>Ray Zhang (1):</p>
<ul>
  <li>glx: fix shared memory leak in X11</li>
</ul>

<p>Rhys Kidd (5):</p>
<ul>
  <li>travis: radeonsi and radv require LLVM 7.0</li>
  <li>meson: libfreedreno depends upon libdrm (for fence support)</li>
  <li>v3d: Wire up core pipe_debug_callback</li>
  <li>vc4: Wire up core pipe_debug_callback</li>
  <li>nv50,nvc0: add missing CAPs for unsupported features</li>
</ul>

<p>Rhys Perry (14):</p>
<ul>
  <li>nir: fix constness in nir_intrinsic_align()</li>
  <li>ac: refactor visit_load_buffer</li>
  <li>ac: split 16-bit ssbo loads that may not be dword aligned</li>
  <li>radv: don't set surf_index for stencil-only images</li>
  <li>radv: switch from nir_bcsel to nir_b32csel</li>
  <li>ac/nir,radv,radeonsi/nir: use correct indices for interpolation intrinsics</li>
  <li>nir: fix copy-paste error in nir_lower_constant_initializers</li>
  <li>radv: use dithered alpha-to-coverage</li>
  <li>radv: pass radv_draw_info to radv_emit_draw_registers()</li>
  <li>radv: add missed situations for scissor bug workaround</li>
  <li>radv: avoid context rolls when binding graphics pipelines</li>
  <li>radv: prevent dirtying of dynamic state when it does not change</li>
  <li>radv: bitcast 16-bit outputs to integers</li>
  <li>radv: ensure export arguments are always float</li>
</ul>

<p>Rob Clark (79):</p>
<ul>
  <li>freedreno: update generated headers</li>
  <li>freedreno/a6xx: fix VSC bug with larger # of tiles</li>
  <li>freedreno/drm: fix unused 'entry' warnings</li>
  <li>freedreno/drm: remove dependency on gallium driver</li>
  <li>freedreno: move drm to common location</li>
  <li>freedreno/ir3: standalone compiler updates</li>
  <li>freedreno: shader_t -&gt; gl_shader_stage</li>
  <li>freedreno: remove shader_stage_name()</li>
  <li>freedreno: FD_SHADER_DEBUG -&gt; IR3_SHADER_DEBUG</li>
  <li>freedreno/ir3: move disasm and optmsgs debug flags</li>
  <li>util: env_var_as_unsigned() helper</li>
  <li>freedreno/ir3: use env_var_as_unsigned()</li>
  <li>freedreno/ir3: some header file cleanup</li>
  <li>freedreno/ir3: remove pipe_stream_output_info dependency</li>
  <li>freedreno/ir3: split up ir3_shader</li>
  <li>freedreno/ir3: remove u_inlines usage</li>
  <li>freedreno: move ir3 to common location</li>
  <li>mesa/st: swap order of clear() and clear_with_quad()</li>
  <li>mesa/st: better colormask check for clear fallback</li>
  <li>freedreno/a6xx: disable LRZ for z32</li>
  <li>freedreno/a6xx: set guardband clip</li>
  <li>freedreno: update generated headers</li>
  <li>freedreno/a3xx: also set FSSUPERTHREADENABLE</li>
  <li>freedreno/a6xx: MSAA</li>
  <li>freedreno: remove unused fd_surface fields</li>
  <li>gallium: fix typo</li>
  <li>freedreno/a5xx+a6xx: remove unused fs/vs pvt mem</li>
  <li>freedreno/drm: fix relocs in nested stateobjs</li>
  <li>freedreno: update generated headers</li>
  <li>freedreno/a6xx: blitter fixes</li>
  <li>freedreno/ir3: don't fetch unused tex components</li>
  <li>freedreno/ir3: sync instr/disasm</li>
  <li>freedreno/ir3: code-motion</li>
  <li>freedreno/ir3: track max flow control depth for a5xx/a6xx</li>
  <li>freedreno/drm: fix memory leak</li>
  <li>nir: fix spelling typo</li>
  <li>mesa/st/nir: fix missing nir_compact_varyings</li>
  <li>freedreno/drm: sync uapi and enable softpin</li>
  <li>freedreno: debug GEM obj names</li>
  <li>freedreno: also set DUMP flag on shaders</li>
  <li>freedreno/ir3: fix crash</li>
  <li>freedreno/ir3: don't remove unused input components</li>
  <li>freedreno/a6xx: fix blitter crash</li>
  <li>gallium/aux: add is_unorm() helper</li>
  <li>freedreno: update generated headers</li>
  <li>freedreno/a6xx: more blitter fixes</li>
  <li>freedreno: move fd_resource_copy_region()</li>
  <li>freedreno/a6xx: fix resource_copy_region()</li>
  <li>freedreno/a6xx: fix corrupted uniforms</li>
  <li>freedreno/ir3: fix fallout of extra assert</li>
  <li>freedreno/ir3: don't treat all inputs/outputs as vec4</li>
  <li>freedreno: combine fd_resource_layer_offset()/fd_resource_offset()</li>
  <li>freedreno/a6xx: simplify special case for 3d layout</li>
  <li>freedreno/a6xx: improve setup_slices() debug msgs</li>
  <li>freedreno: update generated headers</li>
  <li>freedreno/a6xx: fix 3d texture layout</li>
  <li>freedreno: skip depth resolve if not written</li>
  <li>freedreno: rework blit API</li>
  <li>freedreno: try blitter for fd_resource_copy_region()</li>
  <li>freedreno/a6xx: rework blitter API</li>
  <li>freedreno: remove blit_via_copy_region()</li>
  <li>freedreno: fix staging resource size for arrays</li>
  <li>freedreno: make cmdstream bo's read-only to GPU</li>
  <li>freedreno/a6xx: separate stencil restore/resolve fixes</li>
  <li>freedreno/a6xx: move tile_mode to sampler-view CSO</li>
  <li>freedreno/a6xx: fix 3d+tiled layout</li>
  <li>nir/vtn: add caps for some cl related capabilities</li>
  <li>loader: fix the no-modifiers case</li>
  <li>freedreno: core buffer modifier support</li>
  <li>freedreno: set modifier when exporting buffer</li>
  <li>freedreno: limit tiling to PIPE_BIND_SAMPLER_VIEW</li>
  <li>freedreno/a2xx: fix unused variable warning</li>
  <li>freedreno/a5xx: fix blitter nr_samples check</li>
  <li>freedreno/a6xx: fix blitter nr_samples check</li>
  <li>freedreno: stop frob'ing pipe_resource::nr_samples</li>
  <li>freedreno: minor cleanups</li>
  <li>mesa: wire up InvalidateFramebuffer</li>
  <li>freedreno: fix release tarball</li>
  <li>freedreno: more fixing release tarball</li>
</ul>

<p>Rob Herring (3):</p>
<ul>
  <li>pipe-loader: Fallback to kmsro driver when no matching driver name found</li>
  <li>kmsro: Add etnaviv renderonly support</li>
  <li>Switch imx to kmsro and remove the imx winsys</li>
</ul>

<p>Robert Foss (3):</p>
<ul>
  <li>virgl: native fence fd support</li>
  <li>virgl: Clean up fences commit</li>
  <li>virgl: add assert and missing function parameter</li>
</ul>

<p>Rodrigo Vivi (1):</p>
<ul>
  <li>intel: Add more PCI Device IDs for Coffee Lake and Ice Lake.</li>
</ul>

<p>Roland Scheidegger (7):</p>
<ul>
  <li>gallivm: fix improper clamping of vertex index when fetching gs inputs</li>
  <li>draw: fix infinite loop in line stippling</li>
  <li>gallivm: remove unused float coord wrapping for aos sampling</li>
  <li>gallivm: use llvm jit code for decoding s3tc</li>
  <li>gallivm: don't use pavg.b intrinsic on llvm &gt;= 6.0</li>
  <li>gallivm: abort when trying to use non-existing intrinsic</li>
  <li>Revert "llvmpipe: Always return some fence in flush (v2)"</li>
</ul>

<p>Sagar Ghuge (14):</p>
<ul>
  <li>intel/compiler: Disassemble GEN6_SFID_DATAPORT_SAMPLER_CACHE as dp_sampler</li>
  <li>intel/compiler: Set swizzle to BRW_SWIZZLE_XXXX for scalar region</li>
  <li>intel/compiler: Always print flag subregister number</li>
  <li>nir: Add a new lowering option to lower 3D surfaces from txd to txl.</li>
  <li>glsl: Add "built-in" functions to do uint64_to_fp64(uint64_t)</li>
  <li>glsl: Add "built-in" functions to do int64_to_fp64(int64_t)</li>
  <li>glsl: Add "built-in" functions to do uint64_to_fp32(uint64_t)</li>
  <li>glsl: Add "built-in" functions to do int64_to_fp32(int64_t)</li>
  <li>glsl: Add utility function to round and pack uint64_t value</li>
  <li>glsl: Add "built-in" functions to do fp64_to_uint64(fp64)</li>
  <li>glsl: Add utility function to round and pack int64_t value</li>
  <li>glsl: Add "built-in" functions to do fp64_to_int64(fp64)</li>
  <li>glsl: Add "built-in" functions to do fp32_to_uint64(fp32)</li>
  <li>glsl: Add "built-in" functions to do fp32_to_int64(fp32)</li>
</ul>

<p>Samuel Pitoiset (103):</p>
<ul>
  <li>radv: remove useless sync after copying query results with compute</li>
  <li>radv: add missing TFB queries support to CmdCopyQueryPoolsResults()</li>
  <li>radv: replace si_emit_wait_fence() with radv_cp_wait_mem()</li>
  <li>radv: more use of radv_cp_wait_mem()</li>
  <li>radv: allocate enough space in CS when copying query results with compute</li>
  <li>radv: disable conditional rendering for vkCmdCopyQueryPoolResults()</li>
  <li>radv: only expose VK_SUBGROUP_FEATURE_ARITHMETIC_BIT for VI+</li>
  <li>radv: use LOAD_CONTEXT_REG when loading fast clear values</li>
  <li>radv: fix GPU hangs when loading depth/stencil clear values on SI/CIK</li>
  <li>radv: cleanup and document a Hawaii bug with offchip buffers</li>
  <li>radv: clean up setting partial_es_wave for distributed tess on VI</li>
  <li>radv: make use of num_good_cu_per_sh in si_emit_graphics() too</li>
  <li>radv: binding streamout buffers doesn't change context regs</li>
  <li>radv: set PA.SC_CONSERVATIVE_RASTERIZATION.NULL_SQUAD_AA_MASK_ENABLE</li>
  <li>radv: set optimal OVERWRITE_COMBINER_WATERMARK on GFX9</li>
  <li>radv: add a debug option for disabling primitive binning</li>
  <li>radv: enable primitive binning by default</li>
  <li>radv: tidy up radv_set_dcc_need_cmask_elim_pred()</li>
  <li>radv: always clear the FCE predicate after DCC/FMASK/CMASK decompressions</li>
  <li>radv/winsys: remove the max IBs per submit limit for the fallback path</li>
  <li>radv/winsys: remove the max IBs per submit limit for the sysmem path</li>
  <li>radv: remove unnecessary goto in the fast clear paths</li>
  <li>radv: add radv_get_htile_fast_clear_value() helper</li>
  <li>radv: add radv_is_fast_clear_{depth,stencil}_allowed() helpers</li>
  <li>radv: check allowed fast HTILE clears a bit earlier</li>
  <li>radv: rewrite the condition that checks allowed depth/stencil values</li>
  <li>radv: implement fast HTILE clears for depth or stencil only on GFX9</li>
  <li>ac/nir: fix intrinsic name string size in visit_image_atomic()</li>
  <li>radv: ignore subpass self-dependencies</li>
  <li>radv: only sync CP DMA for transfer operations or bottom pipe</li>
  <li>radv: remove useless sync after CmdClear{Color,DepthStencil}Image()</li>
  <li>radv: remove useless sync before CmdClear{Color,DepthStencil}Image()</li>
  <li>radv: ignore subpass self-dependencies for CreateRenderPass() too</li>
  <li>radv: remove useless check in emit_fast_color_clear()</li>
  <li>radv: add radv_image_can_fast_clear() helper</li>
  <li>radv: add radv_image_view_can_fast_clear() helper</li>
  <li>radv: add radv_can_fast_clear_{color,depth}() helpers</li>
  <li>radv: simplify a check in emit_fast_color_clear()</li>
  <li>radv: refactor the fast clear path for better re-use</li>
  <li>radv: optimize CmdClear{Color,DepthStencil}Image() for layered textures</li>
  <li>radv: remove unused pending_clears param in the transition path</li>
  <li>radv: drop few useless state changes when doing color/depth decompressions</li>
  <li>radv: rework the TC-compat HTILE hardware bug with COND_EXEC</li>
  <li>radv: reset pending_reset_query when flushing caches</li>
  <li>radv: wait on the high 32 bits of timestamp queries</li>
  <li>spirv: add SpvCapabilityInt64Atomics</li>
  <li>radv: expose VK_EXT_scalar_block_layout</li>
  <li>amd: remove support for LLVM 6.0</li>
  <li>gallium: add missing PIPE_CAP_SURFACE_SAMPLE_COUNT default value</li>
  <li>radv: bump reported version to 1.1.90</li>
  <li>radv: add a predicate for reflecting DCC decompression state</li>
  <li>radv: allow to skip DCC decompressions with the new predicate</li>
  <li>radv: switch on EOP when primitive restart is enabled with triangle strips</li>
  <li>radv: check if addrlib enabled HTILE in radv_image_can_enable_htile()</li>
  <li>radv: don't check if format is depth in radv_image_can_enable_hile()</li>
  <li>radv: report Vulkan version 1.1.90 for real</li>
  <li>ac/nir: remove the bitfield_extract workaround for LLVM 8</li>
  <li>radv: drop the amdgpu-skip-threshold=1 workaround for LLVM 8</li>
  <li>radv: fix subpass image transitions with multiviews</li>
  <li>radv: compute optimal VM alignment for imported buffers</li>
  <li>spirv: add support for SpvCapabilityStorageImageMultisample</li>
  <li>ac/nir: restrict fmask lookup to image load intrinsics</li>
  <li>radv: initialize FMASK for images in fully expanded mode</li>
  <li>radv: add support for FMASK expand</li>
  <li>radv: enable shaderStorageImageMultisample feature on GFX8+</li>
  <li>radv: get rid of bunch of KHR suffixes</li>
  <li>radv: enable variable pointers</li>
  <li>radv: skip draws with instance_count == 0</li>
  <li>ac/nir: add get_cache_policy() helper and use it</li>
  <li>ac/nir: set cache policy when loading/storing buffer images</li>
  <li>ac: add missing 16-bit types to glsl_base_to_llvm_type()</li>
  <li>radv: remove unnecessary returns in GetPhysicalDevice*Properties()</li>
  <li>radv: add two small helpers for getting VRAM and visible VRAM sizes</li>
  <li>radv: add support for VK_EXT_memory_budget</li>
  <li>ac/nir: don't trash L1 caches for store operations with writeonly memory</li>
  <li>radv: drop unused code related to 16 sample locations</li>
  <li>radv: reduce size of the per-queue descriptor BO</li>
  <li>radv: do not write unused descriptors to the per-queue BO</li>
  <li>radv: initialize the per-queue descriptor BO only once</li>
  <li>nir: do not remove varyings used for transform feedback</li>
  <li>nir: fix lowering arrays to elements for XFB outputs</li>
  <li>radv: improve gathering of load_push_constants with dynamic bindings</li>
  <li>radv: remove old_fence parameter from si_cs_emit_write_event_eop()</li>
  <li>radv: only allocate the GFX9 fence and EOP BOs for the gfx queue</li>
  <li>radv: compute the GFX9 fence VA at allocation time</li>
  <li>radv: always pass the GFX9 fence data to si_cs_emit_cache_flush()</li>
  <li>radv: fix computing number of user SGPRs for streamout buffers</li>
  <li>radv: remove radv_userdata_info::indirect field</li>
  <li>radv: simplify allocating user SGPRS for descriptor sets</li>
  <li>radv: set noalias/dereferenceable LLVM attributes based on param types</li>
  <li>radv: re-enable fast depth clears for 16-bit surfaces on VI</li>
  <li>radv/winsys: fix hash when adding internal buffers</li>
  <li>radv: fix compiler issues with GCC 9</li>
  <li>radv: fix using LOAD_CONTEXT_REG with old GFX ME firmwares on GFX8</li>
  <li>radv/winsys: fix BO list creation when RADV_DEBUG=allbos is set</li>
  <li>radv: always export gl_SampleMask when the fragment shader uses it</li>
  <li>radv: write the alpha channel of MRT0 when alpha coverage is enabled</li>
  <li>radv: fix writing the alpha channel of MRT0 when alpha coverage is enabled</li>
  <li>radv: fix out-of-bounds access when copying descriptors BO list</li>
  <li>radv: don't copy buffer descriptors list for samplers</li>
  <li>radv: fix clearing attachments in secondary command buffers</li>
  <li>radv: properly align the fence and EOP bug VA on GFX9</li>
  <li>radv: fix pointSizeRange limits</li>
</ul>

<p>Sergii Romantsov (4):</p>
<ul>
  <li>autotools: library-dependency when no sse and 32-bit</li>
  <li>i965/batch/debug: Allow log be dumped before assert</li>
  <li>nir: Length of boolean vtn_value now is 1</li>
  <li>dri: meson: do not prefix user provided dri-drivers-path</li>
</ul>

<p>Sonny Jiang (1):</p>
<ul>
  <li>radeonsi: use compute for resource_copy_region when possible</li>
</ul>

<p>Tapani Pälli (27):</p>
<ul>
  <li>anv: allow exporting an imported SYNC_FD semaphore type</li>
  <li>anv: add create_flags as part of anv_image</li>
  <li>anv: refactor make_surface to use data from anv_image</li>
  <li>anv: make anv_get_image_format_features public</li>
  <li>anv: add from/to helpers with android and vulkan formats</li>
  <li>anv/android: add GetAndroidHardwareBufferPropertiesANDROID</li>
  <li>anv: add anv_ahw_usage_from_vk_usage helper function</li>
  <li>anv: refactor, remove else block in AllocateMemory</li>
  <li>anv/android: support import/export of AHardwareBuffer objects</li>
  <li>anv/android: add ahardwarebuffer external memory properties</li>
  <li>anv/android: support creating images from external format</li>
  <li>anv: support VkExternalFormatANDROID in vkCreateSamplerYcbcrConversion</li>
  <li>anv: add VkFormat field as part of anv_format</li>
  <li>anv: support VkSamplerYcbcrConversionInfo in vkCreateImageView</li>
  <li>anv: ignore VkSamplerYcbcrConversion on non-yuv formats</li>
  <li>anv/android: turn on VK_ANDROID_external_memory_android_hardware_buffer</li>
  <li>dri3: initialize adaptive_sync as false before configQueryb</li>
  <li>intel/isl: move tiled_memcpy static libs from i965 to isl</li>
  <li>anv: do not advertise AHW support if extension not enabled</li>
  <li>nir: cleanup glsl_get_struct_field_offset, glsl_get_explicit_stride</li>
  <li>android: fix build issues with libmesa_anv_gen* libraries</li>
  <li>mesa: return NULL if we exceed MaxColorAttachments in get_fb_attachment</li>
  <li>nir: initialize value in copy_prop_vars_block</li>
  <li>anv: retain the is_array state in create_plane_tex_instr_implicit</li>
  <li>anv: release memory allocated by glsl types during spirv_to_nir</li>
  <li>anv: revert "anv: release memory allocated by glsl types during spirv_to_nir"</li>
  <li>anv: destroy descriptor sets when pool gets destroyed</li>
</ul>

<p>Thomas Hellstrom (9):</p>
<ul>
  <li>st/xa: Render update. Better support for solid pictures</li>
  <li>st/xa: Support higher color precision for solid pictures</li>
  <li>st/xa: Support a couple of new formats</li>
  <li>st/xa: Fix transformations when we have both source and mask samplers</li>
  <li>st/xa: Minor renderer cleanups</li>
  <li>st/xa: Support Component Alpha with trivial blending</li>
  <li>st/xa: Bump minor</li>
  <li>st/xa: Fix a memory leak</li>
  <li>winsys/svga: Fix a memory leak</li>
</ul>

<p>Timothy Arceri (56):</p>
<ul>
  <li>nir: allow propagation of if evaluation for bcsel</li>
  <li>nir: fix condition propagation when src has a swizzle</li>
  <li>ac/nir_to_llvm: fix b2f for f64</li>
  <li>nir: add new linking opt nir_link_constant_varyings()</li>
  <li>st/mesa: make use of nir_link_constant_varyings()</li>
  <li>nir: add glsl_type_is_integer() helper</li>
  <li>nir: don't pack varyings ints with floats unless flat</li>
  <li>anv/i965: make use of nir_link_constant_varyings()</li>
  <li>nir: add support for removing redundant stores to copy prop var</li>
  <li>radv: make use of nir_move_out_const_to_consumer()</li>
  <li>nir: small tidy ups for nir_loop_analyze()</li>
  <li>nir: clarify some nit_loop_info member names</li>
  <li>nir: add a new nir_cf_list_clone_and_reinsert() helper</li>
  <li>nir: make use of new nir_cf_list_clone_and_reinsert() helper</li>
  <li>nir: factor out some of the complex loop unroll code to a helper</li>
  <li>nir: rework force_unroll_array_access()</li>
  <li>nir: in loop analysis track actual control flow type</li>
  <li>nir: reword code comment</li>
  <li>nir: detect more induction variables</li>
  <li>nir: fix opt_if_loop_last_continue()</li>
  <li>tgsi/scan: fix loop exit point in tgsi_scan_tess_ctrl()</li>
  <li>tgsi/scan: correctly walk instructions in tgsi_scan_tess_ctrl()</li>
  <li>radeonsi: remove unrequired param in si_nir_scan_tess_ctrl()</li>
  <li>ac/nir_to_llvm: add ac_are_tessfactors_def_in_all_invocs()</li>
  <li>radeonsi: make use of ac_are_tessfactors_def_in_all_invocs()</li>
  <li>st/glsl_to_nir: call nir_lower_load_const_to_scalar() in the st</li>
  <li>nir: rename nir_link_constant_varyings() nir_link_opt_varyings()</li>
  <li>nir: add can_replace_varying() helper</li>
  <li>nir: rework nir_link_opt_varyings()</li>
  <li>nir: link time opt duplicate varyings</li>
  <li>nir: make nir_opt_remove_phis_impl() static</li>
  <li>nir: make use of does_varying_match() helper</li>
  <li>nir: simplify does_varying_match()</li>
  <li>nir: add rewrite_phi_predecessor_blocks() helper</li>
  <li>nir: merge some basic consecutive ifs</li>
  <li>st/glsl: refactor st_link_nir()</li>
  <li>nir: avoid uninitialized variable warning</li>
  <li>glsl: Copy function out to temp if we don't directly ref a variable</li>
  <li>ac/nir_to_llvm: fix type handling in image code</li>
  <li>radeonsi/nir: get correct type for images inside structs</li>
  <li>ac/nir_to_llvm: fix regression in bindless support</li>
  <li>ac/nir_to_llvm: add support for structs to get_sampler_desc()</li>
  <li>glsl: don't skip GLSL IR opts on first-time compiles</li>
  <li>glsl: be much more aggressive when skipping shader compilation</li>
  <li>Revert "glsl: be much more aggressive when skipping shader compilation"</li>
  <li>ac/nir_to_llvm: fix interpolateAt* for arrays</li>
  <li>glsl: be much more aggressive when skipping shader compilation</li>
  <li>radeonsi/nir: add missing piece for bindless image support</li>
  <li>ac/nir_to_llvm: add bindless support for uniform handles</li>
  <li>ac/nir_to_llvm: fix interpolateAt* for structs</li>
  <li>ac/nir_to_llvm: fix clamp shadow reference for more hardware</li>
  <li>tgsi: remove culldist semantic from docs</li>
  <li>radv/ac: fix some fp16 handling</li>
  <li>glsl: use remap location when serialising uniform program resource data</li>
  <li>radeonsi: fix query buffer allocation</li>
  <li>glsl: fix shader cache for packed param list</li>
</ul>

<p>Tobias Klausmann (1):</p>
<ul>
  <li>amd/vulkan: meson build - use radv_deps for libvulkan_radeon</li>
</ul>

<p>Tomasz Figa (1):</p>
<ul>
  <li>llvmpipe: Always return some fence in flush (v2)</li>
</ul>

<p>Tomeu Vizoso (1):</p>
<ul>
  <li>etnaviv: Consolidate buffer references from framebuffers</li>
</ul>

<p>Toni Lönnberg (14):</p>
<ul>
  <li>intel/decoder: Engine parameter for instructions</li>
  <li>intel/decoder: tools: gen_engine to drm_i915_gem_engine_class</li>
  <li>intel/decoder: tools: Use engine for decoding batch instructions</li>
  <li>intel/genxml: Add engine definition to render engine instructions (gen4)</li>
  <li>intel/genxml: Add engine definition to render engine instructions (gen45)</li>
  <li>intel/genxml: Add engine definition to render engine instructions (gen5)</li>
  <li>intel/genxml: Add engine definition to render engine instructions (gen6)</li>
  <li>intel/genxml: Add engine definition to render engine instructions (gen7)</li>
  <li>intel/genxml: Add engine definition to render engine instructions (gen75)</li>
  <li>intel/genxml: Add engine definition to render engine instructions (gen8)</li>
  <li>intel/genxml: Add engine definition to render engine instructions (gen9)</li>
  <li>intel/genxml: Add engine definition to render engine instructions (gen10)</li>
  <li>intel/genxml: Add engine definition to render engine instructions (gen11)</li>
  <li>intel/aubinator_error_decode: Get rid of warning for missing switch case</li>
</ul>

<p>Topi Pohjolainen (1):</p>
<ul>
  <li>i965/icl: Disable prefetching of sampler state entries</li>
</ul>

<p>Veluri Mithun (5):</p>
<ul>
  <li>Add extension doc for MESA_query_driver</li>
  <li>Implement EGL API for MESA_query_driver</li>
  <li>Implementation of egl dri2 drivers for MESA_query_driver</li>
  <li>egl: Implement EGL API for MESA_query_driver</li>
  <li>egl: Implementation of egl dri2 drivers for MESA_query_driver</li>
</ul>

<p>Vinson Lee (7):</p>
<ul>
  <li>r600/sb: Fix constant logical operand in assert.</li>
  <li>freedreno: Fix autotools build.</li>
  <li>st/xvmc: Add X11 include path.</li>
  <li>nir/algebraic: Make algebraic_parser_test.sh executable.</li>
  <li>meson: Fix typo.</li>
  <li>meson: Fix libsensors detection.</li>
  <li>meson: Fix typo.</li>
</ul>

<p>Yevhenii Kolesnikov (1):</p>
<ul>
  <li>i965: Fix allow_higher_compat_version workaround limited by OpenGL 3.0</li>
</ul>

<p>pal1000 (1):</p>
<ul>
<<<<<<< HEAD
 
<p>Adam Jackson (4):</p>
<ul>
  <li>glx: Demand success from CreateContext requests (v2)</li>
  <li>specs: Remove GLES profile interaction text from GLX_MESA_query_renderer</li>
  <li>specs: Remove GLX_RENDERER_ID_MESA from GLX_MESA_query_renderer</li>
  <li>specs: Bump GLX_MESA_query_renderer to version 9</li>
</ul>

<p>Aditya Swarup (1):</p>
<ul>
  <li>i965: Lift restriction in external textures for EGLImage support</li>
</ul>

<p>Alejandro Piñeiro (3):</p>
<ul>
  <li>nir: remove unused variable</li>
  <li>nir/xfb: don't assert when xfb_buffer/stride is present but not xfb_offset</li>
  <li>nir/xfb: distinguish array of structs vs array of blocks</li>
</ul>

<p>Alex Deucher (3):</p>
<ul>
  <li>pci_ids: add new vega10 pci ids</li>
  <li>pci_ids: add new vega20 pci id</li>
  <li>pci_ids: add new VegaM pci id</li>
</ul>

<p>Alex Smith (1):</p>
<ul>
  <li>radv: Flush before vkCmdWriteTimestamp() if needed</li>
</ul>

<p>Alexander von Gluck IV (1):</p>
<ul>
  <li>egl/haiku: Fix reference to disp vs dpy</li>
</ul>

<p>Alok Hota (8):</p>
<ul>
  <li>swr/rast: Use gfxptr_t value in JitGatherVertices</li>
  <li>swr/rast: Add annotator to interleave isa text</li>
  <li>swr/rast: partial support for Tiled Resources</li>
  <li>swr/rast: Unaligned and translations in gathers</li>
  <li>swr/rast: Scope MEM_CLIENT enum for mem usages</li>
  <li>swr/rast: New execution engine per JIT</li>
  <li>swr/rast: Store cached files in multiple subdirs</li>
  <li>swr/rast: bypass size limit for non-sampled textures</li>
</ul>

<p>Alyssa Rosenzweig (1):</p>
<ul>
  <li>util: Fix warning in u_cpu_detect on non-x86</li>
</ul>

<p>Andre Heider (4):</p>
<ul>
  <li>st/nine: fix stack corruption due to ABI mismatch</li>
  <li>st/nine: plug thread related leaks</li>
  <li>st/nine: clean up thead shutdown sequence a bit</li>
  <li>d3dadapter9: use snprintf(..., "%s", ...) instead of strncpy</li>
</ul>

<p>Andres Gomez (8):</p>
<ul>
  <li>glsl/linker: complete documentation for assign_attribute_or_color_locations</li>
  <li>docs: update 18.3 and add 19.x cycles for the release calendar</li>
  <li>glsl: correct typo in GLSL compilation error message</li>
  <li>editorconfig: Add max_line_length property</li>
  <li>glsl/linker: specify proper direction in location aliasing error</li>
  <li>docs: complete the calendar and release schedule documentation</li>
  <li>bin/get-pick-list.sh: fix the oneline printing</li>
  <li>bin/get-pick-list.sh: fix redirection in sh</li>
</ul>

<p>Andrii Simiklit (9):</p>
<ul>
  <li>intel/tools: avoid 'unused variable' warnings</li>
  <li>compiler: avoid 'unused variable' warnings</li>
  <li>i965: avoid 'unused variable' warnings</li>
  <li>i965/batch: avoid reverting batch buffer if saved state is an empty</li>
  <li>intel/tools: make sure the binary file is properly read</li>
  <li>anv/pipeline: remove unnecessary null-pointer check</li>
  <li>intel/batch-decoder: fix vertex buffer size calculation for gen&lt;8</li>
  <li>intel/batch-decoder: fix a vb end address calculation</li>
  <li>i965: re-emit index buffer state on a reset option change.</li>
</ul>

<p>Anuj Phogat (7):</p>
<ul>
  <li>i965/icl: Set Error Detection Behavior Control Bit in L3CNTLREG</li>
  <li>anv/icl: Set Error Detection Behavior Control Bit in L3CNTLREG</li>
  <li>anv/icl: Disable prefetching of sampler state entries</li>
  <li>i965/icl: Fix L3 configurations</li>
  <li>i965/icl: Set use full ways in L3CNTLREG</li>
  <li>intel/icl: Set way_size_per_bank to 4</li>
  <li>anv/icl: Set use full ways in L3CNTLREG</li>
</ul>

<p>Axel Davy (12):</p>
<ul>
  <li>st/nine: Allow 'triple buffering' with thread_submit</li>
  <li>st/nine: Remove thread_submit warning</li>
  <li>st/nine: Use helper to release swapchain buffers later</li>
  <li>st/nine: Switch to presentation buffer if resize is detected</li>
  <li>st/nine: Fix volumetexture dtor on ctor failure</li>
  <li>st/nine: Bind src not dst in nine_context_box_upload</li>
  <li>st/nine: Add src reference to nine_context_range_upload</li>
  <li>st/nine: Increase the limit of cached ff shaders</li>
  <li>st/nine: Immediately upload user provided textures</li>
  <li>st/nine: Enable debug info if NDEBUG is not set</li>
  <li>st/nine: Ignore window size if error</li>
  <li>st/nine: Ignore multisample quality level if no ms</li>
</ul>

<p>Bart Oldeman (1):</p>
<ul>
  <li>gallium-xlib: query MIT-SHM before using it.</li>
</ul>

<p>Bas Nieuwenhuizen (41):</p>
<ul>
  <li>radv: Use structured intrinsics instead of indexing workaround for GFX9.</li>
  <li>vulkan: Allow storage images in the WSI.</li>
  <li>radv: Fix opaque metadata descriptor last layer.</li>
  <li>radv: Clamp gfx9 image view extents to the allocated image extents.</li>
  <li>radv: Align large buffers to the fragment size.</li>
  <li>radv/android: Mark android WSI image as shareable.</li>
  <li>radv/android: Use buffer metadata to determine scanout compat.</li>
  <li>radv: Check for shareable images in central place.</li>
  <li>radv: Remove redundant format check.</li>
  <li>radv: Fix multiview depth clears</li>
  <li>radv: Work around non-renderable 128bpp compressed 3d textures on GFX9.</li>
  <li>radv: Fix wrongly positioned paren.</li>
  <li>radv: Do a cache flush if needed before reading predicates.</li>
  <li>radv: Implement buffer stores with less than 4 components.</li>
  <li>anv/android: Do not reject storage images.</li>
  <li>radv: Remove device path.</li>
  <li>radv: Remove unused variable.</li>
  <li>amd/common: Add some parentheses to silence warning.</li>
  <li>radv: Fix rasterization precision bits.</li>
  <li>spirv: Fix matrix parameters in function calls.</li>
  <li>freedreno: Move register constant files to src/freedreno.</li>
  <li>radv: Only use 32 KiB per threadgroup on Stoney.</li>
  <li>radv: Set partial_vs_wave for pipelines with just GS, not tess.</li>
  <li>nir: Account for atomics in copy propagation.</li>
  <li>radv: Remove unused variable.</li>
  <li>radv/winsys: Set winsys bo priority on creation.</li>
  <li>radv/winsys: Add priority handling during submit.</li>
  <li>radv: Enable VK_EXT_memory_priority.</li>
  <li>radv: Fix the shader info pass for not having the variable.</li>
  <li>amd/common: Fix stores to derefs with unknown variable.</li>
  <li>amd/common: Add gep helper for pointer increment.</li>
  <li>amd/common: Handle nir_deref_type_ptr_as_array for shared memory.</li>
  <li>amd/common: handle nir_deref_cast for shared memory from integers.</li>
  <li>radv: Only look at pImmutableSamples if the descriptor has a sampler.</li>
  <li>amd/common: Use correct writemask for shared memory stores.</li>
  <li>radv: Sync ETC2 whitelisted devices.</li>
  <li>radv: Fix float16 interpolation set up.</li>
  <li>radv: Allow interpolation on non-float types.</li>
  <li>radv: Handle clip+cull distances more generally as compact arrays.</li>
  <li>radv: Fix rebase issue in 19.0 for float16 fix.</li>
  <li>radv: Interpolate less aggressively.</li>
</ul>

<p>Boyan Ding (3):</p>
<ul>
  <li>gk110/ir: Add rcp f64 implementation</li>
  <li>gk110/ir: Add rsq f64 implementation</li>
  <li>gk110/ir: Use the new rcp/rsq in library</li>
</ul>

<p>Brian Paul (3):</p>
<ul>
  <li>svga: add new gallium formats to the format conversion table</li>
  <li>mesa: fix display list corner case assertion</li>
  <li>svga: remove SVGA_RELOC_READ flag in SVGA3D_BindGBSurface()</li>
</ul>

<p>Bruce Cherniak (1):</p>
<ul>
  <li>gallium/swr: Fix multi-context sync fence deadlock.</li>
</ul>

<p>Caio Marcelo de Oliveira Filho (10):</p>
<ul>
  <li>nir: properly clear the entry sources in copy_prop_vars</li>
  <li>nir: properly find the entry to keep in copy_prop_vars</li>
  <li>nir: add a way to print the deref chain</li>
  <li>nir: remove dead code from copy_prop_vars</li>
  <li>nir: fix warning in nir_lower_io.c</li>
  <li>util: Helper to create sets and hashes with pointer keys</li>
  <li>src/compiler: use new hash table and set creation helpers</li>
  <li>src/intel: use new hash table and set creation helpers</li>
  <li>nir: check NIR_SKIP to skip passes by name</li>
  <li>gallium: Add PIPE_CAP_GLSL_TESS_LEVELS_AS_INPUTS</li>
</ul>

<p>Carlos Garnacho (1):</p>
<ul>
  <li>wayland/egl: Ensure EGL surface is resized on DRI update_buffers()</li>
</ul>

<p>Carsten Haitzler (Rasterman) (2):</p>
<ul>
  <li>vc4: Use named parameters for the NEON inline asm.</li>
  <li>vc4: Declare the cpu pointers as being modified in NEON asm.</li>
</ul>

<p>Chad Versace (1):</p>
<ul>
  <li>i965: Fix -Wswitch on INTEL_COPY_STREAMING_LOAD</li>
</ul>

<p>Chia-I Wu (2):</p>
<ul>
  <li>meson: fix EGL/X11 build without GLX</li>
  <li>freedreno/drm: sync uapi again</li>
</ul>

<p>Christian Gmeiner (6):</p>
<ul>
  <li>nir: add lowering for ffloor</li>
  <li>etnaviv: drop redundant ctx function parameter</li>
  <li>meson: add etnaviv to the tools option</li>
  <li>etnaviv: extend etna_resource with an addressing mode</li>
  <li>etnaviv: update headers from rnndb</li>
  <li>etnaviv: add linear sampling support</li>
</ul>

<p>Connor Abbott (4):</p>
<ul>
  <li>Revert "radv: disable VK_SUBGROUP_FEATURE_VOTE_BIT"</li>
  <li>nir/algebraic: Rewrite bit-size inference</li>
  <li>nir/algebraic: Add unit tests for bitsize validation</li>
  <li>nir: Fixup algebraic test for variable-sized conversions</li>
</ul>

<p>Daniel Stone (1):</p>
<ul>
  <li>gbm: Clarify acceptable formats for gbm_bo</li>
</ul>

<p>Danylo Piliaiev (9):</p>
<ul>
  <li>i965: Fix calculation of layers array length for isl_view</li>
  <li>nir: add if opt opt_if_loop_last_continue()</li>
  <li>glsl/linker: Fix unmatched TCS outputs being reduced to local variable</li>
  <li>glsl: Make invariant outputs in ES fragment shader not to cause error</li>
  <li>glsl: Fix copying function's out to temp if dereferenced by array</li>
  <li>anv: Implement VK_KHR_draw_indirect_count for gen 7+</li>
  <li>anv: Implement VK_EXT_conditional_rendering for gen 7.5+</li>
  <li>anv: Fix VK_EXT_transform_feedback working with varyings packed in PSIZ</li>
  <li>anv: Fix destroying descriptor sets when pool gets reset</li>
</ul>

<p>Dave Airlie (19):</p>
<ul>
  <li>radv: apply xfb buffer offset at buffer binding time not later. (v2)</li>
  <li>radv: fix begin/end transform feedback with 0 counter buffers.</li>
  <li>virgl: fix vtest regression since fencing changes.</li>
  <li>spirv/vtn: handle variable pointers without offset lowering</li>
  <li>nir: move getting deref from var after we check deref type.</li>
  <li>nir: handle shared pointers in lowering indirect derefs.</li>
  <li>ac: avoid casting pointers on bcsel and stores</li>
  <li>radv: handle loading from shared pointers</li>
  <li>ac: handle cast derefs</li>
  <li>r600: make suballocator 256-bytes align</li>
  <li>virgl: fix undefined shift to use unsigned.</li>
  <li>virgl: fix const warning on debug flags.</li>
  <li>radv: use 3d shader for gfx9 copies if dst is 3d</li>
  <li>radv/xfb: fix counter buffer bounds checks.</li>
  <li>virgl/vtest: fix front buffer flush with protocol version 0.</li>
  <li>virgl: use primconvert provoking vertex properly</li>
  <li>dri_interface: add put shm image2 (v2)</li>
  <li>glx: add support for putimageshm2 path (v2)</li>
  <li>gallium: use put image shm2 path (v2)</li>
</ul>

<p>David Shao (1):</p>
<ul>
  <li>meson: ensure that xmlpool_options.h is generated for gallium targets that need it</li>
</ul>

<p>Dieter Nützel (1):</p>
<ul>
  <li>docs/features: Delete double nv50 entry and wrong enumeration</li>
</ul>

<p>Dylan Baker (48):</p>
<ul>
  <li>meson: link gallium nine with pthreads</li>
  <li>meson: Don't set -Wall</li>
  <li>meson: fix libatomic tests</li>
  <li>meson: Add tests to suites</li>
  <li>util: promote u_memory to src/util</li>
  <li>meson: Add nir_algebraic_parser_test to suites</li>
  <li>meson: Fix ppc64 little endian detection</li>
  <li>meson: remove duplicate definition</li>
  <li>meson: Add support for gnu hurd</li>
  <li>meson: Add toggle for glx-direct</li>
  <li>docs/meson: Recommend not using CFLAGS and friends</li>
  <li>travis: meson: use native files to override llvm-config</li>
  <li>travis: Don't try to read libdrm out of configure.ac</li>
  <li>travis: meson: enable unit tests</li>
  <li>docs: add note about using backticks for rbs in gitlab</li>
  <li>docs/install: Add meson to the main install page</li>
  <li>docs/meson: Update LLVM section with information about native files</li>
  <li>docs/install: Update python dependency section</li>
  <li>docs/autoconf: Mark autoconf as being replaced</li>
  <li>meson: Override C++ standard to gnu++11 when building with altivec on ppc64</li>
  <li>meson: Error out if building nouveau and using LLVM without rtti</li>
  <li>autotools: Remove tegra vdpau driver</li>
  <li>meson: Add a script to extract the cmd line used for meson</li>
  <li>meson: allow building dri driver without window system if osmesa is classic</li>
  <li>bin/meson-cmd-extract: Also handle cross and native files</li>
  <li>meson: fix swr KNL build</li>
  <li>meson: Fix compiler checks for SWR with ICC</li>
  <li>meson: Add warnings and errors when using ICC</li>
  <li>automake: Fix path to generated source</li>
  <li>automake: Add float64.glsl to dist tarball</li>
  <li>automake: Add include dir for nir src directory</li>
  <li>configure: Bump SWR LLVM requirement to 7</li>
  <li>automake: Add --enable-autotools to distcheck flags</li>
  <li>android,autotools,i965: Fix location of float64_glsl.h</li>
  <li>VERSION: bump to 19.0.0-rc1</li>
  <li>Version: Bump for rc2</li>
  <li>cherry-ignore: Add some patches</li>
  <li>Revert "intel/compiler: More peephole_select for pre-Gen6"</li>
  <li>Revert "nir/opt_peephole_select: Don't peephole_select expensive math instructions"</li>
  <li>Revert "intel/compiler: More peephole select"</li>
  <li>Bump version for 19.0-rc3</li>
  <li>version: bump for 19.0-rc4</li>
  <li>get-pick-list: Add --pretty=medium to the arguments for Cc patches</li>
  <li>meson: Add dependency on genxml to anvil</li>
  <li>Version: update to 19.0-rc5</li>
  <li>Bump version for rc6</li>
  <li>VERSION: bump version for rc7</li>
  <li>cherry-ignore: Update the cherry-ignore file</li>
</ul>

<p>Eduardo Lima Mitev (2):</p>
<ul>
  <li>freedreno/ir3: Make imageStore use num components from image format</li>
  <li>freedreno/ir3: Handle GL_NONE in get_num_components_for_glformat()</li>
</ul>

<p>Eleni Maria Stea (1):</p>
<ul>
  <li>i965: fixed clamping in set_scissor_bits when the y is flipped</li>
</ul>

<p>Elie Tournier (17):</p>
<ul>
  <li>glsl: Add "built-in" function to do abs(fp64)</li>
  <li>glsl: Add "built-in" functions to do neg(fp64)</li>
  <li>glsl: Add "built-in" function to do sign(fp64)</li>
  <li>glsl: Add "built-in" functions to do eq/ne(fp64, fp64)</li>
  <li>glsl: Add utility function to extract 64-bit sign</li>
  <li>glsl: Add "built-in" functions to do lt(fp64, fp64)</li>
  <li>glsl: Add "built-in" functions to do add(fp64, fp64)</li>
  <li>glsl: Add "built-in" functions to do mul(fp64, fp64)</li>
  <li>glsl: Add "built-in" functions to do fp64_to_uint(fp64)</li>
  <li>glsl: Add "built-in" functions to do uint_to_fp64(uint)</li>
  <li>glsl: Add "built-in" functions to do fp64_to_int(fp64)</li>
  <li>glsl: Add "built-in" functions to do int_to_fp64(int)</li>
  <li>glsl: Add "built-in" functions to do fp64_to_fp32(fp64)</li>
  <li>glsl: Add "built-in" functions to do fp32_to_fp64(fp32)</li>
  <li>glsl: Add "built-in" functions to do sqrt(fp64)</li>
  <li>glsl: Add "built-in" functions to do trunc(fp64)</li>
  <li>glsl: Add "built-in" functions to do round(fp64)</li>
</ul>

<p>Emil Velikov (81):</p>
<ul>
  <li>mesa: bump version to 19.1.0-devel</li>
  <li>docs: add 19.0.0-devel release notes template</li>
  <li>docs: mention EXT_shader_implicit_conversions</li>
  <li>egl: add EGL_EXT_device_base entrypoints</li>
  <li>egl/glvnd: correctly report errors when vendor cannot be found</li>
  <li>docs/releasing.html: polish cherry-picking/testing text</li>
  <li>docs/submittingpatches.html: correctly handle the &lt;p&gt; tag</li>
  <li>docs: document the staging branch and add reference to it</li>
  <li>bin/get-pick-list.sh: simplify git oneline printing</li>
  <li>bin/get-pick-list.sh: prefix output with "[stable] "</li>
  <li>bin/get-pick-list.sh: handle "typod" usecase.</li>
  <li>bin/get-pick-list.sh: handle the fixes tag</li>
  <li>bin/get-pick-list.sh: tweak the commit sha matching pattern</li>
  <li>bin/get-pick-list.sh: flesh out is_sha_nomination</li>
  <li>bin/get-pick-list.sh: handle fixes tag with missing colon</li>
  <li>bin/get-pick-list.sh: handle unofficial "broken by" tag</li>
  <li>bin/get-pick-list.sh: use test instead of [ ]</li>
  <li>bin/get-pick-list.sh: handle reverts prior to the branchpoint</li>
  <li>travis: drop unneeded x11proto-xf86vidmode-dev</li>
  <li>glx: make xf86vidmode mandatory for direct rendering</li>
  <li>travis: adding missing x11-xcb for meson+vulkan</li>
  <li>egl/wayland: bail out when drmGetMagic fails</li>
  <li>egl/wayland: plug memory leak in drm_handle_device()</li>
  <li>docs: update 18.3.0 release notes</li>
  <li>docs: add sha256 checksums for 18.3.0</li>
  <li>docs: update calendar, add news item and link release notes for 18.3.0</li>
  <li>freedreno: drop duplicate MKDIR_GEN declaration</li>
  <li>freedreno: add the missing _la in libfreedreno_ir3_la</li>
  <li>amd/addrlib: drop si_ci_vi_merged_enum.h from the list</li>
  <li>docs: add release notes for 18.3.1</li>
  <li>docs: add sha256 checksums for 18.3.1</li>
  <li>docs: update calendar, add news item and link release notes for 18.3.1</li>
  <li>glx: mandate xf86vidmode only for "drm" dri platforms</li>
  <li>bin/get-pick-list.sh: rework handing of sha nominations</li>
  <li>bin/get-pick-list.sh: warn when commit lists invalid sha</li>
  <li>meson: don't require glx/egl/gbm with gallium drivers</li>
  <li>pipe-loader: meson: reference correct library</li>
  <li>TODO: glx: meson: build dri based glx tests, only with -Dglx=dri</li>
  <li>glx: meson: drop includes from a link-only library</li>
  <li>glx: meson: wire up the dispatch-index-check test</li>
  <li>glx/test: meson: assorted include fixes</li>
  <li>configure: add CXX11_CXXFLAGS to LLVM_CXXFLAGS</li>
  <li>travis: flip to distro xenial, drop sudo false</li>
  <li>travis: meson: print the configured state</li>
  <li>travis: printout llvm-config --version</li>
  <li>travis: meson: use FOO_DRIVERS directly</li>
  <li>travis: meson: add unwind handling</li>
  <li>travis: meson: explicitly control the DRI loaders</li>
  <li>travis: meson: add explicit handling to gallium ST</li>
  <li>travis: meson: port gallium build combinations over</li>
  <li>docs: add release notes for 18.3.2</li>
  <li>docs: add sha256 checksums for 18.3.2</li>
  <li>docs: update calendar, add news item and link release notes for 18.3.2</li>
  <li>freedreno: automake: ship ir3_nir_trig.py in the tarball</li>
  <li>mesa: correctly use os.path.join in our python scripts</li>
  <li>Revert "mesa/main: remove ARB suffix from glGetnTexImage"</li>
  <li>mapi: sort static entrypoints numerically</li>
  <li>mapi: add all _glapi_table entrypoints to static_data.py</li>
  <li>genCommon.py: Fix typo in _LIBRARY_FEATURE_NAMES.</li>
  <li>mapi: move genCommon.py to src/mapi/new</li>
  <li>mapi/new: import mapi scripts from glvnd</li>
  <li>mapi/new: sort by slot number</li>
  <li>mapi/new: use the static_data offsets in the new generator</li>
  <li>mapi/new: reinstate _NO_HIDDEN suffixes in the new generator</li>
  <li>mapi/new: split out public_entries handling</li>
  <li>mapi/new: don't print info we don't need for ES1/ES2</li>
  <li>mapi/new: fixup the GLDEBUGPROCKHR typedef to the non KHR one</li>
  <li>mapi/new: remove duplicate GLvoid/void substitution</li>
  <li>autotools: wire the new generator for es1 and es2</li>
  <li>meson: wire the new generator for es1 and es2</li>
  <li>scons: wire the new generator for es1 and es2</li>
  <li>Revert "mapi/new: sort by slot number"</li>
  <li>mapi/es*api: remove GL_OES_EGL_image entrypoints</li>
  <li>mapi/es*api: remove GL_EXT_multi_draw_arrays entrypoints</li>
  <li>mapi/es2api: remove no longer present entrypoints</li>
  <li>mapi: remove old, unused ES* generator code</li>
  <li>mapi: remove machinery handling CSV files</li>
  <li>mapi: print function declarations for shared glapi</li>
  <li>vc4: Declare the last cpu pointer as being modified in NEON asm.</li>
  <li>anv: wire up the state_pool_padding test</li>
  <li>meson: egl: correctly manage loader/xmlconfig</li>
</ul>

<p>Eric Anholt (171):</p>
<ul>
  <li>v3d: Fix a copy-and-paste comment in the simulator code.</li>
  <li>v3d: Fix a typo in a comment in job handling.</li>
  <li>v3d: Drop #if 0-ed out v3d_dump_to_file().</li>
  <li>v3d: Respect user-passed strides for BO imports.</li>
  <li>v3d: Take advantage of _mesa_hash_table_remove_key() in the simulator.</li>
  <li>v3d: Use the TLB R/B swapping instead of recompiles when available.</li>
  <li>v3d: Update the TLB config for depth writes on V3D 4.2.</li>
  <li>vc4: Drop the winsys_stride relayout in the simluator</li>
  <li>v3d: Maintain a mapping of the GEM buffer in the simulator.</li>
  <li>v3d: Remove the special path for simulaton of the submit ioctl.</li>
  <li>vc4: Take advantage of _mesa_hash_table_remove_key() in the simulator.</li>
  <li>vc4: Maintain a separate GEM mapping of BOs in the simulator.</li>
  <li>vc4: Use the normal simulator ioctl path for CL submit as well.</li>
  <li>gbm: Move gbm_format_canonicalize() to the core.</li>
  <li>gbm: Introduce a helper function for printing GBM format names.</li>
  <li>egl: Improve the debugging of gbm format matching in DRI configs.</li>
  <li>v3d: Fix double-swapping of R/B on V3D 4.1</li>
  <li>v3d: Don't try to set PF flags on a LDTMU operation</li>
  <li>vc4: Make sure we make ro scanout resources for create_with_modifiers.</li>
  <li>vc4: Don't return a vc4 BO handle on a renderonly screen.</li>
  <li>glx: Remove an old DEFAULT_DRIVER_DIR default.</li>
  <li>glx: Move DRI extensions pointer loading to driOpenDriver().</li>
  <li>egl: Move loader_set_logger() up to egl_dri2.c.</li>
  <li>loader: Stop using a local definition for an in-tree header</li>
  <li>loader: Factor out the common driver opening logic from each loader.</li>
  <li>egl: Print the actual message to the console from _eglError().</li>
  <li>gallium: Fix uninitialized variable warning in compute test.</li>
  <li>gallium: Remove unused variable in u_tests.</li>
  <li>v3d: Add renderonly support.</li>
  <li>v3d: Add support for RGBA_SRGB along with BGRA_SRGB.</li>
  <li>v3d: Add missing OES_half_float_linear support.</li>
  <li>v3d: Use combined input/output segments.</li>
  <li>v3d: Add the V3D TFU submit interface to the simulator.</li>
  <li>v3d: Use the TFU to do generatemipmap.</li>
  <li>v3d: Update simulator cache flushing code to match the kernel better.</li>
  <li>v3d: Create a state uploader for packing our shaders together.</li>
  <li>v3d: Put default vertex attribute values into the state uploader as well.</li>
  <li>v3d: Re-use the wrap mode uniform on V3D 3.3.</li>
  <li>v3d: Make an array for frag/vert texture state in the context.</li>
  <li>v3d: Don't forget to flush writes to UBOs.</li>
  <li>v3d: Convert to using nir_src_as_uint() from const_value derefs.</li>
  <li>v3d: Fix a comment typo</li>
  <li>v3d: Return the right gl_SampleMaskIn[] value.</li>
  <li>v3d: Fix handling of texture first_layer offsets for 3D textures.</li>
  <li>v3d: Avoid confusing auto-indenting in TEXTURE_SHADER_STATE packing</li>
  <li>v3d: Split most of TEXTURE_SHADER_STATE setup out of sampler views.</li>
  <li>v3d: Garbage collect unused uniforms code.</li>
  <li>v3d: Simplify VIR uniform dumping using a temporary.</li>
  <li>v3d: Add VIR dumping of TMU config p0/p1.</li>
  <li>v3d: Fix a leak of the transfer helper on screen destroy.</li>
  <li>vc4: Fix a leak of the transfer helper on screen destroy.</li>
  <li>v3d: Fix a leak of the disassembled instruction string during debug dumps.</li>
  <li>tfu</li>
  <li>shader-packing</li>
  <li>nir: Add some more consts to the nir_format_convert.h helpers.</li>
  <li>nir: Pull some of intel's image load/store format conversion to nir_format.h</li>
  <li>intel: Simplify the half-float packing in image load/store lowering.</li>
  <li>mesa/st: Expose compute shaders when NIR support is advertised.</li>
  <li>nir: Print the format of image variables.</li>
  <li>Revert "intel: Simplify the half-float packing in image load/store lowering."</li>
  <li>nir: Move intel's half-float image store lowering to to nir_format.h.</li>
  <li>v3d: Don't forget to wait for our TFU job before rendering from it.</li>
  <li>v3d: Set up the right stride for raster TFU.</li>
  <li>v3d: Don't forget to bump the number of writes when doing TFU ops.</li>
  <li>v3d: Add support for using the TFU to do some blits.</li>
  <li>v3d: Add support for texturing from linear.</li>
  <li>v3d: Add safety checks for resource_create().</li>
  <li>v3d: Make sure that a thrsw doesn't split a multop from its umul24.</li>
  <li>v3d: Add missing flagging of SYNCB as a TSY op.</li>
  <li>v3d: Add support for draw indirect for GLES3.1.</li>
  <li>v3d: Avoid assertion failures when removing end-of-shader instructions.</li>
  <li>v3d: Move uinfo-&gt;data[] dereference to the top of v3d_write_uniforms().</li>
  <li>v3d: Move uniform pretty-printing to its own helper function.</li>
  <li>v3d: Use the uniform pretty-printer in v3d_write_uniforms()'s debug code.</li>
  <li>v3d: Do uniform pretty-printing in the QPU dump.</li>
  <li>v3d: Drop in a bunch of notes about performance improvement opportunities.</li>
  <li>vc4: Use the original bit size when scalarizing uniform loads.</li>
  <li>v3d: Use the original bit size when scalarizing uniform loads.</li>
  <li>vc4: Reuse nir_format_convert.h in our blend lowering.</li>
  <li>v3d: Fix the argument type for vir_BRANCH().</li>
  <li>nir: Fix clamping of uints for image store lowering.</li>
  <li>v3d: Put the dst bo first in the list of BOs for TFU calls.</li>
  <li>v3d: Fix check for TFU job completion in the simulator.</li>
  <li>v3d: Don't try to create shadow tiled temporaries for 1D textures.</li>
  <li>v3d: Remove dead prototypes for load/store utile functions.</li>
  <li>v3d: Implement texture_subdata to reduce teximage upload copies.</li>
  <li>vc4: Move the utile load/store functions to a header for reuse by v3d.</li>
  <li>v3d: Add a fallthrough path for utile load/store of 32 byte lines.</li>
  <li>v3d: Load and store aligned utiles all at once.</li>
  <li>docs: Add a note that MRs should still include any r-b or a-b tags.</li>
  <li>docs: Add an encouraging note about providing reviews and acks.</li>
  <li>v3d: Fix simulator mode on i915 render nodes.</li>
  <li>v3d: Drop shadow comparison state from shader variant key.</li>
  <li>v3d: Hook up perf_debug() output to GL_ARB_debug output as well.</li>
  <li>vc4: Hook up perf_debug() output to GL_ARB_debug_output as well.</li>
  <li>gallium/ttn: Fix setup of outputs_written.</li>
  <li>v3d: Fix uniform pretty printing assertion failure with branches.</li>
  <li>v3d: Add a "precompile" debug flag for shader-db.</li>
  <li>v3d: Hook up some shader-db output to GL_ARB_debug_output.</li>
  <li>v3d: Drop unused count_nir_instrs() helper.</li>
  <li>v3d: Drop incorrect dependency for flpop.</li>
  <li>v3d: Move "does this instruction have flags" from sched to generic helpers.</li>
  <li>v3d: Don't generate temps for comparisons.</li>
  <li>v3d: Dead-code eliminate unused flags updates.</li>
  <li>v3d: Add a note for a potential performance win on multop/umul24.</li>
  <li>v3d: Force sampling from base level for tg4.</li>
  <li>v3d: Add support for non-constant texture offsets.</li>
  <li>v3d: Add support for requesting the sample offsets.</li>
  <li>v3d: Add support for textureSize() on MSAA textures.</li>
  <li>v3d: Add support for gl_HelperInvocation.</li>
  <li>v3d: Fix segfault when failing to compile a program.</li>
  <li>v3d: Don't forget to include RT writes in precompiles.</li>
  <li>v3d: Simplify the emission of comparisons for the bcsel optimization.</li>
  <li>v3d: Move the "Find the ALU instruction generating our bool" out of bcsel.</li>
  <li>v3d: Don't try to fold non-SSA-src comparisons into bcsels.</li>
  <li>v3d: Fold comparisons for IF conditions into the flags for the IF.</li>
  <li>v3d: Handle dynamically uniform IF statements with uniform control flow.</li>
  <li>v3d: Refactor compiler entrypoints.</li>
  <li>v3d: Reinstate the new shader-db output after v3d_compile() refactor.</li>
  <li>v3d: Fix up VS output setup during precompiles.</li>
  <li>v3d: Remove dead switch cases and comments from v3d_nir_lower_io.</li>
  <li>v3d: Do UBO loads a vector at a time.</li>
  <li>v3d: Stop scalarizing our uniform loads.</li>
  <li>nir: Allow nir_format_unpack_int/sint to unpack larger values.</li>
  <li>nir: Add nir_lower_tex options to lower sampler return formats.</li>
  <li>v3d: Use the core tex lowering.</li>
  <li>nir: Add nir_lower_tex support for Broadcom's swizzled TG4 results.</li>
  <li>v3d: Enable GL_ARB_texture_gather on V3D 4.x.</li>
  <li>nir: Make nir_deref_instr_build/get_const_offset actually use size_align.</li>
  <li>glsl: Fix buffer overflow with an atomic buffer binding out of range.</li>
  <li>v3d: Add support for flushing dirty TMU data at job end.</li>
  <li>v3d: Add support for the early_fragment_tests flag.</li>
  <li>v3d: Add support for GL_ARB_framebuffer_no_attachments.</li>
  <li>v3d: Fix txf_ms 2D_ARRAY array index.</li>
  <li>v3d: Add an isr to the simulator to catch GMP violations.</li>
  <li>v3d: Add support for matrix inputs to the FS.</li>
  <li>v3d: Drop the GLSL version level.</li>
  <li>v3d: Add SSBO/atomic counters support.</li>
  <li>v3d: Add support for shader_image_load_store.</li>
  <li>v3d: Add support for CS workgroup/invocation id intrinsics.</li>
  <li>v3d: Add support for CS shared variable load/store/atomics.</li>
  <li>v3d: Add support for CS barrier() intrinsics.</li>
  <li>v3d: SHARED but not necessarily SCANOUT buffers on RO must be linear.</li>
  <li>v3d: If the modifier is not known on BO import, default to linear for RO.</li>
  <li>v3d: Restructure RO allocations using resource_from_handle.</li>
  <li>v3d: Don't leak the GPU fd for renderonly usage.</li>
  <li>vc4: Don't leak the GPU fd for renderonly usage.</li>
  <li>gallium: Enable unit tests as actual meson unit tests.</li>
  <li>gallium: Fix comment about possible colorspaces.</li>
  <li>gallium: Make sure we return is_unorm/is_snorm for compressed formats.</li>
  <li>v3d: Rename gallium-local limits defines from VC5 to V3D.</li>
  <li>v3d: Fix overly-large vattr_sizes structs.</li>
  <li>v3d: Avoid duplicating limits defines between gallium and v3d core.</li>
  <li>v3d: Drop maximum number of texture units down to 16.</li>
  <li>v3d: Fix BO stats accounting for imported buffers.</li>
  <li>v3d: Flush blit jobs immediately after generating them.</li>
  <li>v3d: Fix release-build warning about utile_h.</li>
  <li>v3d: Fix stencil sampling from packed depth/stencil.</li>
  <li>v3d: Fix stencil sampling from a separate-stencil buffer.</li>
  <li>v3d: Use the symbolic names for wrap modes from the XML.</li>
  <li>v3d: Move the sampler state to the long-lived state uploader.</li>
  <li>v3d: Create separate sampler states for the various blend formats.</li>
  <li>pl111: Rename the pl111 driver to "kmsro".</li>
  <li>kmsro: Extend to include hx8357d.</li>
  <li>vc4: Enable NEON asm on meson cross-builds.</li>
  <li>v3d: Fix the autotools build.</li>
  <li>mesa: Skip partial InvalidateFramebuffer of packed depth/stencil.</li>
  <li>v3d: Fix image_load_store clamping of signed integer stores.</li>
  <li>v3d: Use the early_fragment_tests flag for the shader's disable-EZ field.</li>
  <li>v3d: Fix the check for "is the last thrsw inside control flow"</li>
  <li>st/dri: Set the PIPE_BIND_SHARED flag on create_image_with_modifiers.</li>
</ul>

<p>Eric Engestrom (47):</p>
<ul>
  <li>wsi/wayland: use proper VkResult type</li>
  <li>wsi/wayland: only finish() a successfully init()ed display</li>
  <li>REVIEWERS: add include path for EGL</li>
  <li>REVIEWERS: add Emil as EGL reviewer</li>
  <li>REVIEWERS: add Vulkan reviewer group</li>
  <li>xmlpool: update translation po files</li>
  <li>meson: only run vulkan's meson.build when building vulkan</li>
  <li>gbm: remove unnecessary meson include</li>
  <li>meson: fix wayland-less builds</li>
  <li>gbm: add new entrypoint to symbols check</li>
  <li>egl: add missing glvnd entrypoint for EGL_ANDROID_blob_cache</li>
  <li>egl: fix bad rebase</li>
  <li>gbm: add missing comma between strings</li>
  <li>glapi: add missing visibility args</li>
  <li>anv: correctly use vulkan 1.0 by default</li>
  <li>vulkan/utils: s/VERSION/PACKAGE_VERSION/</li>
  <li>build: stop defining unused VERSION</li>
  <li>wsi/display: fix mem leak when freeing swapchains</li>
  <li>vulkan/wsi: fix s/,/;/ typo</li>
  <li>meson: skip asm check when asm is disabled</li>
  <li>anv: add unreachable() for VK_EXT_fragment_density_map</li>
  <li>mesa: drop unused &amp; deprecated lib</li>
  <li>loader: deduplicate logger function declaration</li>
  <li>docs: add meson cross compilation instructions</li>
  <li>docs: format code blocks a bit nicely</li>
  <li>docs: fix the meson aarch64 cross-file</li>
  <li>docs: advertise distro-provided meson cross-files</li>
  <li>anv: drop unneeded KHR suffix</li>
  <li>wsi: drop unneeded KHR suffix</li>
  <li>radv: remove a few more unnecessary KHR suffixes</li>
  <li>egl: add missing includes</li>
  <li>egl: remove unused include</li>
  <li>travis: avoid using unset llvm-config</li>
  <li>egl: fix python lib deprecation warning</li>
  <li>docs: explain how to see what meson options exist</li>
  <li>travis: fix autotools build after --enable-autotools switch addition</li>
  <li>configure: EGL requirements only apply if EGL is built</li>
  <li>egl: finalize EGL_MESA_query_driver</li>
  <li>egl: update headers from Khronos</li>
  <li>egl: add glvnd entrypoints for EGL_MESA_query_driver</li>
  <li>travis: bump libdrm to 2.4.97</li>
  <li>egl/glvnd: sync egl.xml from Khronos</li>
  <li>anv: drop always-successful VkResult</li>
  <li>meson/vdpau: add missing soversion</li>
  <li>xvmc: fix string comparison</li>
  <li>xvmc: fix string comparison</li>
  <li>egl: fix libdrm-less builds</li>
</ul>

<p>Erik Faye-Lund (70):</p>
<ul>
  <li>glsl: add has_implicit_conversions()-helper</li>
  <li>glsl: add has_implicit_uint_to_int_conversion()-helper</li>
  <li>glsl: fall back to inexact function-match</li>
  <li>mesa/glsl: add support for EXT_shader_implicit_conversions</li>
  <li>glsl: do not allow implicit casts of unsized array initializers</li>
  <li>mesa: expose NV_conditional_render on GLES</li>
  <li>mesa/main: fixup make check after NV_conditional_render for gles</li>
  <li>Revert "mesa/main: fixup make check after NV_conditional_render for gles"</li>
  <li>Revert "mesa: expose NV_conditional_render on GLES"</li>
  <li>mesa/main: correct requirement for EXT_occlusion_query_boolean</li>
  <li>mesa/main: correct year for EXT_occlusion_query_boolean</li>
  <li>mesa/main: use non-prefixed enums for consistency</li>
  <li>mesa/main: simplify pipeline-statistics query validation</li>
  <li>mesa/main: fix validation of GL_SAMPLES_PASSED</li>
  <li>mesa/main: fix validation of GL_ANY_SAMPLES_PASSED</li>
  <li>mesa/main: fix validation of GL_ANY_SAMPLES_PASSED_CONSERVATIVE</li>
  <li>mesa/main: fix validation of GL_TIME_ELAPSED</li>
  <li>mesa/main: fix validation of transform-feedback queries</li>
  <li>mesa/main: fix validation of transform-feedback overflow queries</li>
  <li>mesa/main: fix validation of ARB_query_buffer_object</li>
  <li>mesa/main: fix validation of GL_TIMESTAMP</li>
  <li>mesa/main: remove overly strict query-validation</li>
  <li>mesa/main: remove ARB suffix from glGetnTexImage</li>
  <li>mesa/main: remove bogus error for zero-sized images</li>
  <li>mesa/main: factor out tex-image error-checking</li>
  <li>mesa/main: factor out common error-checking</li>
  <li>mesa/main: check cube-completeness in common code</li>
  <li>mesa/main: fix incorrect depth-error</li>
  <li>mesa/main: fixup requirements for GL_PRIMITIVES_GENERATED</li>
  <li>mesa/main: make _mesa_has_tessellation return bool</li>
  <li>mesa/main: rename format-check function</li>
  <li>mesa/main: clean up S3_s3tc check</li>
  <li>mesa/main: clean up OES_texture_float_linear check</li>
  <li>mesa/main: clean up ES2_compatibility check</li>
  <li>mesa/main: clean up integer texture check</li>
  <li>mesa/main: use _mesa_has_FOO_bar for compressed format checks</li>
  <li>mesa/main: do not allow s3tc enums on gles1</li>
  <li>mesa/main: do not allow etc2 enums on gles1</li>
  <li>mesa/main: do not allow astc enums on gles1</li>
  <li>mesa/main: do not allow depth-texture enums on gles1</li>
  <li>mesa/main: do not allow stencil-texture enums on gles1</li>
  <li>mesa/main: do not allow ARB_texture_rgb10_a2ui enums before gles3</li>
  <li>mesa/main: do not allow integer-texture enums before gles3</li>
  <li>mesa/main: do not allow ARB_depth_buffer_float enums before gles3</li>
  <li>mesa/main: do not allow EXT_packed_float enums before gles3</li>
  <li>mesa/main: do not allow rg-textures enums before gles3</li>
  <li>mesa/main: do not allow EXT_texture_shared_exponent enums before gles3</li>
  <li>mesa/main: do not allow MESA_ycbcr_texture enums on gles</li>
  <li>mesa/main: do not allow type_2_10_10_10_REV enums before gles3</li>
  <li>mesa/main: do not allow floating-point texture enums on gles1</li>
  <li>mesa/main: do not allow snorm-texture enums before gles3</li>
  <li>mesa/main: do not allow sRGB texture enums before gles3</li>
  <li>mesa/main: do not allow EXT_texture_sRGB_R8 enums before gles3</li>
  <li>mesa/main: split float-texture support checking in two</li>
  <li>mesa/main: require EXT_texture_type_2_10_10_10_REV for gles3</li>
  <li>mesa/main: require EXT_texture_sRGB for gles3</li>
  <li>mesa/st: do not probe for the same texture-formats twice</li>
  <li>mesa/main: do not require float-texture filtering for es3</li>
  <li>mesa/main: correct validation for GL_RGB565</li>
  <li>mesa/main: fix up _mesa_has_rg_textures for gles2</li>
  <li>virgl: force linear texturing support</li>
  <li>virgl: simplify virgl_hw_set_vertex_buffers</li>
  <li>virgl: simplify virgl_hw_set_index_buffer</li>
  <li>virgl: wrap vertex element state in a struct</li>
  <li>virgl: work around bad assumptions in virglrenderer</li>
  <li>anv/meson: make sure tests link with -msse2</li>
  <li>anv/autotools: make sure tests link with -msse2</li>
  <li>docs: add note about sending merge-requests from forks</li>
  <li>mapi: drop unneeded gl_dispatch_stub declarations</li>
  <li>virgl: remove unused variable</li>
</ul>

<p>Ernestas Kulik (2):</p>
<ul>
  <li>vc4: Fix leak in HW queries error path</li>
  <li>v3d: Fix leak in resource setup error path</li>
</ul>

<p>Francisco Jerez (14):</p>
<ul>
  <li>intel/fs: Prevent emission of IR instructions not aligned to their own execution size.</li>
  <li>intel/fs: Handle source modifiers in lower_integer_multiplication().</li>
  <li>intel/fs: Implement quad swizzles on ICL+.</li>
  <li>intel/fs: Fix bug in lower_simd_width while splitting an instruction which was already split.</li>
  <li>intel/eu/gen7: Fix brw_MOV() with DF destination and strided source.</li>
  <li>intel/fs: Respect CHV/BXT regioning restrictions in copy propagation pass.</li>
  <li>intel/fs: Constify fs_inst::can_do_source_mods().</li>
  <li>intel/fs: Introduce regioning lowering pass.</li>
  <li>intel/fs: Remove existing lower_conversions pass.</li>
  <li>intel/fs: Remove nasty open-coded CHV/BXT 64-bit workarounds.</li>
  <li>intel/fs: Remove FS_OPCODE_UNPACK_HALF_2x16_SPLIT opcodes.</li>
  <li>intel/fs: Promote execution type to 32-bit when any half-float conversion is needed.</li>
  <li>intel/fs: Exclude control sources from execution type and region alignment calculations.</li>
  <li>intel/fs: Implement extended strides greater than 4 for IR source regions.</li>
</ul>

<p>Fritz Koenig (2):</p>
<ul>
  <li>freedreno: drm_fourcc.h header include</li>
  <li>freedreno: add query for dmabuf modifiers</li>
</ul>

<p>Gert Wollny (30):</p>
<ul>
  <li>mesa/core: Add definitions and translations for EXT_texture_sRGB_R8</li>
  <li>Gallium: Add format PIPE_FORMAT_R8_SRGB</li>
  <li>mesa/st: Add support for EXT_texture_sRGB_R8</li>
  <li>virgl/vtest-winsys: Use virgl version of bind flags</li>
  <li>r600: Add support for EXT_texture_sRGB_R8</li>
  <li>mesa: Reference count shaders that are used by transform feedback objects</li>
  <li>virgl: Add command and flags to initiate debugging on the host (v2)</li>
  <li>nir: Allow to skip integer ops in nir_lower_to_source_mods</li>
  <li>i965: Correct L8_UNORM_SRGB table entry</li>
  <li>i965: be more specific about FBO completeness errors</li>
  <li>i965: Force zero swizzles for unused components in GL_RED and GL_RG</li>
  <li>i965: Add support for and expose EXT_texture_sRGB_R8</li>
  <li>virgl: Use file descriptor instead of un-allocated object</li>
  <li>i965:use FRAMEBUFFER_UNSUPPORTED instead of FRAMEBUFFER_INCOMPLETE_DIMENSIONS</li>
  <li>r600: Only set context streamout strides info from the shader that has outputs</li>
  <li>r600: clean up the GS ring buffers when the context is destroyed</li>
  <li>glsl: free or reuse memory allocated for TF varying</li>
  <li>virgl,vtest: Initialize return value</li>
  <li>virgl: Don't try handling server fences when they are not supported</li>
  <li>i965: Explicitely handle swizzles for MESA_FORMAT_R_SRGB8</li>
  <li>i965: Set the FBO error state INCOMPLETE_ATTACHMENT only for SRGB_R8</li>
  <li>autotools: Deprecate the use of autotools</li>
  <li>Gallium: Add new CAPS to indicate whether a driver can switch SRGB write</li>
  <li>virgl: Set sRGB write control CAP based on host capabilities</li>
  <li>mesa:main: Add flag for EXT_sRGB to gl_extensions</li>
  <li>i965: Set flag for EXT_sRGB</li>
  <li>mesa/st: rework support for sRGB framebuffer attachements</li>
  <li>mesa/main: Use flag for EXT_sRGB instead of EXT_framebuffer_sRGB where possible</li>
  <li>mesa/main/version: Lower the requirements for GLES 3.0</li>
  <li>mesa/main: Expose EXT_sRGB_write_control</li>
</ul>

<p>Guido Günther (2):</p>
<ul>
  <li>etnaviv: Make sure rs alignment checks match</li>
  <li>etnaviv: fix typo in cflush_all description</li>
</ul>

<p>Gurchetan Singh (18):</p>
<ul>
  <li>egl: add missing #include &lt;stddef.h&gt; in egldevice.h</li>
  <li>virgl: quadruple command buffer size</li>
  <li>virgl: avoid large inline transfers</li>
  <li>virgl: don't mark buffers as unclean after a write</li>
  <li>virgl: texture_transfer_pool --&gt; transfer_pool</li>
  <li>virgl: remove unnessecary code</li>
  <li>virgl: move texture metadata to common code</li>
  <li>virgl: move virgl_resource_layout to common code</li>
  <li>virgl: move vrend_get_tex_image_offset to common code</li>
  <li>virgl: store layer_stride in metadata</li>
  <li>virgl: consolidate transfer code</li>
  <li>virgl: make transfer code with PIPE_BUFFER targets</li>
  <li>virgl: make virgl_buffers use resource helpers</li>
  <li>virgl: modify how we handle GL_MAP_FLUSH_EXPLICIT_BIT</li>
  <li>virgl: move resource metadata into base resource</li>
  <li>virgl: move resource creation / import / destruction to common code</li>
  <li>virgl: don't flush an empty range</li>
  <li>virgl: remove empty file</li>
</ul>

<p>Hanno Böck (1):</p>
<ul>
  <li>glsl/test: Fix use after free in test_optpass.</li>
</ul>

<p>Hyunjun Ko (1):</p>
<ul>
  <li>freedreno: implements get_sample_position</li>
</ul>

<p>Iago Toral Quiroga (22):</p>
<ul>
  <li>intel/compiler: fix node interference of simd16 instructions</li>
  <li>nir/constant_folding: fix incorrect bit-size check</li>
  <li>nir/from_ssa: fix bit-size of temporary register</li>
  <li>Revert "nir/builder: Assert that intN_t immediates fit"</li>
  <li>intel/compiler: fix indentation style in opt_algebraic()</li>
  <li>intel/compiler: fix register allocation in opt_peephole_sel</li>
  <li>intel/compiler: do not copy-propagate strided regions to ddx/ddy arguments</li>
  <li>intel/compiler: move nir_lower_bool_to_int32 before nir_lower_locals_to_regs</li>
  <li>compiler/nir: add a nir_b2f() helper</li>
  <li>compiler/nir: add nir_fadd_imm() and nir_fmul_imm() helpers</li>
  <li>compiler/spirv: handle 16-bit float in radians() and degrees()</li>
  <li>compiler/spirv: implement 16-bit asin</li>
  <li>compiler/spirv: implement 16-bit acos</li>
  <li>compiler/spirv: implement 16-bit atan</li>
  <li>compiler/spirv: implement 16-bit atan2</li>
  <li>compiler/spirv: implement 16-bit exp and log</li>
  <li>compiler/spirv: implement 16-bit hyperbolic trigonometric functions</li>
  <li>compiler/spirv: implement 16-bit frexp</li>
  <li>compiler/spirv: use 32-bit polynomial approximation for 16-bit asin()</li>
  <li>anv/pipeline_cache: fix incorrect guards for NIR cache</li>
  <li>anv/pipeline_cache: free NIR shader cache</li>
  <li>anv/device: fix maximum number of images supported</li>
</ul>

<p>Ian Romanick (28):</p>
<ul>
  <li>glsl: Add warning tests for identifiers with __</li>
  <li>glsl: Add pragma to disable all warnings</li>
  <li>glsl: prevent qualifiers modification of predeclared variables</li>
  <li>glsl: Omit redundant qualifier checks on redeclarations</li>
  <li>glsl: Refactor type checking for redeclarations</li>
  <li>nir: Add a saturated unsigned integer add opcode</li>
  <li>i965/fs: Implement nir_op_uadd_sat</li>
  <li>nir/phi_builder: Internal users should use nir_phi_builder_value_set_block_def too</li>
  <li>util/slab: Rename slab_mempool typed parameters to mempool</li>
  <li>util/hash_table: Add _mesa_hash_table_init function</li>
  <li>nir/phi_builder: Use per-value hash table to store [block] -&gt; def mapping</li>
  <li>nir: Fix holes in nir_instr</li>
  <li>nir: Release per-block metadata in nir_sweep</li>
  <li>i965/vec4: Silence unused parameter warnings in vec4 compiler tests</li>
  <li>i965/vec4/dce: Don't narrow the write mask if the flags are used</li>
  <li>i965/fs: Eliminate unary op on operand of compare-with-zero</li>
  <li>i965/vec4: Propagate conditional modifiers from more compares to other compares</li>
  <li>nir/opt_peephole_select: Don't try to remove flow control around indirect loads</li>
  <li>intel/compiler: More peephole select</li>
  <li>nir/opt_peephole_select: Don't peephole_select expensive math instructions</li>
  <li>intel/compiler: More peephole_select for pre-Gen6</li>
  <li>Revert "nir/lower_indirect: Bail early if modes == 0"</li>
  <li>nir/algebraic: Don't put quotes around floating point literals</li>
  <li>glsl: Add utility to convert text files to C strings</li>
  <li>nir: Silence zillions of unused parameter warnings in release builds</li>
  <li>spirv: Add missing break</li>
  <li>intel/fs: nir_op_extract_i8 extracts a byte, not a word</li>
  <li>intel/fs: Fix extract_u8 of an odd byte from a 64-bit integer</li>
</ul>

<p>Ilia Mirkin (37):</p>
<ul>
  <li>nv50/ir: delete MINMAX instruction that is no longer in the BB</li>
  <li>nv50/ir/ra: improve condition for short regs, unify with cond for 16-bit</li>
  <li>nv50/ir/ra: enforce max register requirement, and change spill order</li>
  <li>nv50/ir: remove dnz flag when converting MAD to ADD due to optimizations</li>
  <li>nv50: always keep TSC slot 0 bound</li>
  <li>nv50,nvc0: add explicit handling of PIPE_CAP_MAX_VERTEX_ELEMENT_SRC_OFFSET</li>
  <li>nouveau: set texture upload budget</li>
  <li>nvc0: replace use of explicit default_tsc with entry 0</li>
  <li>nvc0: always keep TSC slot 0 bound to fix TXF</li>
  <li>st/mesa: remove sampler associated with buffer texture in pbo logic</li>
  <li>st/mesa: allow glDrawElements to work with GL_SELECT feedback</li>
  <li>tgsi: add ATOMFADD operation</li>
  <li>gallium: add PIPE_CAP_TGSI_ATOMFADD to indicate support</li>
  <li>st/mesa: select ATOMFADD when source type is float</li>
  <li>st/mesa: expose GL_NV_shader_atomic_float when ATOMFADD is supported</li>
  <li>nv50/ir: add support for converting ATOMFADD to proper ir</li>
  <li>nvc0: enable GL_NV_shader_atomic_float on pre-Maxwell</li>
  <li>nv50,nvc0: add missing CAPs for unsupported features</li>
  <li>nv30: avoid setting user_priv without setting cur_ctx</li>
  <li>nv30: fix rare issue with fp unbinding not finding the bufctx</li>
  <li>nv30: add support for multi-layer transfers</li>
  <li>nv30: use correct helper to get blocks in y direction</li>
  <li>nv30: fix some s3tc layout issues</li>
  <li>nv30: disable rendering to 3D textures</li>
  <li>docs: fix gallium screen cap docs</li>
  <li>nv50,nvc0: mark textures dirty on fb update</li>
  <li>nvc0: don't put text segment into bufctx</li>
  <li>nvc0/ir: fix second tex argument after levelZero optimization</li>
  <li>nv50,nvc0: add explicit settings for recent caps</li>
  <li>nvc0: add support for handling indirect draws with attrib conversion</li>
  <li>nvc0/ir: always use CG mode for loads from atomic-only buffers</li>
  <li>nvc0: fix 3d images on kepler</li>
  <li>nv50,nvc0: use condition for occlusion queries when already complete</li>
  <li>nvc0: stick zero values for the compute invocation counts</li>
  <li>nvc0: we have 16k-sized framebuffers, fix default scissors</li>
  <li>swr: set PIPE_CAP_MAX_VARYINGS correctly</li>
  <li>glsl: fix recording of variables for XFB in TCS shaders</li>
</ul>

<p>Indrajit Das (1):</p>
<ul>
  <li>st/va: Return correct status from vlVaQuerySurfaceStatus</li>
</ul>

<p>Jakob Bornecrantz (1):</p>
<ul>
  <li>virgl/vtest: Use default socket name from protocol header</li>
</ul>

<p>Jan Vesely (2):</p>
<ul>
  <li>amd: Make vgpr-spilling depend on llvm version</li>
  <li>clover: Fix build after clang r348827</li>
</ul>

<p>Jason Ekstrand (207):</p>
<ul>
  <li>vulkan: Update the XML and headers to 1.1.91</li>
  <li>intel/fs,vec4: Clean up a repeated pattern with SSBOs</li>
  <li>intel/fs: Use the new nir_src_is_const and friends</li>
  <li>nir: Add a read_mask helper for ALU instructions</li>
  <li>intel/vec4: Use the new nir_src_is_const and friends</li>
  <li>intel/analyze_ubo_ranges: Use nir_src_is_const and friends</li>
  <li>anv: Use nir_src_is_const and friends in lowering code</li>
  <li>intel/fs: Add an assert to optimize_frontfacing_ternary</li>
  <li>nir/lower_alu_to_scalar: Don't try to lower unpack_32_2x16</li>
  <li>nir/builder: Assert that intN_t immediates fit</li>
  <li>nir/builder: Add iadd_imm and imul_imm helpers</li>
  <li>nir/builder: Add a nir_pack/unpack/bitcast helpers</li>
  <li>nir/spirv: Force 32-bit for UBO and SSBO Booleans</li>
  <li>nir/glsl: Force 32-bit for UBO and SSBO Booleans</li>
  <li>nir/lower_io: Add shared to get_io_offset_src</li>
  <li>nir: Add alignment parameters to SSBO, UBO, and shared access</li>
  <li>intel/compiler: Lower SSBO and shared loads/stores in NIR</li>
  <li>intel,nir: Move gl_LocalInvocationID lowering to nir_lower_system_values</li>
  <li>intel/fs,vec4: Fix a compiler warning</li>
  <li>vulkan: Update the XML and headers to 1.1.93</li>
  <li>anv: Expose VK_EXT_scalar_block_layout</li>
  <li>anv: Put robust buffer access in the pipeline hash</li>
  <li>anv/nir: Rework arguments to apply_pipeline_layout</li>
  <li>nir/derefs: Add a nir_derefs_do_not_alias enum value</li>
  <li>vulkan: Update the XML and headers to 1.1.95</li>
  <li>nir/opcodes: Pull in the type helpers from constant_expressions</li>
  <li>nir/opcodes: Rename tbool to tbool32</li>
  <li>nir/algebraic: Clean up some __str__ cruft</li>
  <li>nir/algebraic: Refactor codegen a bit</li>
  <li>nir/algebraic: Add support for unsized conversion opcodes</li>
  <li>nir/opt_algebraic: Simplify an optimization using the new search ops</li>
  <li>nir/opt_algebraic: Drop bit-size suffixes from conversions</li>
  <li>nir/opt_algebraic: Add 32-bit specifiers to a bunch of booleans</li>
  <li>nir: Make boolean conversions sized just like the others</li>
  <li>anv,radv: Disable VK_EXT_pci_bus_info</li>
  <li>intel/ir: Don't allow allocating zero registers</li>
  <li>spirv: Add support for MinLod</li>
  <li>nir/lower_tex: Simplify lower_gradient logic</li>
  <li>nir/lower_tex: Modify txd instructions instead of replacing them</li>
  <li>nir/lower_tex: Add lowering for some min_lod cases</li>
  <li>intel/fs: Support min_lod parameters on texture instructions</li>
  <li>anv: Advertise support for MinLod on Skylake+</li>
  <li>anv/pipeline: Set the correct binding count for compute shaders</li>
  <li>intel/blorp: Assert that we don't re-layout a compressed surface</li>
  <li>nir: Document the function inlining process</li>
  <li>nir: Allow [iu]mul_high on non-32-bit types</li>
  <li>nir/lower_int64: Add support for [iu]mul_high</li>
  <li>nir: Add a pass for lowering integer division by constants</li>
  <li>i965/vec4: Implement nir_op_uadd_sat</li>
  <li>i965: Enable nir_opt_idiv_const for 32 and 64-bit integers</li>
  <li>nir/lower_idiv: Use ilt instead of bit twiddling</li>
  <li>nir/tgsi: Use nir_bany in ttn_kill_if</li>
  <li>nir/constant_folding: Fix source bit size logic</li>
  <li>nir/algebraic: Optimize x2b(xneg(a)) -&gt; a</li>
  <li>nir: Drop support for lower_b2f</li>
  <li>nir/algebraic: Make an optimization more specific</li>
  <li>nir: Rename Boolean-related opcodes to include 32 in the name</li>
  <li>nir/constant_expressions: Rework Boolean handling</li>
  <li>nir: Add support for 1-bit data types</li>
  <li>nir/large_constants: Properly handle 1-bit bools</li>
  <li>nir/algebraic: Generalize an optimization</li>
  <li>nir: Add 1-bit Boolean opcodes</li>
  <li>nir: Add a bool to int32 lowering pass</li>
  <li>nir: Switch to using 1-bit Booleans for almost everything</li>
  <li>nir/algebraic: Optimize 1-bit Booleans</li>
  <li>nir/algebraic: Add some optimizations for D3D-style Booleans</li>
  <li>radv: Fix a stupid if in gather_intrinsic_info</li>
  <li>st/nir: Use nir_src_as_uint for tokens</li>
  <li>vulkan: Update the XML and headers to 1.1.96</li>
  <li>anv,radv: Re-enable VK_EXT_pci_bus_info</li>
  <li>anv: Bump the patch version to 96</li>
  <li>nir/propagate_invariant: Skip unknown vars</li>
  <li>nir/linking_helpers: Look at derefs for modes</li>
  <li>nir/lower_io_arrays_to_elements: Look at derefs for modes</li>
  <li>nir/lower_io_to_scalar: Look at derefs for modes</li>
  <li>nir/lower_wpos_center: Look at derefs for modes</li>
  <li>nir/copy_prop_vars: Get modes directly from derefs</li>
  <li>nir/dead_write_vars: Get modes directly from derefs</li>
  <li>radv/query: Add a nir_test_flag helper</li>
  <li>radv/query: Use 1-bit booleans in query shaders</li>
  <li>intel/blorp: Be more conservative about copying clear colors</li>
  <li>vulkan: Update the XML and headers to 1.1.97</li>
  <li>glsl_type: Support serializing 8 and 16-bit types</li>
  <li>spirv: Handle any bit size in vector_insert/extract</li>
  <li>anv/apply_pipeline_layout: Set the cursor in lower_res_reindex_intrinsic</li>
  <li>spirv: Sign-extend array indices</li>
  <li>spirv: Emit NIR deref instructions on-the-fly</li>
  <li>nir/builder: Add nir_i2i and nir_u2u helpers which take a bit size</li>
  <li>spirv: Handle arbitrary bit sizes for deref array indices</li>
  <li>nir/validate: Require array indices to match the deref bit size</li>
  <li>nir: Allow storing to shader_storage</li>
  <li>nir: Distinguish between normal uniforms and UBOs</li>
  <li>glsl_type: Drop the glsl_get_array_instance C helper</li>
  <li>glsl_type: Add a C wrapper to get struct field offsets</li>
  <li>glsl_type: Simplify glsl_channel_type</li>
  <li>glsl_type: Add support for explicitly laid out matrices and arrays</li>
  <li>spirv: Propagate layout decorations to created glsl_types</li>
  <li>nir: Move propagation of cast derefs to a new nir_opt_deref pass</li>
  <li>nir: Add a ptr_as_array deref type</li>
  <li>nir/validate: Don't allow derefs in if conditions</li>
  <li>nir/opt_deref: Properly optimize ptr_as_array derefs</li>
  <li>nir/deref: Support casts and ptr_as_array in comparisons</li>
  <li>nir/deref: Skip over casts in fixup_deref_modes</li>
  <li>nir/remove_dead_variables: Properly handle deref casts</li>
  <li>nir/validate: Allow derefs in phi nodes</li>
  <li>nir/intrinsics: Allow deref sources to consume anything</li>
  <li>nir/intrinsics: Add access flags to load/store_deref</li>
  <li>nir/validate: Allow array derefs on vectors in more modes</li>
  <li>nir/lower_io: Add "explicit" IO lowering</li>
  <li>nir/vulkan: Add a descriptor type to vulkan resource intrinsics</li>
  <li>spirv: Add error checking for Block and BufferBlock decorations</li>
  <li>spirv: Choose atomic deref type with pointer_uses_ssa_offset</li>
  <li>spirv: Add explicit pointer types</li>
  <li>spirv: Make better use of vtn_pointer_uses_ssa_offset</li>
  <li>spirv: Add support for using derefs for UBO/SSBO access</li>
  <li>anv: Enable the new deref-based UBO/SSBO path</li>
  <li>spirv: Sort supported capabilities</li>
  <li>anv: Sort properties and features switch statements</li>
  <li>nir: Add some more int64 lowering helpers</li>
  <li>anv/pipeline: Constant fold after apply_pipeline_layout</li>
  <li>anv/pipeline: Move wpos and input attachment lowering to lower_nir</li>
  <li>compiler/types: Serialize/deserialize subpass input types correctly</li>
  <li>anv/pipeline: Hash shader modules and spec constants separately</li>
  <li>anv/pipeline_cache: Add support for caching NIR</li>
  <li>anv/pipeline: Cache the pre-lowered NIR</li>
  <li>intel/peephole_ffma: Fix swizzle propagation</li>
  <li>spirv: Whack sampler/image pointers to uniform</li>
  <li>spirv: Contain the GLSLang issue #179 workaround to old GLSLang</li>
  <li>intel/nir: Call nir_opt_deref in brw_nir_optimize</li>
  <li>nir/gcm: Support deref instructions</li>
  <li>spirv: Emit switch conditions on-the-fly</li>
  <li>intel/blorp: Add two more filter modes</li>
  <li>anv: Rename has_resolve to has_color_resolve</li>
  <li>anv/blorp: Refactor MSAA resolves into an exportable helper function</li>
  <li>anv: Move resolve_subpass to genX_cmd_buffer.c</li>
  <li>anv: Implement VK_KHR_depth_stencil_resolve</li>
  <li>nir: Add a bool to float32 lowering pass</li>
  <li>intel/eu: Stop overriding exec sizes in send_indirect_message</li>
  <li>intel/fs: Don't touch accumulator destination while applying regioning alignment rule</li>
  <li>anv: Re-sort the extensions list</li>
  <li>anv: Only parse pImmutableSamplers if the descriptor has samplers</li>
  <li>relnotes: Add newly added Vulkan extensions</li>
  <li>anv/pipeline: Add a pdevice helper variable</li>
  <li>nir: Mark deref UBO and SSBO access as non-scalar</li>
  <li>spirv: Update the JSON and headers from Khronos master</li>
  <li>anv: Always emit at least one vertex element</li>
  <li>spirv: Initialize struct member offsets to -1</li>
  <li>spirv: Only split blocks</li>
  <li>spirv: Only set interface_type on blocks</li>
  <li>nir: Preserve offsets in lower_io_to_scalar_early</li>
  <li>nir/xfb: Fix offset accounting for dvec3/4</li>
  <li>nir/xfb: Properly handle arrays of blocks</li>
  <li>anv: Add but do not enable VK_EXT_transform_feedback</li>
  <li>anv: Add pipeline cache support for xfb_info</li>
  <li>anv: Implement the basic form of VK_EXT_transform_feedback</li>
  <li>anv: Implement vkCmdDrawIndirectByteCountEXT</li>
  <li>anv: Implement CmdBegin/EndQueryIndexed</li>
  <li>genxml: Add SO_PRIM_STORAGE_NEEDED and SO_NUM_PRIMS_WRITTEN</li>
  <li>anv: Implement transform feedback queries</li>
  <li>nir: Add load/store/atomic global intrinsics</li>
  <li>nir/lower_io: Add a 32 and 64-bit global address formats</li>
  <li>nir/lower_io: Add support for nir_var_mem_global</li>
  <li>nir/validate: Allow array derefs of vectors for nir_var_mem_global</li>
  <li>nir: Allow SSBOs and global to alias</li>
  <li>spirv: Drop a bogus assert</li>
  <li>spirv: Handle OpTypeForwardPointer</li>
  <li>spirv: Implement OpConvertPtrToU and OpConvertUToPtr</li>
  <li>spirv: Add support for SPV_EXT_physical_storage_buffer</li>
  <li>intel/fs: Get rid of fs_inst::equals</li>
  <li>intel/defines: Explicitly cast to uint32_t in SET_FIELD and SET_BITS</li>
  <li>intel/fs: Handle IMAGE_SIZE in size_read() and is_send_from_grf()</li>
  <li>intel/fs: Take an explicit exec size in brw_surface_payload_size()</li>
  <li>intel/eu: Add has_simd4x2 bools to surface_write functions</li>
  <li>intel/eu: Rework surface descriptor helpers</li>
  <li>intel/fs: Add a generic SEND opcode</li>
  <li>intel/fs: Use SHADER_OPCODE_SEND for surface messages</li>
  <li>intel/fs: Use a logical opcode for IMAGE_SIZE</li>
  <li>intel/fs: Use SHADER_OPCODE_SEND for texturing on gen7+</li>
  <li>intel/fs: Use SHADER_OPCODE_SEND for varying UBO pulls on gen7+</li>
  <li>intel/eu: Use GET_BITS in brw_inst_set_send_ex_desc</li>
  <li>intel/eu/validate: SEND restrictions also apply to SENDC</li>
  <li>intel/eu: Add more message descriptor helpers</li>
  <li>intel/disasm: Rework SEND decoding to use descriptors</li>
  <li>intel/inst: Fix the ia16_addr_imm helpers</li>
  <li>intel/inst: Indent some code</li>
  <li>intel/eu: Add support for the SENDS[C] messages</li>
  <li>intel/disasm: Properly disassemble split sends</li>
  <li>intel/fs: Support SENDS in SHADER_OPCODE_SEND</li>
  <li>intel/fs: Add interference between SENDS sources</li>
  <li>intel/fs: Use split sends for surface writes on gen9+</li>
  <li>intel/fs: Do the grf127 hack on SIMD8 instructions in SIMD16 mode</li>
  <li>nir/deref: Rematerialize parents in rematerialize_derefs_in_use_blocks</li>
  <li>intel/fs: Bail in optimize_extract_to_float if we have modifiers</li>
  <li>compiler/types: Add a contains_64bit helper</li>
  <li>nir/xfb: Properly align 64-bit values</li>
  <li>nir: Rewrite lower_clip_cull_distance_arrays to do a lot less lowering</li>
  <li>nir/xfb: Work in terms of components rather than slots</li>
  <li>nir/xfb: Handle compact arrays in gather_xfb_info</li>
  <li>nir/lower_clip_cull: Fix an incorrect assert</li>
  <li>anv: Count surfaces for non-YCbCr images in GetDescriptorSetLayoutSupport</li>
  <li>spirv: OpImageQueryLod requires a sampler</li>
  <li>intel,nir: Lower TXD with min_lod when the sampler index is not &lt; 16</li>
  <li>spirv: Pull offset/stride from the pointer for OpArrayLength</li>
  <li>anv: Refactor descriptor pushing a bit</li>
  <li>anv: Take references to push descriptor set layouts</li>
  <li>nir: Add a pass for lowering IO back to vector when possible</li>
  <li>intel/nir: Vectorize all IO</li>
</ul>

<p>Jiang, Sonny (1):</p>
<ul>
  <li>radeonsi: add compute_last_block to configure the partial block fields</li>
</ul>

<p>Jon Turney (3):</p>
<ul>
  <li>glx: Fix compilation with GLX_USE_WINDOWSGL</li>
  <li>appveyor: put build steps in a script, rather than inline in appveyor.yml</li>
  <li>appveyor: Add a Cygwin build script</li>
</ul>

<p>Jonathan Marek (42):</p>
<ul>
  <li>nir: add fceil lowering</li>
  <li>freedreno: a2xx: fd2_draw update</li>
  <li>freedreno/a2xx: fix POINT_MINMAX_MAX overflow</li>
  <li>freedreno: add missing a20x ids</li>
  <li>freedreno/a2xx: set VIZ_QUERY_ID on a20x</li>
  <li>freedreno/a2xx: Compute depth base in gmem correctly</li>
  <li>freedreno: a2xx texture update</li>
  <li>freedreno: use GENERIC instead of TEXCOORD for blit program</li>
  <li>freedreno: use MSM_BO_SCANOUT with scanout buffers</li>
  <li>glsl/nir: int constants as float for native_integers=false</li>
  <li>glsl/nir: ftrunc for native_integers=false float to int cast</li>
  <li>glsl/nir: keep bool types when native_integers=false</li>
  <li>freedreno: a2xx: cleanup init_shader_const</li>
  <li>freedreno: a2xx: cleanup REG_A2XX_PA_CL_VTE_CNTL</li>
  <li>freedreno: a2xx: fix gmem2mem viewport</li>
  <li>freedreno: a2xx: fix VERTEX_REUSE/DEALLOC on a20x</li>
  <li>freedreno: a2xx: fix non-zero texture base offsets</li>
  <li>freedreno: a2xx: sysmem rendering</li>
  <li>freedreno: a2xx: NIR backend</li>
  <li>freedreno: a2xx: insert scalar MOV to allow 2 source scalar</li>
  <li>freedreno: a2xx: add ir2 copy propagation</li>
  <li>freedreno: a2xx: add partial lower_scalar pass for ir2</li>
  <li>freedreno: add renderonly scanout</li>
  <li>freedreno: a2xx: ir2 cleanup</li>
  <li>freedreno: a2xx: enable early-Z testing</li>
  <li>freedreno: update a2xx registers</li>
  <li>freedreno: a2xx: a20x hw binning</li>
  <li>freedreno: a2xx: clear fixes and fast clear path</li>
  <li>freedreno: a2xx: minor solid_vertexbuf fixups</li>
  <li>freedreno: a2xx: add perfcntrs</li>
  <li>kmsro: Add freedreno renderonly support</li>
  <li>st/dri: invalidate_resource depth/stencil before flush_resource</li>
  <li>mesa/st: wire up DiscardFramebuffer</li>
  <li>freedreno: fix invalidate logic</li>
  <li>freedreno: fix depth usage logic</li>
  <li>freedreno: fix sysmem rendering being used when clear is used</li>
  <li>freedreno: a2xx: fix fast clear</li>
  <li>freedreno: a2xx: don't write 4th vertex in mem2gmem</li>
  <li>freedreno: a2xx: add use_hw_binning function</li>
  <li>freedreno: a2xx: fix fast clear for some gmem configurations</li>
  <li>freedreno: a2xx: fix mipmapping for NPOT textures</li>
  <li>freedreno: use renderonly path for buffers allocated with modifiers</li>
</ul>

<p>Jordan Justen (3):</p>
<ul>
  <li>docs: Document GitLab merge request process (email alternative)</li>
  <li>i965/genX_state: Add register access functions</li>
  <li>i965/compute: Emit GPGPU_WALKER in genX_state_upload</li>
</ul>

<p>Jose Maria Casanova Crespo (1):</p>
<ul>
  <li>glsl: TCS outputs can not be transform feedback candidates on GLES</li>
</ul>

<p>José Fonseca (2):</p>
<ul>
  <li>appveyor: Revert commits adding Cygwin support.</li>
  <li>scons: Workaround failures with MSVC when using SCons 3.0.[2-4].</li>
</ul>

<p>Juan A. Suarez Romero (17):</p>
<ul>
  <li>docs: add release notes for 18.2.5</li>
  <li>docs: add sha256 checksums for 18.2.5</li>
  <li>docs: update calendar, add news item and link release notes for 18.2.5</li>
  <li>docs: add release notes for 18.2.6</li>
  <li>docs: add sha256 checksums for 18.2.6</li>
  <li>docs: update calendar, add news item and link release notes for 18.2.6</li>
  <li>docs: extends 18.2 lifecycle</li>
  <li>docs: add release notes for 18.2.7</li>
  <li>docs: add sha256 checksums for 18.2.7</li>
  <li>docs: update calendar, add news item and link release notes for 18.2.7</li>
  <li>docs: add release notes for 18.2.8</li>
  <li>docs: add sha256 checksums for 18.2.8</li>
  <li>docs: update calendar, add news item and link release notes for 18.2.8</li>
  <li>anv/cmd_buffer: check for NULL framebuffer</li>
  <li>genxml: add missing field values for 3DSTATE_SF</li>
  <li>anv: advertise 8 subpixel precision bits</li>
  <li>anv: destroy descriptor sets when pool gets reset</li>
</ul>

<p>Józef Kucia (1):</p>
<ul>
  <li>nir: Fix assert in print_intrinsic_instr().</li>
</ul>

<p>Karol Herbst (35):</p>
<ul>
  <li>nv50/ir: print color masks of tex instructions</li>
  <li>nv50/ra: add condenseDef overloads for partial condenses</li>
  <li>nv50/ir: add scalar field to TexInstructions</li>
  <li>gm107/ir: use scalar tex instructions where possible</li>
  <li>gm107/ir: fix compile time warning in getTEXSMask</li>
  <li>nir: add const_index parameters to system value builder function</li>
  <li>nir: replace nir_load_system_value calls with appropiate builder functions</li>
  <li>nir/spirv: cast shift operand to u32</li>
  <li>nv50,nvc0: Fix gallium nine regression regarding sampler bindings</li>
  <li>nv50/ir: initialize relDegree staticly</li>
  <li>nouveau: use atomic operations for driver statistics</li>
  <li>nv50/ir: fix use-after-free in ConstantFolding::visit</li>
  <li>nir: rename global/local to private/function memory</li>
  <li>nv50/ir: disable tryCollapseChainedMULs in ConstantFolding for precise instructions</li>
  <li>gm107/ir: disable TEXS for tex with derivAll set</li>
  <li>nir: rename nir_var_private to nir_var_shader_temp</li>
  <li>nir: rename nir_var_function to nir_var_function_temp</li>
  <li>nir: rename nir_var_ubo to nir_var_mem_ubo</li>
  <li>nir: rename nir_var_ssbo to nir_var_mem_ssbo</li>
  <li>nir: rename nir_var_shared to nir_var_mem_shared</li>
  <li>nir/spirv: handle SpvStorageClassCrossWorkgroup</li>
  <li>glsl/lower_output_reads: set invariant and precise flags on temporaries</li>
  <li>nir: replace more nir_load_system_value calls with builder functions</li>
  <li>nir/validate: allow to check against a bitmask of bit_sizes</li>
  <li>nir: add legal bit_sizes to intrinsics</li>
  <li>nir: add bit_size parameter to system values with multiple allowed bit sizes</li>
  <li>mesa: add MESA_SHADER_KERNEL</li>
  <li>vtn: handle SpvExecutionModelKernel</li>
  <li>nir/spirv: handle ContractionOff execution mode</li>
  <li>gk104/ir: Use the new rcp/rsq in library</li>
  <li>gm107/ir: add fp64 rcp</li>
  <li>gm107/ir: add fp64 rsq</li>
  <li>gallium: add PIPE_CAP_MAX_VARYINGS</li>
  <li>st/mesa: require RGBA2, RGB4, and RGBA4 to be renderable</li>
  <li>nir/opt_if: don't mark progress if nothing changes</li>
</ul>

<p>Kenneth Graunke (41):</p>
<ul>
  <li>intel: Use a URB start offset of 0 for disabled stages.</li>
  <li>st/mesa: Pull nir_lower_wpos_ytransform work into a helper function.</li>
  <li>st/nir: Drop unused parameter from st_nir_assign_uniform_locations().</li>
  <li>st/mesa: Don't record garbage streamout information in the non-SSO case.</li>
  <li>i915: Delete swizzling detection logic.</li>
  <li>nir: Use nir_shader_get_entrypoint in nir_lower_clip_vs().</li>
  <li>nir: Inline lower_clip_vs() into nir_lower_clip_vs().</li>
  <li>nir: Save nir_variable pointers in nir_lower_clip_vs rather than locs.</li>
  <li>nir: Make nir_lower_clip_vs optionally work with variables.</li>
  <li>i965: Allow only one slot of clip distances to be set on Gen4-5.</li>
  <li>i965: Use a 'nir' temporary rather than poking at brw_program</li>
  <li>i965: Do NIR shader cloning in the caller.</li>
  <li>intel/compiler: Use nir's info when checking uses_streams.</li>
  <li>intel/blorp: Expand blorp_address::offset to be 64 bits.</li>
  <li>i965: Delete dead brw_meta_resolve_color prototype.</li>
  <li>i965: Flip arguments to load_register_reg helpers.</li>
  <li>genxml: Consistently use a numeric "MOCS" field</li>
  <li>i965: Don't override subslice count to 4 on Gen11.</li>
  <li>st/mesa: Drop dead 'passthrough_fs' field.</li>
  <li>st/mesa: Drop !passColor optimization in drawpixels shaders.</li>
  <li>st/mesa: Don't open code the drawpixels vertex shader.</li>
  <li>st/mesa: Combine the DrawPixels and Bitmap passthrough VS programs.</li>
  <li>st/nir: Gather info after applying lowering FS variant features</li>
  <li>st/nir: Drop unused gl_program parameter in VS input handling helper.</li>
  <li>nir: Fix gl_nir_lower_samplers_as_deref's structure type handling.</li>
  <li>nir: Make gl_nir_lower_samplers use gl_nir_lower_samplers_as_deref</li>
  <li>blorp: Add blorp_get_surface_address to the driver interface.</li>
  <li>blorp: Pass the batch to lookup/upload_shader instead of context</li>
  <li>nir: Allow a non-existent sampler deref in nir_lower_samplers_as_deref</li>
  <li>st/nir: Lower TES gl_PatchVerticesIn to a constant if linked with a TCS.</li>
  <li>i965: Drop mark_surface_used mechanism.</li>
  <li>st/mesa: Make an enum for pipeline statistics query result indices.</li>
  <li>st/mesa: Rearrange PIPE_QUERY_PIPELINE_STATISTICS result fetching.</li>
  <li>gallium: Add the ability to query a single pipeline statistics counter</li>
  <li>st/mesa: Optionally override RGB/RGBX dst alpha blend factors</li>
  <li>gallium: Add forgotten docs for PIPE_CAP_GLSL_TESS_LEVELS_AS_INPUTS.</li>
  <li>st/mesa: Limit GL_MAX_[NATIVE_]PROGRAM_PARAMETERS_ARB to 2048</li>
  <li>anv: Put MOCS in the correct location</li>
  <li>nir: Don't reassociate add/mul chains containing only constants</li>
  <li>compiler: Mark clip/cull distance arrays as compact before lowering.</li>
  <li>spirv: Eliminate dead input/output variables after translation.</li>
</ul>

<p>Kirill Burtsev (1):</p>
<ul>
  <li>loader: free error state, when checking the drawable type</li>
</ul>

<p>Kristian H. Kristensen (14):</p>
<ul>
  <li>freedreno/a6xx: Clear z32 and separate stencil with blitter</li>
  <li>freedreno/a6xx: Move restore blits to IB</li>
  <li>freedreno/a6xx: Move resolve blits to an IB</li>
  <li>freedreno/a6xx: Clear gmem buffers at flush time</li>
  <li>gallium: Android build fixes</li>
  <li>mesa: Add core support for EXT_multisampled_render_to_texture{,2}</li>
  <li>gallium: Add new PIPE_CAP_SURFACE_SAMPLE_COUNT</li>
  <li>st/mesa: Add support for EXT_multisampled_render_to_texture</li>
  <li>freedreno: Add support for EXT_multisampled_render_to_texture</li>
  <li>freedreno: Fix the Makefile.am fix</li>
  <li>glapi: fixup EXT_multisampled_render_to_texture dispatch</li>
  <li>freedreno: Synchronize batch and flush for staging resource</li>
  <li>freedreno/a6xx: Turn on texture tiling by default</li>
  <li>freedreno/a6xx: Emit blitter dst with OUT_RELOCW</li>
</ul>

<p>Leo Liu (2):</p>
<ul>
  <li>st/va: fix the incorrect max profiles report</li>
  <li>st/va/vp9: set max reference as default of VP9 reference number</li>
</ul>

<p>Lionel Landwerlin (47):</p>
<ul>
  <li>intel/dump_gpu: add missing gdb option</li>
  <li>intel/sanitize_gpu: add help/gdb options to wrapper</li>
  <li>intel/sanitize_gpu: deal with non page multiple buffer sizes</li>
  <li>intel/sanitize_gpu: add debug message on mmap fail</li>
  <li>intel/decoders: fix instruction base address parsing</li>
  <li>anv: stub internal android code</li>
  <li>anv/android: mark gralloc allocated BOs as external</li>
  <li>intel/dump_gpu: move output option together</li>
  <li>intel/dump_gpu: add platform option</li>
  <li>intel/aub_read: remove useless breaks</li>
  <li>nir/lower_tex: add alpha channel parameter for yuv lowering</li>
  <li>nir/lower_tex: Add AYUV lowering support</li>
  <li>dri: add AYUV format</li>
  <li>i965: add support for sampling from AYUV</li>
  <li>anv: simplify internal address offset</li>
  <li>anv/image: remove unused parameter</li>
  <li>anv/lower_ycbcr: make sure to set 0s on all components</li>
  <li>anv: associate vulkan formats with aspects</li>
  <li>anv: use image aspects rather than computed ones</li>
  <li>anv: move helper function internally</li>
  <li>egl/dri: fix error value with unknown drm format</li>
  <li>intel/decoders: read ring buffer length</li>
  <li>intel/aubinator: fix ring buffer pointer</li>
  <li>intel/aub_viewer: fix dynamic state printing</li>
  <li>intel/aub_viewer: Print blend states properly</li>
  <li>anv: flush pipeline before query result copies</li>
  <li>anv/query: flush render target before copying results</li>
  <li>anv: don't do partial resolve on layer &gt; 0</li>
  <li>intel/aub_viewer: fix shader get_bo</li>
  <li>intel/aub_viewer: fixup 0x address prefix</li>
  <li>intel/aub_viewer: print address of missing shader</li>
  <li>intel/aub_viewer: fix shader view</li>
  <li>intel/aub_viewer: fold binding/sampler table items</li>
  <li>intel/aub_viewer: highlight true booleans</li>
  <li>i965: limit VF caching workaround to gen8/9/10</li>
  <li>intel/blorp: emit VF caching workaround before 3DSTATE_VERTEX_BUFFERS</li>
  <li>i965: include draw_params/derived_draw_params for VF cache workaround</li>
  <li>i965: add CS stall on VF invalidation workaround</li>
  <li>anv: explictly specify format for blorp ccs/mcs op</li>
  <li>anv: flush fast clear colors into compressed surfaces</li>
  <li>anv: fix invalid binding table index computation</li>
  <li>anv: narrow flushing of the render target to buffer writes</li>
  <li>anv: document cache flushes &amp; invalidations</li>
  <li>intel/genxml: add missing MI_PREDICATE compare operations</li>
  <li>vulkan: make generated enum to strings helpers available from c++</li>
  <li>intel: fix urb size for CFL GT1</li>
  <li>intel/compiler: use correct swizzle for replacement</li>
</ul>

<p>Lucas Stach (6):</p>
<ul>
  <li>etnaviv: use dummy RT buffer when rendering without color buffer</li>
  <li>etnaviv: use surface format directly</li>
  <li>st/dri: allow both render and sampler compatible dma-buf formats</li>
  <li>st/dri: replace format conversion functions with single mapping table</li>
  <li>etnaviv: enable full overwrite in a few more cases</li>
  <li>etnaviv: annotate variables only used in debug build</li>
</ul>

<p>Marek Olšák (94):</p>
<ul>
  <li>st/va: fix incorrect use of resource_destroy</li>
  <li>ac/surface: remove the overallocation workaround for Vega12</li>
  <li>radeonsi: use better DCC clear codes</li>
  <li>radeonsi: don't set the CB clear color registers for 0/1 clear colors on Raven2</li>
  <li>gallium: add PIPE_CONTEXT_LOSE_CONTEXT_ON_RESET</li>
  <li>radeonsi: stop command submission with PIPE_CONTEXT_LOSE_CONTEXT_ON_RESET only</li>
  <li>st/mesa: disable L3 thread pinning</li>
  <li>mesa: mark GL_SR8_EXT non-renderable on GLES</li>
  <li>radeonsi: fix video APIs on Raven2</li>
  <li>gallium/u_tests: add a compute shader test that clears an image</li>
  <li>gallium/u_tests: fix MSVC build by using old-style zero initializers</li>
  <li>mesa/glthread: pass the function name to _mesa_glthread_restore_dispatch</li>
  <li>mesa/glthread: enable immediate mode</li>
  <li>drirc: enable glthread for Talos Principle</li>
  <li>st/mesa: regularly re-pin driver threads to the CCX where the app thread is</li>
  <li>st/mesa: pin driver threads to a fixed CCX when glthread is enabled</li>
  <li>radeonsi: don't send data after write-confirm with BOTTOM_OF_PIPE_TS</li>
  <li>radeonsi: go back to using bottom-of-pipe for beginning of TIME_ELAPSED</li>
  <li>winsys/amdgpu: fix a buffer leak in amdgpu_bo_from_handle</li>
  <li>winsys/amdgpu: fix a device handle leak in amdgpu_winsys_create</li>
  <li>radeonsi: clean up primitive binning enablement</li>
  <li>radeonsi: use structured buffer intrinsics for image views</li>
  <li>radeonsi: fix is_oneway_access_only for image stores</li>
  <li>radeonsi: small cleanup for memory opcodes</li>
  <li>tgsi/scan: add more information about bindless usage</li>
  <li>radeonsi/nir: parse more information about bindless usage</li>
  <li>radeonsi: fix is_oneway_access_only for bindless images</li>
  <li>winsys/amdgpu: always reclaim/release slabs if there is not enough memory</li>
  <li>radeonsi: generalize the slab allocator code to allow layered slab allocators</li>
  <li>winsys/amdgpu: optimize slab allocation for 2 MB amdgpu page tables</li>
  <li>winsys/amdgpu: clean up code around BO VM alignment</li>
  <li>winsys/amdgpu: use &gt;= instead of &gt; for VM address alignment</li>
  <li>winsys/amdgpu: increase the VM alignment to the MSB of the size for Gfx9</li>
  <li>winsys/amdgpu: overallocate buffers for faster address translation on Gfx9</li>
  <li>winsys/amdgpu,radeon: pass vm_alignment to buffer_from_handle</li>
  <li>winsys/amdgpu: use optimal VM alignment for imported buffers</li>
  <li>winsys/amdgpu: use optimal VM alignment for CPU allocations</li>
  <li>radeonsi: allow si_cp_dma_clear_buffer to clear GDS from any IB</li>
  <li>winsys/amdgpu: add support for allocating GDS and OA resources</li>
  <li>radeonsi: add memory management stress tests for GDS</li>
  <li>Revert "winsys/amdgpu: overallocate buffers for faster address translation on Gfx9"</li>
  <li>st/mesa: expose GL_OES_texture_view</li>
  <li>mesa: expose GL_EXT_texture_view as an alias of GL_OES_texture_view</li>
  <li>mesa: expose EXT_texture_compression_rgtc on GLES</li>
  <li>mesa: expose EXT_texture_compression_bptc in GLES</li>
  <li>mesa: expose AMD_texture_texture4</li>
  <li>st/mesa: expose EXT_render_snorm on GLES</li>
  <li>radeonsi: don't emit redundant PKT3_NUM_INSTANCES packets</li>
  <li>radeonsi: call si_fix_resource_usage for the GS copy shader as well</li>
  <li>radeonsi: make si_cp_wait_mem more configurable</li>
  <li>radeonsi: use u_decomposed_prims_for_vertices instead of u_prims_for_vertices</li>
  <li>radeonsi: remove unused variables in si_insert_input_ptr</li>
  <li>radeonsi: always unmap texture CPU mappings on 32-bit CPU architectures</li>
  <li>ac: remove unused variable from ac_build_ddxy</li>
  <li>st/mesa: unify window-system renderbuffer initialization</li>
  <li>st/mesa: don't reference pipe_surface locally in PBO code</li>
  <li>st/mesa: don't leak pipe_surface if pipe_context is not current</li>
  <li>st/dri: fix dri2_format_table for argb1555 and rgb565</li>
  <li>radeonsi: also apply the GS hang workaround to draws without tessellation</li>
  <li>winsys/amdgpu: fix whitespace</li>
  <li>winsys/amdgpu: use the new BO list API</li>
  <li>radeonsi: fix a u_blitter crash after a shader with FBFETCH</li>
  <li>radeonsi: fix rendering to tiny viewports where the viewport center is &gt; 8K</li>
  <li>radeonsi: use buffer_store_format_x &amp; xy</li>
  <li>radeonsi: remove redundant call to emit_cache_flush in compute clear/copy</li>
  <li>radeonsi: compile clear and copy buffer compute shaders on demand</li>
  <li>radeonsi: correct WRITE_DATA.DST_SEL definitions</li>
  <li>radeonsi: fix the top-of-pipe fence on SI</li>
  <li>radeonsi: don't use WRITE_DATA.DST_SEL == MEM_GRBM on &gt;= CIK</li>
  <li>radeonsi: move PKT3_WRITE_DATA generation into a helper function</li>
  <li>gallium: add SINT formats to have exact counterparts to SNORM formats</li>
  <li>gallium/util: add util_format_snorm8_to_sint8 (from radeonsi)</li>
  <li>radeonsi: disable render cond &amp; pipeline stats for internal compute dispatches</li>
  <li>radeonsi: rename rscreen -&gt; sscreen</li>
  <li>radeonsi: rename rview -&gt; sview</li>
  <li>winsys/amdgpu: rename rfence, rsrc, rdst -&gt; afence, asrc, adst</li>
  <li>radeonsi: remove r600 from comments</li>
  <li>radeonsi: rename r600_resource -&gt; si_resource</li>
  <li>radeonsi: rename rquery -&gt; squery</li>
  <li>radeonsi: rename rsrc -&gt; ssrc, rdst -&gt; sdst</li>
  <li>radeonsi: rename rbo, rbuffer to buf or buffer</li>
  <li>radeonsi: rename rfence -&gt; sfence</li>
  <li>st/mesa: purge framebuffers when unbinding a context</li>
  <li>st/mesa: fix PRIMITIVES_GENERATED query after the "pipeline stat single" changes</li>
  <li>ac: use the correct LLVM processor name on Raven2</li>
  <li>radeonsi: fix crashing performance counters (division by zero)</li>
  <li>meson: drop the xcb-xrandr version requirement</li>
  <li>gallium/u_threaded: fix EXPLICIT_FLUSH for flush offsets &gt; 0</li>
  <li>radeonsi: fix EXPLICIT_FLUSH for flush offsets &gt; 0</li>
  <li>winsys/amdgpu: don't drop manually added fence dependencies</li>
  <li>radeonsi: add driconf option radeonsi_enable_nir</li>
  <li>radeonsi: always enable NIR for Civilization 6 to fix corruption</li>
  <li>driconf: add Civ6Sub executable for Civilization 6</li>
  <li>tgsi: don't set tgsi_info::uses_bindless_images for constbufs and hw atomics</li>
</ul>

<p>Mario Kleiner (4):</p>
<ul>
  <li>radeonsi: Fix use of 1- or 2- component GL_DOUBLE vbo's.</li>
  <li>egl/wayland: Allow client-&gt;server format conversion for PRIME offload. (v2)</li>
  <li>egl/wayland-drm: Only announce formats via wl_drm which the driver supports.</li>
  <li>drirc: Add sddm-greeter to adaptive_sync blacklist.</li>
</ul>

<p>Mark Janes (3):</p>
<ul>
  <li>Revert "i965/batch: avoid reverting batch buffer if saved state is an empty"</li>
  <li>Revert "Implementation of egl dri2 drivers for MESA_query_driver"</li>
  <li>Revert "Implement EGL API for MESA_query_driver"</li>
</ul>

<p>Mathias Fröhlich (17):</p>
<ul>
  <li>mesa: Remove needless indirection in some draw functions.</li>
  <li>mesa: Rename gl_vertex_array_object::_Enabled -&gt; Enabled.</li>
  <li>mesa: Use the gl_vertex_array_object::Enabled bitfield.</li>
  <li>mesa: Use gl_vertex_array_object::Enabled for glGet.</li>
  <li>mesa: Remove gl_array_attributes::Enabled.</li>
  <li>mesa: Work with bitmasks when en/dis-abling VAO arrays.</li>
  <li>mesa: Unify glEdgeFlagPointer data type.</li>
  <li>nouveau: Use gl_array_attribute::_ElementSize.</li>
  <li>tnl: Use gl_array_attribute::_ElementSize.</li>
  <li>mesa: Factor out struct gl_vertex_format.</li>
  <li>mesa: Remove unneeded bitfield widths from the VAO.</li>
  <li>mesa/st: Only care about the uploader if it was used.</li>
  <li>mesa/st: Only unmap the uploader that was actually used.</li>
  <li>mesa/st: Factor out array and buffer setup from st_atom_array.c.</li>
  <li>mesa/st: Avoid extra references in the feedback draw function scope.</li>
  <li>mesa/st: Use binding information from the VAO in feedback rendering.</li>
  <li>mesa/st: Make st_pipe_vertex_format static.</li>
</ul>

<p>Matt Turner (41):</p>
<ul>
  <li>util/ralloc: Switch from DEBUG to NDEBUG</li>
  <li>util/ralloc: Make sizeof(linear_header) a multiple of 8</li>
  <li>nir: Call fflush() at the end of nir_print_shader()</li>
  <li>glsl: Remove unused member variable</li>
  <li>gallivm: Use nextafterf(0.5, 0.0) as rounding constant</li>
  <li>mesa: Revert INTEL_fragment_shader_ordering support</li>
  <li>Revert "st/mesa: silenced unhanded enum warning in st_glsl_to_tgsi.cpp"</li>
  <li>i965/fs: Handle V/UV immediates in dump_instructions()</li>
  <li>glsl: Add function support to glsl_to_nir</li>
  <li>glsl: Create file to contain software fp64 functions</li>
  <li>glsl: Add "built-in" functions to do ffma(fp64)</li>
  <li>glsl: Add "built-in" functions to do fmin/fmax(fp64)</li>
  <li>glsl: Add "built-in" function to do ffloor(fp64)</li>
  <li>glsl: Add "built-in" functions to do ffract(fp64)</li>
  <li>glsl: Add "built-in" functions to convert bool to double</li>
  <li>nir: Rework nir_lower_constant_initializers() to handle functions</li>
  <li>nir: Tag entrypoint for easy recognition by nir_shader_get_entrypoint()</li>
  <li>nir: Wire up int64 lowering functions</li>
  <li>nir: Implement lowering of 64-bit shift operations</li>
  <li>nir: Add and set info::uses_64bit</li>
  <li>nir: Create nir_builder in nir_lower_doubles_impl()</li>
  <li>nir: Add lowering support for 64-bit operations to software</li>
  <li>nir: Unset metadata debug bit if no progress made</li>
  <li>intel/compiler: Lower 64-bit MOV/SEL operations</li>
  <li>intel/compiler: Split 64-bit MOV-indirects if needed</li>
  <li>intel/compiler: Avoid false positive assertions</li>
  <li>intel/compiler: Rearrange code to avoid future problems</li>
  <li>intel/compiler: Prevent warnings in the following patch</li>
  <li>intel/compiler: Expand size of the 'nr' field</li>
  <li>intel/compiler: Heap-allocate temporary storage</li>
  <li>i965: Compile fp64 software routines and lower double-ops</li>
  <li>i965: Enable 64-bit GLSL extensions</li>
  <li>i965: Compile fp64 funcs only if we do not have 64-bit hardware support</li>
  <li>intel/compiler: Reset default flag register in brw_find_live_channel()</li>
  <li>gallium: Enable ASIMD/NEON on aarch64.</li>
  <li>gallivm: Return true from arch_rounding_available() if NEON is available</li>
  <li>intel/compiler: Add a file-level description of brw_eu_validate.c</li>
  <li>i965: Always compile fp64 funcs when needed</li>
  <li>nir: Optimize double-precision lower_round_even()</li>
  <li>intel/compiler: Avoid propagating inequality cmods if types are different</li>
  <li>intel/compiler/test: Add unit test for mismatched signedness comparison</li>
</ul>

<p>Mauro Rossi (6):</p>
<ul>
  <li>android: gallium/auxiliary: add include to get u_debug.h header</li>
  <li>android: radv: add libmesa_git_sha1 static dependency</li>
  <li>android: amd/addrlib: update Mesa's copy of addrlib</li>
  <li>android: st/mesa: fix building error due to sched_getcpu()</li>
  <li>android: anv: fix generated files depedencies (v2)</li>
  <li>android: anv: fix libexpat shared dependency</li>
</ul>

<p>Maya Rashish (2):</p>
<ul>
  <li>radeon: fix printf format specifier.</li>
  <li>configure: fix test portability</li>
</ul>

<p>Michal Srb (2):</p>
<ul>
  <li>gallium: Constify drisw_loader_funcs struct</li>
  <li>drisw: Use separate drisw_loader_funcs for shm</li>
</ul>

<p>Michel Dänzer (4):</p>
<ul>
  <li>winsys/amdgpu: Stop using amdgpu_bo_handle_type_kms_noimport</li>
  <li>winsys/amdgpu: Pull in LLVM CFLAGS</li>
  <li>amd/common: Restore v4i32 suffix for llvm.SI.load.const intrinsic</li>
  <li>loader/dri3: Use strlen instead of sizeof for creating VRR property atom</li>
</ul>

<p>Neha Bhende (1):</p>
<ul>
  <li>st/mesa: Fix topogun-1.06-orc-84k-resize.trace crash</li>
</ul>

<p>Neil Roberts (4):</p>
<ul>
  <li>freedreno: Add .dir-locals to the common directory</li>
  <li>spirv/nir: handle location decorations on block interface members</li>
  <li>glsl_types: Rename parameter of glsl_count_attribute_slots</li>
  <li>spirv: Don't use special semantics when counting vertex attribute size</li>
</ul>

<p>Nicholas Kazlauskas (5):</p>
<ul>
  <li>util: Get program name based on path when possible</li>
  <li>util: Add adaptive_sync driconf option</li>
  <li>drirc: Initial blacklist for adaptive sync</li>
  <li>loader/dri3: Enable adaptive_sync via _VARIABLE_REFRESH property</li>
  <li>radeonsi: Enable adaptive_sync by default for radeon</li>
</ul>

<p>Nicolai Hähnle (37):</p>
<ul>
  <li>radv: include LLVM IR in the VK_AMD_shader_info "disassembly"</li>
  <li>radeonsi: fix an out-of-bounds read reported by ASAN</li>
  <li>winsys/amdgpu: add amdgpu_winsys_bo::lock</li>
  <li>winsys/amdgpu: explicitly declare whether buffer_map is permanent or not</li>
  <li>egl/wayland: rather obvious build fix</li>
  <li>radv: remove dependency on addrlib gfx9_enum.h</li>
  <li>ac/surface/gfx9: let addrlib choose the preferred swizzle kind</li>
  <li>amd/addrlib: update Mesa's copy of addrlib</li>
  <li>meson: link LLVM 'native' component when LLVM is available</li>
  <li>ddebug: simplify watchdog loop and fix crash in the no-timeout case</li>
  <li>ddebug: always flush when requested, even when hang detection is disabled</li>
  <li>r600: remove redundant semicolon</li>
  <li>amd/sid_tables: add additional python3 compatibility imports</li>
  <li>amd/common: whitespace fixes</li>
  <li>amd/common: add ac_build_ifcc</li>
  <li>amd/common: scan/reduce across waves of a workgroup</li>
  <li>amd/common: add i1 special case to ac_build_{inclusive,exclusive}_scan</li>
  <li>ac/surface: 3D and cube surfaces are never displayable</li>
  <li>radeonsi: move SI_FORCE_FAMILY functionality to winsys</li>
  <li>radeonsi: extract declare_vs_blit_inputs</li>
  <li>radeonsi: add si_init_draw_functions and make some functions static</li>
  <li>radeonsi/gfx9: use SET_UCONFIG_REG_INDEX packets when available</li>
  <li>radeonsi: don't set RAW_WAIT for CP DMA clears</li>
  <li>radeonsi: rename SI_RESOURCE_FLAG_FORCE_TILING to clarify its purpose</li>
  <li>radeonsi: const-ify si_set_tesseval_regs</li>
  <li>radeonsi: show the fixed function TCS in debug dumps</li>
  <li>radeonsi: avoid using hard-coded SI_NUM_RW_BUFFERS</li>
  <li>radeonsi: add an si_set_rw_shader_buffer convenience function</li>
  <li>radeonsi: use si_set_rw_shader_buffer for setting streamout buffers</li>
  <li>radeonsi: track constant buffer bind history in si_pipe_set_constant_buffer</li>
  <li>radeonsi: move remaining perfcounter code into si_perfcounter.c</li>
  <li>radeonsi: move query suspend logic into the top-level si_query struct</li>
  <li>radeonsi: factor si_query_buffer logic out of si_query_hw</li>
  <li>radeonsi: split perfcounter queries from si_query_hw</li>
  <li>radeonsi: const-ify the si_query_ops</li>
  <li>amd/common: use llvm.amdgcn.s.buffer.load for LLVM 8.0</li>
  <li>amd/common/vi+: enable SMEM loads with GLC=1</li>
</ul>

<p>Niklas Haas (3):</p>
<ul>
  <li>glsl: fix block member alignment validation for vec3</li>
  <li>radv: correctly use vulkan 1.0 by default</li>
  <li>radv: add device-&gt;instance extension dependencies</li>
</ul>

<p>Olivier Fourdan (1):</p>
<ul>
  <li>wayland/egl: Resize EGL surface on update buffer for swrast</li>
</ul>

<p>Oscar Blumberg (1):</p>
<ul>
  <li>radeonsi: Fix guardband computation for large render targets</li>
</ul>

<p>Pierre Moreau (2):</p>
<ul>
  <li>clover/meson: Ignore 'svn' suffix when computing CLANG_RESOURCE_DIR</li>
  <li>meson: Fix with_gallium_icd to with_opencl_icd</li>
</ul>

<p>Plamena Manolova (1):</p>
<ul>
  <li>nir: Don't lower the local work group size if it's variable.</li>
</ul>

<p>Rafael Antognolli (24):</p>
<ul>
  <li>intel/genxml: Add register for object preemption.</li>
  <li>i965/gen10+: Enable object level preemption.</li>
  <li>i965/gen9: Add workarounds for object preemption.</li>
  <li>anv/tests: Fix block_pool_no_free test.</li>
  <li>anv/allocator: Add anv_state_table.</li>
  <li>anv/allocator: Add getter for anv_block_pool.</li>
  <li>anv/allocator: Add helper to push states back to the state table.</li>
  <li>anv/allocator: Use anv_state_table on anv_state_pool_alloc.</li>
  <li>anv/allocator: Use anv_state_table on back_alloc too.</li>
  <li>anv/allocator: Remove anv_free_list.</li>
  <li>anv/allocator: Rename anv_free_list2 to anv_free_list.</li>
  <li>anv/allocator: Remove pool-&gt;map.</li>
  <li>anv: Update usage of block_pool-&gt;bo.</li>
  <li>anv/allocator: Add support for a list of BOs in block pool.</li>
  <li>anv: Split code to add BO dependencies to execbuf.</li>
  <li>anv: Validate the list of BOs from the block pool.</li>
  <li>anv: Remove some asserts.</li>
  <li>anv/allocator: Rework chunk return to the state pool.</li>
  <li>anv/allocator: Add padding information.</li>
  <li>anv/allocator: Enable snooping on block pool and anv_bo_pool BOs.</li>
  <li>anv: Remove state flush.</li>
  <li>anv/allocator: Add support for non-userptr.</li>
  <li>anv/tests: Adding test for the state_pool padding.</li>
  <li>anv/allocator: Avoid race condition in anv_block_pool_map.</li>
</ul>

<p>Ray Zhang (1):</p>
<ul>
  <li>glx: fix shared memory leak in X11</li>
</ul>

<p>Rhys Kidd (5):</p>
<ul>
  <li>travis: radeonsi and radv require LLVM 7.0</li>
  <li>meson: libfreedreno depends upon libdrm (for fence support)</li>
  <li>v3d: Wire up core pipe_debug_callback</li>
  <li>vc4: Wire up core pipe_debug_callback</li>
  <li>nv50,nvc0: add missing CAPs for unsupported features</li>
</ul>

<p>Rhys Perry (14):</p>
<ul>
  <li>nir: fix constness in nir_intrinsic_align()</li>
  <li>ac: refactor visit_load_buffer</li>
  <li>ac: split 16-bit ssbo loads that may not be dword aligned</li>
  <li>radv: don't set surf_index for stencil-only images</li>
  <li>radv: switch from nir_bcsel to nir_b32csel</li>
  <li>ac/nir,radv,radeonsi/nir: use correct indices for interpolation intrinsics</li>
  <li>nir: fix copy-paste error in nir_lower_constant_initializers</li>
  <li>radv: use dithered alpha-to-coverage</li>
  <li>radv: pass radv_draw_info to radv_emit_draw_registers()</li>
  <li>radv: add missed situations for scissor bug workaround</li>
  <li>radv: avoid context rolls when binding graphics pipelines</li>
  <li>radv: prevent dirtying of dynamic state when it does not change</li>
  <li>radv: bitcast 16-bit outputs to integers</li>
  <li>radv: ensure export arguments are always float</li>
</ul>

<p>Rob Clark (79):</p>
<ul>
  <li>freedreno: update generated headers</li>
  <li>freedreno/a6xx: fix VSC bug with larger # of tiles</li>
  <li>freedreno/drm: fix unused 'entry' warnings</li>
  <li>freedreno/drm: remove dependency on gallium driver</li>
  <li>freedreno: move drm to common location</li>
  <li>freedreno/ir3: standalone compiler updates</li>
  <li>freedreno: shader_t -&gt; gl_shader_stage</li>
  <li>freedreno: remove shader_stage_name()</li>
  <li>freedreno: FD_SHADER_DEBUG -&gt; IR3_SHADER_DEBUG</li>
  <li>freedreno/ir3: move disasm and optmsgs debug flags</li>
  <li>util: env_var_as_unsigned() helper</li>
  <li>freedreno/ir3: use env_var_as_unsigned()</li>
  <li>freedreno/ir3: some header file cleanup</li>
  <li>freedreno/ir3: remove pipe_stream_output_info dependency</li>
  <li>freedreno/ir3: split up ir3_shader</li>
  <li>freedreno/ir3: remove u_inlines usage</li>
  <li>freedreno: move ir3 to common location</li>
  <li>mesa/st: swap order of clear() and clear_with_quad()</li>
  <li>mesa/st: better colormask check for clear fallback</li>
  <li>freedreno/a6xx: disable LRZ for z32</li>
  <li>freedreno/a6xx: set guardband clip</li>
  <li>freedreno: update generated headers</li>
  <li>freedreno/a3xx: also set FSSUPERTHREADENABLE</li>
  <li>freedreno/a6xx: MSAA</li>
  <li>freedreno: remove unused fd_surface fields</li>
  <li>gallium: fix typo</li>
  <li>freedreno/a5xx+a6xx: remove unused fs/vs pvt mem</li>
  <li>freedreno/drm: fix relocs in nested stateobjs</li>
  <li>freedreno: update generated headers</li>
  <li>freedreno/a6xx: blitter fixes</li>
  <li>freedreno/ir3: don't fetch unused tex components</li>
  <li>freedreno/ir3: sync instr/disasm</li>
  <li>freedreno/ir3: code-motion</li>
  <li>freedreno/ir3: track max flow control depth for a5xx/a6xx</li>
  <li>freedreno/drm: fix memory leak</li>
  <li>nir: fix spelling typo</li>
  <li>mesa/st/nir: fix missing nir_compact_varyings</li>
  <li>freedreno/drm: sync uapi and enable softpin</li>
  <li>freedreno: debug GEM obj names</li>
  <li>freedreno: also set DUMP flag on shaders</li>
  <li>freedreno/ir3: fix crash</li>
  <li>freedreno/ir3: don't remove unused input components</li>
  <li>freedreno/a6xx: fix blitter crash</li>
  <li>gallium/aux: add is_unorm() helper</li>
  <li>freedreno: update generated headers</li>
  <li>freedreno/a6xx: more blitter fixes</li>
  <li>freedreno: move fd_resource_copy_region()</li>
  <li>freedreno/a6xx: fix resource_copy_region()</li>
  <li>freedreno/a6xx: fix corrupted uniforms</li>
  <li>freedreno/ir3: fix fallout of extra assert</li>
  <li>freedreno/ir3: don't treat all inputs/outputs as vec4</li>
  <li>freedreno: combine fd_resource_layer_offset()/fd_resource_offset()</li>
  <li>freedreno/a6xx: simplify special case for 3d layout</li>
  <li>freedreno/a6xx: improve setup_slices() debug msgs</li>
  <li>freedreno: update generated headers</li>
  <li>freedreno/a6xx: fix 3d texture layout</li>
  <li>freedreno: skip depth resolve if not written</li>
  <li>freedreno: rework blit API</li>
  <li>freedreno: try blitter for fd_resource_copy_region()</li>
  <li>freedreno/a6xx: rework blitter API</li>
  <li>freedreno: remove blit_via_copy_region()</li>
  <li>freedreno: fix staging resource size for arrays</li>
  <li>freedreno: make cmdstream bo's read-only to GPU</li>
  <li>freedreno/a6xx: separate stencil restore/resolve fixes</li>
  <li>freedreno/a6xx: move tile_mode to sampler-view CSO</li>
  <li>freedreno/a6xx: fix 3d+tiled layout</li>
  <li>nir/vtn: add caps for some cl related capabilities</li>
  <li>loader: fix the no-modifiers case</li>
  <li>freedreno: core buffer modifier support</li>
  <li>freedreno: set modifier when exporting buffer</li>
  <li>freedreno: limit tiling to PIPE_BIND_SAMPLER_VIEW</li>
  <li>freedreno/a2xx: fix unused variable warning</li>
  <li>freedreno/a5xx: fix blitter nr_samples check</li>
  <li>freedreno/a6xx: fix blitter nr_samples check</li>
  <li>freedreno: stop frob'ing pipe_resource::nr_samples</li>
  <li>freedreno: minor cleanups</li>
  <li>mesa: wire up InvalidateFramebuffer</li>
  <li>freedreno: fix release tarball</li>
  <li>freedreno: more fixing release tarball</li>
</ul>

<p>Rob Herring (3):</p>
<ul>
  <li>pipe-loader: Fallback to kmsro driver when no matching driver name found</li>
  <li>kmsro: Add etnaviv renderonly support</li>
  <li>Switch imx to kmsro and remove the imx winsys</li>
</ul>

<p>Robert Foss (3):</p>
<ul>
  <li>virgl: native fence fd support</li>
  <li>virgl: Clean up fences commit</li>
  <li>virgl: add assert and missing function parameter</li>
</ul>

<p>Rodrigo Vivi (1):</p>
<ul>
  <li>intel: Add more PCI Device IDs for Coffee Lake and Ice Lake.</li>
</ul>

<p>Roland Scheidegger (7):</p>
<ul>
  <li>gallivm: fix improper clamping of vertex index when fetching gs inputs</li>
  <li>draw: fix infinite loop in line stippling</li>
  <li>gallivm: remove unused float coord wrapping for aos sampling</li>
  <li>gallivm: use llvm jit code for decoding s3tc</li>
  <li>gallivm: don't use pavg.b intrinsic on llvm &gt;= 6.0</li>
  <li>gallivm: abort when trying to use non-existing intrinsic</li>
  <li>Revert "llvmpipe: Always return some fence in flush (v2)"</li>
</ul>

<p>Sagar Ghuge (14):</p>
<ul>
  <li>intel/compiler: Disassemble GEN6_SFID_DATAPORT_SAMPLER_CACHE as dp_sampler</li>
  <li>intel/compiler: Set swizzle to BRW_SWIZZLE_XXXX for scalar region</li>
  <li>intel/compiler: Always print flag subregister number</li>
  <li>nir: Add a new lowering option to lower 3D surfaces from txd to txl.</li>
  <li>glsl: Add "built-in" functions to do uint64_to_fp64(uint64_t)</li>
  <li>glsl: Add "built-in" functions to do int64_to_fp64(int64_t)</li>
  <li>glsl: Add "built-in" functions to do uint64_to_fp32(uint64_t)</li>
  <li>glsl: Add "built-in" functions to do int64_to_fp32(int64_t)</li>
  <li>glsl: Add utility function to round and pack uint64_t value</li>
  <li>glsl: Add "built-in" functions to do fp64_to_uint64(fp64)</li>
  <li>glsl: Add utility function to round and pack int64_t value</li>
  <li>glsl: Add "built-in" functions to do fp64_to_int64(fp64)</li>
  <li>glsl: Add "built-in" functions to do fp32_to_uint64(fp32)</li>
  <li>glsl: Add "built-in" functions to do fp32_to_int64(fp32)</li>
</ul>

<p>Samuel Pitoiset (103):</p>
<ul>
  <li>radv: remove useless sync after copying query results with compute</li>
  <li>radv: add missing TFB queries support to CmdCopyQueryPoolsResults()</li>
  <li>radv: replace si_emit_wait_fence() with radv_cp_wait_mem()</li>
  <li>radv: more use of radv_cp_wait_mem()</li>
  <li>radv: allocate enough space in CS when copying query results with compute</li>
  <li>radv: disable conditional rendering for vkCmdCopyQueryPoolResults()</li>
  <li>radv: only expose VK_SUBGROUP_FEATURE_ARITHMETIC_BIT for VI+</li>
  <li>radv: use LOAD_CONTEXT_REG when loading fast clear values</li>
  <li>radv: fix GPU hangs when loading depth/stencil clear values on SI/CIK</li>
  <li>radv: cleanup and document a Hawaii bug with offchip buffers</li>
  <li>radv: clean up setting partial_es_wave for distributed tess on VI</li>
  <li>radv: make use of num_good_cu_per_sh in si_emit_graphics() too</li>
  <li>radv: binding streamout buffers doesn't change context regs</li>
  <li>radv: set PA.SC_CONSERVATIVE_RASTERIZATION.NULL_SQUAD_AA_MASK_ENABLE</li>
  <li>radv: set optimal OVERWRITE_COMBINER_WATERMARK on GFX9</li>
  <li>radv: add a debug option for disabling primitive binning</li>
  <li>radv: enable primitive binning by default</li>
  <li>radv: tidy up radv_set_dcc_need_cmask_elim_pred()</li>
  <li>radv: always clear the FCE predicate after DCC/FMASK/CMASK decompressions</li>
  <li>radv/winsys: remove the max IBs per submit limit for the fallback path</li>
  <li>radv/winsys: remove the max IBs per submit limit for the sysmem path</li>
  <li>radv: remove unnecessary goto in the fast clear paths</li>
  <li>radv: add radv_get_htile_fast_clear_value() helper</li>
  <li>radv: add radv_is_fast_clear_{depth,stencil}_allowed() helpers</li>
  <li>radv: check allowed fast HTILE clears a bit earlier</li>
  <li>radv: rewrite the condition that checks allowed depth/stencil values</li>
  <li>radv: implement fast HTILE clears for depth or stencil only on GFX9</li>
  <li>ac/nir: fix intrinsic name string size in visit_image_atomic()</li>
  <li>radv: ignore subpass self-dependencies</li>
  <li>radv: only sync CP DMA for transfer operations or bottom pipe</li>
  <li>radv: remove useless sync after CmdClear{Color,DepthStencil}Image()</li>
  <li>radv: remove useless sync before CmdClear{Color,DepthStencil}Image()</li>
  <li>radv: ignore subpass self-dependencies for CreateRenderPass() too</li>
  <li>radv: remove useless check in emit_fast_color_clear()</li>
  <li>radv: add radv_image_can_fast_clear() helper</li>
  <li>radv: add radv_image_view_can_fast_clear() helper</li>
  <li>radv: add radv_can_fast_clear_{color,depth}() helpers</li>
  <li>radv: simplify a check in emit_fast_color_clear()</li>
  <li>radv: refactor the fast clear path for better re-use</li>
  <li>radv: optimize CmdClear{Color,DepthStencil}Image() for layered textures</li>
  <li>radv: remove unused pending_clears param in the transition path</li>
  <li>radv: drop few useless state changes when doing color/depth decompressions</li>
  <li>radv: rework the TC-compat HTILE hardware bug with COND_EXEC</li>
  <li>radv: reset pending_reset_query when flushing caches</li>
  <li>radv: wait on the high 32 bits of timestamp queries</li>
  <li>spirv: add SpvCapabilityInt64Atomics</li>
  <li>radv: expose VK_EXT_scalar_block_layout</li>
  <li>amd: remove support for LLVM 6.0</li>
  <li>gallium: add missing PIPE_CAP_SURFACE_SAMPLE_COUNT default value</li>
  <li>radv: bump reported version to 1.1.90</li>
  <li>radv: add a predicate for reflecting DCC decompression state</li>
  <li>radv: allow to skip DCC decompressions with the new predicate</li>
  <li>radv: switch on EOP when primitive restart is enabled with triangle strips</li>
  <li>radv: check if addrlib enabled HTILE in radv_image_can_enable_htile()</li>
  <li>radv: don't check if format is depth in radv_image_can_enable_hile()</li>
  <li>radv: report Vulkan version 1.1.90 for real</li>
  <li>ac/nir: remove the bitfield_extract workaround for LLVM 8</li>
  <li>radv: drop the amdgpu-skip-threshold=1 workaround for LLVM 8</li>
  <li>radv: fix subpass image transitions with multiviews</li>
  <li>radv: compute optimal VM alignment for imported buffers</li>
  <li>spirv: add support for SpvCapabilityStorageImageMultisample</li>
  <li>ac/nir: restrict fmask lookup to image load intrinsics</li>
  <li>radv: initialize FMASK for images in fully expanded mode</li>
  <li>radv: add support for FMASK expand</li>
  <li>radv: enable shaderStorageImageMultisample feature on GFX8+</li>
  <li>radv: get rid of bunch of KHR suffixes</li>
  <li>radv: enable variable pointers</li>
  <li>radv: skip draws with instance_count == 0</li>
  <li>ac/nir: add get_cache_policy() helper and use it</li>
  <li>ac/nir: set cache policy when loading/storing buffer images</li>
  <li>ac: add missing 16-bit types to glsl_base_to_llvm_type()</li>
  <li>radv: remove unnecessary returns in GetPhysicalDevice*Properties()</li>
  <li>radv: add two small helpers for getting VRAM and visible VRAM sizes</li>
  <li>radv: add support for VK_EXT_memory_budget</li>
  <li>ac/nir: don't trash L1 caches for store operations with writeonly memory</li>
  <li>radv: drop unused code related to 16 sample locations</li>
  <li>radv: reduce size of the per-queue descriptor BO</li>
  <li>radv: do not write unused descriptors to the per-queue BO</li>
  <li>radv: initialize the per-queue descriptor BO only once</li>
  <li>nir: do not remove varyings used for transform feedback</li>
  <li>nir: fix lowering arrays to elements for XFB outputs</li>
  <li>radv: improve gathering of load_push_constants with dynamic bindings</li>
  <li>radv: remove old_fence parameter from si_cs_emit_write_event_eop()</li>
  <li>radv: only allocate the GFX9 fence and EOP BOs for the gfx queue</li>
  <li>radv: compute the GFX9 fence VA at allocation time</li>
  <li>radv: always pass the GFX9 fence data to si_cs_emit_cache_flush()</li>
  <li>radv: fix computing number of user SGPRs for streamout buffers</li>
  <li>radv: remove radv_userdata_info::indirect field</li>
  <li>radv: simplify allocating user SGPRS for descriptor sets</li>
  <li>radv: set noalias/dereferenceable LLVM attributes based on param types</li>
  <li>radv: re-enable fast depth clears for 16-bit surfaces on VI</li>
  <li>radv/winsys: fix hash when adding internal buffers</li>
  <li>radv: fix compiler issues with GCC 9</li>
  <li>radv: fix using LOAD_CONTEXT_REG with old GFX ME firmwares on GFX8</li>
  <li>radv/winsys: fix BO list creation when RADV_DEBUG=allbos is set</li>
  <li>radv: always export gl_SampleMask when the fragment shader uses it</li>
  <li>radv: write the alpha channel of MRT0 when alpha coverage is enabled</li>
  <li>radv: fix writing the alpha channel of MRT0 when alpha coverage is enabled</li>
  <li>radv: fix out-of-bounds access when copying descriptors BO list</li>
  <li>radv: don't copy buffer descriptors list for samplers</li>
  <li>radv: fix clearing attachments in secondary command buffers</li>
  <li>radv: properly align the fence and EOP bug VA on GFX9</li>
  <li>radv: fix pointSizeRange limits</li>
</ul>

<p>Sergii Romantsov (4):</p>
<ul>
  <li>autotools: library-dependency when no sse and 32-bit</li>
  <li>i965/batch/debug: Allow log be dumped before assert</li>
  <li>nir: Length of boolean vtn_value now is 1</li>
  <li>dri: meson: do not prefix user provided dri-drivers-path</li>
</ul>

<p>Sonny Jiang (1):</p>
<ul>
  <li>radeonsi: use compute for resource_copy_region when possible</li>
</ul>

<p>Tapani Pälli (27):</p>
<ul>
  <li>anv: allow exporting an imported SYNC_FD semaphore type</li>
  <li>anv: add create_flags as part of anv_image</li>
  <li>anv: refactor make_surface to use data from anv_image</li>
  <li>anv: make anv_get_image_format_features public</li>
  <li>anv: add from/to helpers with android and vulkan formats</li>
  <li>anv/android: add GetAndroidHardwareBufferPropertiesANDROID</li>
  <li>anv: add anv_ahw_usage_from_vk_usage helper function</li>
  <li>anv: refactor, remove else block in AllocateMemory</li>
  <li>anv/android: support import/export of AHardwareBuffer objects</li>
  <li>anv/android: add ahardwarebuffer external memory properties</li>
  <li>anv/android: support creating images from external format</li>
  <li>anv: support VkExternalFormatANDROID in vkCreateSamplerYcbcrConversion</li>
  <li>anv: add VkFormat field as part of anv_format</li>
  <li>anv: support VkSamplerYcbcrConversionInfo in vkCreateImageView</li>
  <li>anv: ignore VkSamplerYcbcrConversion on non-yuv formats</li>
  <li>anv/android: turn on VK_ANDROID_external_memory_android_hardware_buffer</li>
  <li>dri3: initialize adaptive_sync as false before configQueryb</li>
  <li>intel/isl: move tiled_memcpy static libs from i965 to isl</li>
  <li>anv: do not advertise AHW support if extension not enabled</li>
  <li>nir: cleanup glsl_get_struct_field_offset, glsl_get_explicit_stride</li>
  <li>android: fix build issues with libmesa_anv_gen* libraries</li>
  <li>mesa: return NULL if we exceed MaxColorAttachments in get_fb_attachment</li>
  <li>nir: initialize value in copy_prop_vars_block</li>
  <li>anv: retain the is_array state in create_plane_tex_instr_implicit</li>
  <li>anv: release memory allocated by glsl types during spirv_to_nir</li>
  <li>anv: revert "anv: release memory allocated by glsl types during spirv_to_nir"</li>
  <li>anv: destroy descriptor sets when pool gets destroyed</li>
</ul>

<p>Thomas Hellstrom (9):</p>
<ul>
  <li>st/xa: Render update. Better support for solid pictures</li>
  <li>st/xa: Support higher color precision for solid pictures</li>
  <li>st/xa: Support a couple of new formats</li>
  <li>st/xa: Fix transformations when we have both source and mask samplers</li>
  <li>st/xa: Minor renderer cleanups</li>
  <li>st/xa: Support Component Alpha with trivial blending</li>
  <li>st/xa: Bump minor</li>
  <li>st/xa: Fix a memory leak</li>
  <li>winsys/svga: Fix a memory leak</li>
</ul>

<p>Timothy Arceri (56):</p>
<ul>
  <li>nir: allow propagation of if evaluation for bcsel</li>
  <li>nir: fix condition propagation when src has a swizzle</li>
  <li>ac/nir_to_llvm: fix b2f for f64</li>
  <li>nir: add new linking opt nir_link_constant_varyings()</li>
  <li>st/mesa: make use of nir_link_constant_varyings()</li>
  <li>nir: add glsl_type_is_integer() helper</li>
  <li>nir: don't pack varyings ints with floats unless flat</li>
  <li>anv/i965: make use of nir_link_constant_varyings()</li>
  <li>nir: add support for removing redundant stores to copy prop var</li>
  <li>radv: make use of nir_move_out_const_to_consumer()</li>
  <li>nir: small tidy ups for nir_loop_analyze()</li>
  <li>nir: clarify some nit_loop_info member names</li>
  <li>nir: add a new nir_cf_list_clone_and_reinsert() helper</li>
  <li>nir: make use of new nir_cf_list_clone_and_reinsert() helper</li>
  <li>nir: factor out some of the complex loop unroll code to a helper</li>
  <li>nir: rework force_unroll_array_access()</li>
  <li>nir: in loop analysis track actual control flow type</li>
  <li>nir: reword code comment</li>
  <li>nir: detect more induction variables</li>
  <li>nir: fix opt_if_loop_last_continue()</li>
  <li>tgsi/scan: fix loop exit point in tgsi_scan_tess_ctrl()</li>
  <li>tgsi/scan: correctly walk instructions in tgsi_scan_tess_ctrl()</li>
  <li>radeonsi: remove unrequired param in si_nir_scan_tess_ctrl()</li>
  <li>ac/nir_to_llvm: add ac_are_tessfactors_def_in_all_invocs()</li>
  <li>radeonsi: make use of ac_are_tessfactors_def_in_all_invocs()</li>
  <li>st/glsl_to_nir: call nir_lower_load_const_to_scalar() in the st</li>
  <li>nir: rename nir_link_constant_varyings() nir_link_opt_varyings()</li>
  <li>nir: add can_replace_varying() helper</li>
  <li>nir: rework nir_link_opt_varyings()</li>
  <li>nir: link time opt duplicate varyings</li>
  <li>nir: make nir_opt_remove_phis_impl() static</li>
  <li>nir: make use of does_varying_match() helper</li>
  <li>nir: simplify does_varying_match()</li>
  <li>nir: add rewrite_phi_predecessor_blocks() helper</li>
  <li>nir: merge some basic consecutive ifs</li>
  <li>st/glsl: refactor st_link_nir()</li>
  <li>nir: avoid uninitialized variable warning</li>
  <li>glsl: Copy function out to temp if we don't directly ref a variable</li>
  <li>ac/nir_to_llvm: fix type handling in image code</li>
  <li>radeonsi/nir: get correct type for images inside structs</li>
  <li>ac/nir_to_llvm: fix regression in bindless support</li>
  <li>ac/nir_to_llvm: add support for structs to get_sampler_desc()</li>
  <li>glsl: don't skip GLSL IR opts on first-time compiles</li>
  <li>glsl: be much more aggressive when skipping shader compilation</li>
  <li>Revert "glsl: be much more aggressive when skipping shader compilation"</li>
  <li>ac/nir_to_llvm: fix interpolateAt* for arrays</li>
  <li>glsl: be much more aggressive when skipping shader compilation</li>
  <li>radeonsi/nir: add missing piece for bindless image support</li>
  <li>ac/nir_to_llvm: add bindless support for uniform handles</li>
  <li>ac/nir_to_llvm: fix interpolateAt* for structs</li>
  <li>ac/nir_to_llvm: fix clamp shadow reference for more hardware</li>
  <li>tgsi: remove culldist semantic from docs</li>
  <li>radv/ac: fix some fp16 handling</li>
  <li>glsl: use remap location when serialising uniform program resource data</li>
  <li>radeonsi: fix query buffer allocation</li>
  <li>glsl: fix shader cache for packed param list</li>
</ul>

<p>Tobias Klausmann (1):</p>
<ul>
  <li>amd/vulkan: meson build - use radv_deps for libvulkan_radeon</li>
</ul>

<p>Tomasz Figa (1):</p>
<ul>
  <li>llvmpipe: Always return some fence in flush (v2)</li>
</ul>

<p>Tomeu Vizoso (1):</p>
<ul>
  <li>etnaviv: Consolidate buffer references from framebuffers</li>
</ul>

<p>Toni Lönnberg (14):</p>
<ul>
  <li>intel/decoder: Engine parameter for instructions</li>
  <li>intel/decoder: tools: gen_engine to drm_i915_gem_engine_class</li>
  <li>intel/decoder: tools: Use engine for decoding batch instructions</li>
  <li>intel/genxml: Add engine definition to render engine instructions (gen4)</li>
  <li>intel/genxml: Add engine definition to render engine instructions (gen45)</li>
  <li>intel/genxml: Add engine definition to render engine instructions (gen5)</li>
  <li>intel/genxml: Add engine definition to render engine instructions (gen6)</li>
  <li>intel/genxml: Add engine definition to render engine instructions (gen7)</li>
  <li>intel/genxml: Add engine definition to render engine instructions (gen75)</li>
  <li>intel/genxml: Add engine definition to render engine instructions (gen8)</li>
  <li>intel/genxml: Add engine definition to render engine instructions (gen9)</li>
  <li>intel/genxml: Add engine definition to render engine instructions (gen10)</li>
  <li>intel/genxml: Add engine definition to render engine instructions (gen11)</li>
  <li>intel/aubinator_error_decode: Get rid of warning for missing switch case</li>
</ul>

<p>Topi Pohjolainen (1):</p>
<ul>
  <li>i965/icl: Disable prefetching of sampler state entries</li>
</ul>

<p>Veluri Mithun (5):</p>
<ul>
  <li>Add extension doc for MESA_query_driver</li>
  <li>Implement EGL API for MESA_query_driver</li>
  <li>Implementation of egl dri2 drivers for MESA_query_driver</li>
  <li>egl: Implement EGL API for MESA_query_driver</li>
  <li>egl: Implementation of egl dri2 drivers for MESA_query_driver</li>
</ul>

<p>Vinson Lee (7):</p>
<ul>
  <li>r600/sb: Fix constant logical operand in assert.</li>
  <li>freedreno: Fix autotools build.</li>
  <li>st/xvmc: Add X11 include path.</li>
  <li>nir/algebraic: Make algebraic_parser_test.sh executable.</li>
  <li>meson: Fix typo.</li>
  <li>meson: Fix libsensors detection.</li>
  <li>meson: Fix typo.</li>
</ul>

<p>Yevhenii Kolesnikov (1):</p>
<ul>
  <li>i965: Fix allow_higher_compat_version workaround limited by OpenGL 3.0</li>
</ul>

<p>pal1000 (1):</p>
<ul>
  <li>scons: Compatibility with Scons development version string</li>
</ul>

=======
  <li>scons: Compatibility with Scons development version string</li>
>>>>>>> e42399f4
</ul>

</div>
</body>
</html><|MERGE_RESOLUTION|>--- conflicted
+++ resolved
@@ -2463,2255 +2463,7 @@
 
 <p>pal1000 (1):</p>
 <ul>
-<<<<<<< HEAD
- 
-<p>Adam Jackson (4):</p>
-<ul>
-  <li>glx: Demand success from CreateContext requests (v2)</li>
-  <li>specs: Remove GLES profile interaction text from GLX_MESA_query_renderer</li>
-  <li>specs: Remove GLX_RENDERER_ID_MESA from GLX_MESA_query_renderer</li>
-  <li>specs: Bump GLX_MESA_query_renderer to version 9</li>
-</ul>
-
-<p>Aditya Swarup (1):</p>
-<ul>
-  <li>i965: Lift restriction in external textures for EGLImage support</li>
-</ul>
-
-<p>Alejandro Piñeiro (3):</p>
-<ul>
-  <li>nir: remove unused variable</li>
-  <li>nir/xfb: don't assert when xfb_buffer/stride is present but not xfb_offset</li>
-  <li>nir/xfb: distinguish array of structs vs array of blocks</li>
-</ul>
-
-<p>Alex Deucher (3):</p>
-<ul>
-  <li>pci_ids: add new vega10 pci ids</li>
-  <li>pci_ids: add new vega20 pci id</li>
-  <li>pci_ids: add new VegaM pci id</li>
-</ul>
-
-<p>Alex Smith (1):</p>
-<ul>
-  <li>radv: Flush before vkCmdWriteTimestamp() if needed</li>
-</ul>
-
-<p>Alexander von Gluck IV (1):</p>
-<ul>
-  <li>egl/haiku: Fix reference to disp vs dpy</li>
-</ul>
-
-<p>Alok Hota (8):</p>
-<ul>
-  <li>swr/rast: Use gfxptr_t value in JitGatherVertices</li>
-  <li>swr/rast: Add annotator to interleave isa text</li>
-  <li>swr/rast: partial support for Tiled Resources</li>
-  <li>swr/rast: Unaligned and translations in gathers</li>
-  <li>swr/rast: Scope MEM_CLIENT enum for mem usages</li>
-  <li>swr/rast: New execution engine per JIT</li>
-  <li>swr/rast: Store cached files in multiple subdirs</li>
-  <li>swr/rast: bypass size limit for non-sampled textures</li>
-</ul>
-
-<p>Alyssa Rosenzweig (1):</p>
-<ul>
-  <li>util: Fix warning in u_cpu_detect on non-x86</li>
-</ul>
-
-<p>Andre Heider (4):</p>
-<ul>
-  <li>st/nine: fix stack corruption due to ABI mismatch</li>
-  <li>st/nine: plug thread related leaks</li>
-  <li>st/nine: clean up thead shutdown sequence a bit</li>
-  <li>d3dadapter9: use snprintf(..., "%s", ...) instead of strncpy</li>
-</ul>
-
-<p>Andres Gomez (8):</p>
-<ul>
-  <li>glsl/linker: complete documentation for assign_attribute_or_color_locations</li>
-  <li>docs: update 18.3 and add 19.x cycles for the release calendar</li>
-  <li>glsl: correct typo in GLSL compilation error message</li>
-  <li>editorconfig: Add max_line_length property</li>
-  <li>glsl/linker: specify proper direction in location aliasing error</li>
-  <li>docs: complete the calendar and release schedule documentation</li>
-  <li>bin/get-pick-list.sh: fix the oneline printing</li>
-  <li>bin/get-pick-list.sh: fix redirection in sh</li>
-</ul>
-
-<p>Andrii Simiklit (9):</p>
-<ul>
-  <li>intel/tools: avoid 'unused variable' warnings</li>
-  <li>compiler: avoid 'unused variable' warnings</li>
-  <li>i965: avoid 'unused variable' warnings</li>
-  <li>i965/batch: avoid reverting batch buffer if saved state is an empty</li>
-  <li>intel/tools: make sure the binary file is properly read</li>
-  <li>anv/pipeline: remove unnecessary null-pointer check</li>
-  <li>intel/batch-decoder: fix vertex buffer size calculation for gen&lt;8</li>
-  <li>intel/batch-decoder: fix a vb end address calculation</li>
-  <li>i965: re-emit index buffer state on a reset option change.</li>
-</ul>
-
-<p>Anuj Phogat (7):</p>
-<ul>
-  <li>i965/icl: Set Error Detection Behavior Control Bit in L3CNTLREG</li>
-  <li>anv/icl: Set Error Detection Behavior Control Bit in L3CNTLREG</li>
-  <li>anv/icl: Disable prefetching of sampler state entries</li>
-  <li>i965/icl: Fix L3 configurations</li>
-  <li>i965/icl: Set use full ways in L3CNTLREG</li>
-  <li>intel/icl: Set way_size_per_bank to 4</li>
-  <li>anv/icl: Set use full ways in L3CNTLREG</li>
-</ul>
-
-<p>Axel Davy (12):</p>
-<ul>
-  <li>st/nine: Allow 'triple buffering' with thread_submit</li>
-  <li>st/nine: Remove thread_submit warning</li>
-  <li>st/nine: Use helper to release swapchain buffers later</li>
-  <li>st/nine: Switch to presentation buffer if resize is detected</li>
-  <li>st/nine: Fix volumetexture dtor on ctor failure</li>
-  <li>st/nine: Bind src not dst in nine_context_box_upload</li>
-  <li>st/nine: Add src reference to nine_context_range_upload</li>
-  <li>st/nine: Increase the limit of cached ff shaders</li>
-  <li>st/nine: Immediately upload user provided textures</li>
-  <li>st/nine: Enable debug info if NDEBUG is not set</li>
-  <li>st/nine: Ignore window size if error</li>
-  <li>st/nine: Ignore multisample quality level if no ms</li>
-</ul>
-
-<p>Bart Oldeman (1):</p>
-<ul>
-  <li>gallium-xlib: query MIT-SHM before using it.</li>
-</ul>
-
-<p>Bas Nieuwenhuizen (41):</p>
-<ul>
-  <li>radv: Use structured intrinsics instead of indexing workaround for GFX9.</li>
-  <li>vulkan: Allow storage images in the WSI.</li>
-  <li>radv: Fix opaque metadata descriptor last layer.</li>
-  <li>radv: Clamp gfx9 image view extents to the allocated image extents.</li>
-  <li>radv: Align large buffers to the fragment size.</li>
-  <li>radv/android: Mark android WSI image as shareable.</li>
-  <li>radv/android: Use buffer metadata to determine scanout compat.</li>
-  <li>radv: Check for shareable images in central place.</li>
-  <li>radv: Remove redundant format check.</li>
-  <li>radv: Fix multiview depth clears</li>
-  <li>radv: Work around non-renderable 128bpp compressed 3d textures on GFX9.</li>
-  <li>radv: Fix wrongly positioned paren.</li>
-  <li>radv: Do a cache flush if needed before reading predicates.</li>
-  <li>radv: Implement buffer stores with less than 4 components.</li>
-  <li>anv/android: Do not reject storage images.</li>
-  <li>radv: Remove device path.</li>
-  <li>radv: Remove unused variable.</li>
-  <li>amd/common: Add some parentheses to silence warning.</li>
-  <li>radv: Fix rasterization precision bits.</li>
-  <li>spirv: Fix matrix parameters in function calls.</li>
-  <li>freedreno: Move register constant files to src/freedreno.</li>
-  <li>radv: Only use 32 KiB per threadgroup on Stoney.</li>
-  <li>radv: Set partial_vs_wave for pipelines with just GS, not tess.</li>
-  <li>nir: Account for atomics in copy propagation.</li>
-  <li>radv: Remove unused variable.</li>
-  <li>radv/winsys: Set winsys bo priority on creation.</li>
-  <li>radv/winsys: Add priority handling during submit.</li>
-  <li>radv: Enable VK_EXT_memory_priority.</li>
-  <li>radv: Fix the shader info pass for not having the variable.</li>
-  <li>amd/common: Fix stores to derefs with unknown variable.</li>
-  <li>amd/common: Add gep helper for pointer increment.</li>
-  <li>amd/common: Handle nir_deref_type_ptr_as_array for shared memory.</li>
-  <li>amd/common: handle nir_deref_cast for shared memory from integers.</li>
-  <li>radv: Only look at pImmutableSamples if the descriptor has a sampler.</li>
-  <li>amd/common: Use correct writemask for shared memory stores.</li>
-  <li>radv: Sync ETC2 whitelisted devices.</li>
-  <li>radv: Fix float16 interpolation set up.</li>
-  <li>radv: Allow interpolation on non-float types.</li>
-  <li>radv: Handle clip+cull distances more generally as compact arrays.</li>
-  <li>radv: Fix rebase issue in 19.0 for float16 fix.</li>
-  <li>radv: Interpolate less aggressively.</li>
-</ul>
-
-<p>Boyan Ding (3):</p>
-<ul>
-  <li>gk110/ir: Add rcp f64 implementation</li>
-  <li>gk110/ir: Add rsq f64 implementation</li>
-  <li>gk110/ir: Use the new rcp/rsq in library</li>
-</ul>
-
-<p>Brian Paul (3):</p>
-<ul>
-  <li>svga: add new gallium formats to the format conversion table</li>
-  <li>mesa: fix display list corner case assertion</li>
-  <li>svga: remove SVGA_RELOC_READ flag in SVGA3D_BindGBSurface()</li>
-</ul>
-
-<p>Bruce Cherniak (1):</p>
-<ul>
-  <li>gallium/swr: Fix multi-context sync fence deadlock.</li>
-</ul>
-
-<p>Caio Marcelo de Oliveira Filho (10):</p>
-<ul>
-  <li>nir: properly clear the entry sources in copy_prop_vars</li>
-  <li>nir: properly find the entry to keep in copy_prop_vars</li>
-  <li>nir: add a way to print the deref chain</li>
-  <li>nir: remove dead code from copy_prop_vars</li>
-  <li>nir: fix warning in nir_lower_io.c</li>
-  <li>util: Helper to create sets and hashes with pointer keys</li>
-  <li>src/compiler: use new hash table and set creation helpers</li>
-  <li>src/intel: use new hash table and set creation helpers</li>
-  <li>nir: check NIR_SKIP to skip passes by name</li>
-  <li>gallium: Add PIPE_CAP_GLSL_TESS_LEVELS_AS_INPUTS</li>
-</ul>
-
-<p>Carlos Garnacho (1):</p>
-<ul>
-  <li>wayland/egl: Ensure EGL surface is resized on DRI update_buffers()</li>
-</ul>
-
-<p>Carsten Haitzler (Rasterman) (2):</p>
-<ul>
-  <li>vc4: Use named parameters for the NEON inline asm.</li>
-  <li>vc4: Declare the cpu pointers as being modified in NEON asm.</li>
-</ul>
-
-<p>Chad Versace (1):</p>
-<ul>
-  <li>i965: Fix -Wswitch on INTEL_COPY_STREAMING_LOAD</li>
-</ul>
-
-<p>Chia-I Wu (2):</p>
-<ul>
-  <li>meson: fix EGL/X11 build without GLX</li>
-  <li>freedreno/drm: sync uapi again</li>
-</ul>
-
-<p>Christian Gmeiner (6):</p>
-<ul>
-  <li>nir: add lowering for ffloor</li>
-  <li>etnaviv: drop redundant ctx function parameter</li>
-  <li>meson: add etnaviv to the tools option</li>
-  <li>etnaviv: extend etna_resource with an addressing mode</li>
-  <li>etnaviv: update headers from rnndb</li>
-  <li>etnaviv: add linear sampling support</li>
-</ul>
-
-<p>Connor Abbott (4):</p>
-<ul>
-  <li>Revert "radv: disable VK_SUBGROUP_FEATURE_VOTE_BIT"</li>
-  <li>nir/algebraic: Rewrite bit-size inference</li>
-  <li>nir/algebraic: Add unit tests for bitsize validation</li>
-  <li>nir: Fixup algebraic test for variable-sized conversions</li>
-</ul>
-
-<p>Daniel Stone (1):</p>
-<ul>
-  <li>gbm: Clarify acceptable formats for gbm_bo</li>
-</ul>
-
-<p>Danylo Piliaiev (9):</p>
-<ul>
-  <li>i965: Fix calculation of layers array length for isl_view</li>
-  <li>nir: add if opt opt_if_loop_last_continue()</li>
-  <li>glsl/linker: Fix unmatched TCS outputs being reduced to local variable</li>
-  <li>glsl: Make invariant outputs in ES fragment shader not to cause error</li>
-  <li>glsl: Fix copying function's out to temp if dereferenced by array</li>
-  <li>anv: Implement VK_KHR_draw_indirect_count for gen 7+</li>
-  <li>anv: Implement VK_EXT_conditional_rendering for gen 7.5+</li>
-  <li>anv: Fix VK_EXT_transform_feedback working with varyings packed in PSIZ</li>
-  <li>anv: Fix destroying descriptor sets when pool gets reset</li>
-</ul>
-
-<p>Dave Airlie (19):</p>
-<ul>
-  <li>radv: apply xfb buffer offset at buffer binding time not later. (v2)</li>
-  <li>radv: fix begin/end transform feedback with 0 counter buffers.</li>
-  <li>virgl: fix vtest regression since fencing changes.</li>
-  <li>spirv/vtn: handle variable pointers without offset lowering</li>
-  <li>nir: move getting deref from var after we check deref type.</li>
-  <li>nir: handle shared pointers in lowering indirect derefs.</li>
-  <li>ac: avoid casting pointers on bcsel and stores</li>
-  <li>radv: handle loading from shared pointers</li>
-  <li>ac: handle cast derefs</li>
-  <li>r600: make suballocator 256-bytes align</li>
-  <li>virgl: fix undefined shift to use unsigned.</li>
-  <li>virgl: fix const warning on debug flags.</li>
-  <li>radv: use 3d shader for gfx9 copies if dst is 3d</li>
-  <li>radv/xfb: fix counter buffer bounds checks.</li>
-  <li>virgl/vtest: fix front buffer flush with protocol version 0.</li>
-  <li>virgl: use primconvert provoking vertex properly</li>
-  <li>dri_interface: add put shm image2 (v2)</li>
-  <li>glx: add support for putimageshm2 path (v2)</li>
-  <li>gallium: use put image shm2 path (v2)</li>
-</ul>
-
-<p>David Shao (1):</p>
-<ul>
-  <li>meson: ensure that xmlpool_options.h is generated for gallium targets that need it</li>
-</ul>
-
-<p>Dieter Nützel (1):</p>
-<ul>
-  <li>docs/features: Delete double nv50 entry and wrong enumeration</li>
-</ul>
-
-<p>Dylan Baker (48):</p>
-<ul>
-  <li>meson: link gallium nine with pthreads</li>
-  <li>meson: Don't set -Wall</li>
-  <li>meson: fix libatomic tests</li>
-  <li>meson: Add tests to suites</li>
-  <li>util: promote u_memory to src/util</li>
-  <li>meson: Add nir_algebraic_parser_test to suites</li>
-  <li>meson: Fix ppc64 little endian detection</li>
-  <li>meson: remove duplicate definition</li>
-  <li>meson: Add support for gnu hurd</li>
-  <li>meson: Add toggle for glx-direct</li>
-  <li>docs/meson: Recommend not using CFLAGS and friends</li>
-  <li>travis: meson: use native files to override llvm-config</li>
-  <li>travis: Don't try to read libdrm out of configure.ac</li>
-  <li>travis: meson: enable unit tests</li>
-  <li>docs: add note about using backticks for rbs in gitlab</li>
-  <li>docs/install: Add meson to the main install page</li>
-  <li>docs/meson: Update LLVM section with information about native files</li>
-  <li>docs/install: Update python dependency section</li>
-  <li>docs/autoconf: Mark autoconf as being replaced</li>
-  <li>meson: Override C++ standard to gnu++11 when building with altivec on ppc64</li>
-  <li>meson: Error out if building nouveau and using LLVM without rtti</li>
-  <li>autotools: Remove tegra vdpau driver</li>
-  <li>meson: Add a script to extract the cmd line used for meson</li>
-  <li>meson: allow building dri driver without window system if osmesa is classic</li>
-  <li>bin/meson-cmd-extract: Also handle cross and native files</li>
-  <li>meson: fix swr KNL build</li>
-  <li>meson: Fix compiler checks for SWR with ICC</li>
-  <li>meson: Add warnings and errors when using ICC</li>
-  <li>automake: Fix path to generated source</li>
-  <li>automake: Add float64.glsl to dist tarball</li>
-  <li>automake: Add include dir for nir src directory</li>
-  <li>configure: Bump SWR LLVM requirement to 7</li>
-  <li>automake: Add --enable-autotools to distcheck flags</li>
-  <li>android,autotools,i965: Fix location of float64_glsl.h</li>
-  <li>VERSION: bump to 19.0.0-rc1</li>
-  <li>Version: Bump for rc2</li>
-  <li>cherry-ignore: Add some patches</li>
-  <li>Revert "intel/compiler: More peephole_select for pre-Gen6"</li>
-  <li>Revert "nir/opt_peephole_select: Don't peephole_select expensive math instructions"</li>
-  <li>Revert "intel/compiler: More peephole select"</li>
-  <li>Bump version for 19.0-rc3</li>
-  <li>version: bump for 19.0-rc4</li>
-  <li>get-pick-list: Add --pretty=medium to the arguments for Cc patches</li>
-  <li>meson: Add dependency on genxml to anvil</li>
-  <li>Version: update to 19.0-rc5</li>
-  <li>Bump version for rc6</li>
-  <li>VERSION: bump version for rc7</li>
-  <li>cherry-ignore: Update the cherry-ignore file</li>
-</ul>
-
-<p>Eduardo Lima Mitev (2):</p>
-<ul>
-  <li>freedreno/ir3: Make imageStore use num components from image format</li>
-  <li>freedreno/ir3: Handle GL_NONE in get_num_components_for_glformat()</li>
-</ul>
-
-<p>Eleni Maria Stea (1):</p>
-<ul>
-  <li>i965: fixed clamping in set_scissor_bits when the y is flipped</li>
-</ul>
-
-<p>Elie Tournier (17):</p>
-<ul>
-  <li>glsl: Add "built-in" function to do abs(fp64)</li>
-  <li>glsl: Add "built-in" functions to do neg(fp64)</li>
-  <li>glsl: Add "built-in" function to do sign(fp64)</li>
-  <li>glsl: Add "built-in" functions to do eq/ne(fp64, fp64)</li>
-  <li>glsl: Add utility function to extract 64-bit sign</li>
-  <li>glsl: Add "built-in" functions to do lt(fp64, fp64)</li>
-  <li>glsl: Add "built-in" functions to do add(fp64, fp64)</li>
-  <li>glsl: Add "built-in" functions to do mul(fp64, fp64)</li>
-  <li>glsl: Add "built-in" functions to do fp64_to_uint(fp64)</li>
-  <li>glsl: Add "built-in" functions to do uint_to_fp64(uint)</li>
-  <li>glsl: Add "built-in" functions to do fp64_to_int(fp64)</li>
-  <li>glsl: Add "built-in" functions to do int_to_fp64(int)</li>
-  <li>glsl: Add "built-in" functions to do fp64_to_fp32(fp64)</li>
-  <li>glsl: Add "built-in" functions to do fp32_to_fp64(fp32)</li>
-  <li>glsl: Add "built-in" functions to do sqrt(fp64)</li>
-  <li>glsl: Add "built-in" functions to do trunc(fp64)</li>
-  <li>glsl: Add "built-in" functions to do round(fp64)</li>
-</ul>
-
-<p>Emil Velikov (81):</p>
-<ul>
-  <li>mesa: bump version to 19.1.0-devel</li>
-  <li>docs: add 19.0.0-devel release notes template</li>
-  <li>docs: mention EXT_shader_implicit_conversions</li>
-  <li>egl: add EGL_EXT_device_base entrypoints</li>
-  <li>egl/glvnd: correctly report errors when vendor cannot be found</li>
-  <li>docs/releasing.html: polish cherry-picking/testing text</li>
-  <li>docs/submittingpatches.html: correctly handle the &lt;p&gt; tag</li>
-  <li>docs: document the staging branch and add reference to it</li>
-  <li>bin/get-pick-list.sh: simplify git oneline printing</li>
-  <li>bin/get-pick-list.sh: prefix output with "[stable] "</li>
-  <li>bin/get-pick-list.sh: handle "typod" usecase.</li>
-  <li>bin/get-pick-list.sh: handle the fixes tag</li>
-  <li>bin/get-pick-list.sh: tweak the commit sha matching pattern</li>
-  <li>bin/get-pick-list.sh: flesh out is_sha_nomination</li>
-  <li>bin/get-pick-list.sh: handle fixes tag with missing colon</li>
-  <li>bin/get-pick-list.sh: handle unofficial "broken by" tag</li>
-  <li>bin/get-pick-list.sh: use test instead of [ ]</li>
-  <li>bin/get-pick-list.sh: handle reverts prior to the branchpoint</li>
-  <li>travis: drop unneeded x11proto-xf86vidmode-dev</li>
-  <li>glx: make xf86vidmode mandatory for direct rendering</li>
-  <li>travis: adding missing x11-xcb for meson+vulkan</li>
-  <li>egl/wayland: bail out when drmGetMagic fails</li>
-  <li>egl/wayland: plug memory leak in drm_handle_device()</li>
-  <li>docs: update 18.3.0 release notes</li>
-  <li>docs: add sha256 checksums for 18.3.0</li>
-  <li>docs: update calendar, add news item and link release notes for 18.3.0</li>
-  <li>freedreno: drop duplicate MKDIR_GEN declaration</li>
-  <li>freedreno: add the missing _la in libfreedreno_ir3_la</li>
-  <li>amd/addrlib: drop si_ci_vi_merged_enum.h from the list</li>
-  <li>docs: add release notes for 18.3.1</li>
-  <li>docs: add sha256 checksums for 18.3.1</li>
-  <li>docs: update calendar, add news item and link release notes for 18.3.1</li>
-  <li>glx: mandate xf86vidmode only for "drm" dri platforms</li>
-  <li>bin/get-pick-list.sh: rework handing of sha nominations</li>
-  <li>bin/get-pick-list.sh: warn when commit lists invalid sha</li>
-  <li>meson: don't require glx/egl/gbm with gallium drivers</li>
-  <li>pipe-loader: meson: reference correct library</li>
-  <li>TODO: glx: meson: build dri based glx tests, only with -Dglx=dri</li>
-  <li>glx: meson: drop includes from a link-only library</li>
-  <li>glx: meson: wire up the dispatch-index-check test</li>
-  <li>glx/test: meson: assorted include fixes</li>
-  <li>configure: add CXX11_CXXFLAGS to LLVM_CXXFLAGS</li>
-  <li>travis: flip to distro xenial, drop sudo false</li>
-  <li>travis: meson: print the configured state</li>
-  <li>travis: printout llvm-config --version</li>
-  <li>travis: meson: use FOO_DRIVERS directly</li>
-  <li>travis: meson: add unwind handling</li>
-  <li>travis: meson: explicitly control the DRI loaders</li>
-  <li>travis: meson: add explicit handling to gallium ST</li>
-  <li>travis: meson: port gallium build combinations over</li>
-  <li>docs: add release notes for 18.3.2</li>
-  <li>docs: add sha256 checksums for 18.3.2</li>
-  <li>docs: update calendar, add news item and link release notes for 18.3.2</li>
-  <li>freedreno: automake: ship ir3_nir_trig.py in the tarball</li>
-  <li>mesa: correctly use os.path.join in our python scripts</li>
-  <li>Revert "mesa/main: remove ARB suffix from glGetnTexImage"</li>
-  <li>mapi: sort static entrypoints numerically</li>
-  <li>mapi: add all _glapi_table entrypoints to static_data.py</li>
-  <li>genCommon.py: Fix typo in _LIBRARY_FEATURE_NAMES.</li>
-  <li>mapi: move genCommon.py to src/mapi/new</li>
-  <li>mapi/new: import mapi scripts from glvnd</li>
-  <li>mapi/new: sort by slot number</li>
-  <li>mapi/new: use the static_data offsets in the new generator</li>
-  <li>mapi/new: reinstate _NO_HIDDEN suffixes in the new generator</li>
-  <li>mapi/new: split out public_entries handling</li>
-  <li>mapi/new: don't print info we don't need for ES1/ES2</li>
-  <li>mapi/new: fixup the GLDEBUGPROCKHR typedef to the non KHR one</li>
-  <li>mapi/new: remove duplicate GLvoid/void substitution</li>
-  <li>autotools: wire the new generator for es1 and es2</li>
-  <li>meson: wire the new generator for es1 and es2</li>
-  <li>scons: wire the new generator for es1 and es2</li>
-  <li>Revert "mapi/new: sort by slot number"</li>
-  <li>mapi/es*api: remove GL_OES_EGL_image entrypoints</li>
-  <li>mapi/es*api: remove GL_EXT_multi_draw_arrays entrypoints</li>
-  <li>mapi/es2api: remove no longer present entrypoints</li>
-  <li>mapi: remove old, unused ES* generator code</li>
-  <li>mapi: remove machinery handling CSV files</li>
-  <li>mapi: print function declarations for shared glapi</li>
-  <li>vc4: Declare the last cpu pointer as being modified in NEON asm.</li>
-  <li>anv: wire up the state_pool_padding test</li>
-  <li>meson: egl: correctly manage loader/xmlconfig</li>
-</ul>
-
-<p>Eric Anholt (171):</p>
-<ul>
-  <li>v3d: Fix a copy-and-paste comment in the simulator code.</li>
-  <li>v3d: Fix a typo in a comment in job handling.</li>
-  <li>v3d: Drop #if 0-ed out v3d_dump_to_file().</li>
-  <li>v3d: Respect user-passed strides for BO imports.</li>
-  <li>v3d: Take advantage of _mesa_hash_table_remove_key() in the simulator.</li>
-  <li>v3d: Use the TLB R/B swapping instead of recompiles when available.</li>
-  <li>v3d: Update the TLB config for depth writes on V3D 4.2.</li>
-  <li>vc4: Drop the winsys_stride relayout in the simluator</li>
-  <li>v3d: Maintain a mapping of the GEM buffer in the simulator.</li>
-  <li>v3d: Remove the special path for simulaton of the submit ioctl.</li>
-  <li>vc4: Take advantage of _mesa_hash_table_remove_key() in the simulator.</li>
-  <li>vc4: Maintain a separate GEM mapping of BOs in the simulator.</li>
-  <li>vc4: Use the normal simulator ioctl path for CL submit as well.</li>
-  <li>gbm: Move gbm_format_canonicalize() to the core.</li>
-  <li>gbm: Introduce a helper function for printing GBM format names.</li>
-  <li>egl: Improve the debugging of gbm format matching in DRI configs.</li>
-  <li>v3d: Fix double-swapping of R/B on V3D 4.1</li>
-  <li>v3d: Don't try to set PF flags on a LDTMU operation</li>
-  <li>vc4: Make sure we make ro scanout resources for create_with_modifiers.</li>
-  <li>vc4: Don't return a vc4 BO handle on a renderonly screen.</li>
-  <li>glx: Remove an old DEFAULT_DRIVER_DIR default.</li>
-  <li>glx: Move DRI extensions pointer loading to driOpenDriver().</li>
-  <li>egl: Move loader_set_logger() up to egl_dri2.c.</li>
-  <li>loader: Stop using a local definition for an in-tree header</li>
-  <li>loader: Factor out the common driver opening logic from each loader.</li>
-  <li>egl: Print the actual message to the console from _eglError().</li>
-  <li>gallium: Fix uninitialized variable warning in compute test.</li>
-  <li>gallium: Remove unused variable in u_tests.</li>
-  <li>v3d: Add renderonly support.</li>
-  <li>v3d: Add support for RGBA_SRGB along with BGRA_SRGB.</li>
-  <li>v3d: Add missing OES_half_float_linear support.</li>
-  <li>v3d: Use combined input/output segments.</li>
-  <li>v3d: Add the V3D TFU submit interface to the simulator.</li>
-  <li>v3d: Use the TFU to do generatemipmap.</li>
-  <li>v3d: Update simulator cache flushing code to match the kernel better.</li>
-  <li>v3d: Create a state uploader for packing our shaders together.</li>
-  <li>v3d: Put default vertex attribute values into the state uploader as well.</li>
-  <li>v3d: Re-use the wrap mode uniform on V3D 3.3.</li>
-  <li>v3d: Make an array for frag/vert texture state in the context.</li>
-  <li>v3d: Don't forget to flush writes to UBOs.</li>
-  <li>v3d: Convert to using nir_src_as_uint() from const_value derefs.</li>
-  <li>v3d: Fix a comment typo</li>
-  <li>v3d: Return the right gl_SampleMaskIn[] value.</li>
-  <li>v3d: Fix handling of texture first_layer offsets for 3D textures.</li>
-  <li>v3d: Avoid confusing auto-indenting in TEXTURE_SHADER_STATE packing</li>
-  <li>v3d: Split most of TEXTURE_SHADER_STATE setup out of sampler views.</li>
-  <li>v3d: Garbage collect unused uniforms code.</li>
-  <li>v3d: Simplify VIR uniform dumping using a temporary.</li>
-  <li>v3d: Add VIR dumping of TMU config p0/p1.</li>
-  <li>v3d: Fix a leak of the transfer helper on screen destroy.</li>
-  <li>vc4: Fix a leak of the transfer helper on screen destroy.</li>
-  <li>v3d: Fix a leak of the disassembled instruction string during debug dumps.</li>
-  <li>tfu</li>
-  <li>shader-packing</li>
-  <li>nir: Add some more consts to the nir_format_convert.h helpers.</li>
-  <li>nir: Pull some of intel's image load/store format conversion to nir_format.h</li>
-  <li>intel: Simplify the half-float packing in image load/store lowering.</li>
-  <li>mesa/st: Expose compute shaders when NIR support is advertised.</li>
-  <li>nir: Print the format of image variables.</li>
-  <li>Revert "intel: Simplify the half-float packing in image load/store lowering."</li>
-  <li>nir: Move intel's half-float image store lowering to to nir_format.h.</li>
-  <li>v3d: Don't forget to wait for our TFU job before rendering from it.</li>
-  <li>v3d: Set up the right stride for raster TFU.</li>
-  <li>v3d: Don't forget to bump the number of writes when doing TFU ops.</li>
-  <li>v3d: Add support for using the TFU to do some blits.</li>
-  <li>v3d: Add support for texturing from linear.</li>
-  <li>v3d: Add safety checks for resource_create().</li>
-  <li>v3d: Make sure that a thrsw doesn't split a multop from its umul24.</li>
-  <li>v3d: Add missing flagging of SYNCB as a TSY op.</li>
-  <li>v3d: Add support for draw indirect for GLES3.1.</li>
-  <li>v3d: Avoid assertion failures when removing end-of-shader instructions.</li>
-  <li>v3d: Move uinfo-&gt;data[] dereference to the top of v3d_write_uniforms().</li>
-  <li>v3d: Move uniform pretty-printing to its own helper function.</li>
-  <li>v3d: Use the uniform pretty-printer in v3d_write_uniforms()'s debug code.</li>
-  <li>v3d: Do uniform pretty-printing in the QPU dump.</li>
-  <li>v3d: Drop in a bunch of notes about performance improvement opportunities.</li>
-  <li>vc4: Use the original bit size when scalarizing uniform loads.</li>
-  <li>v3d: Use the original bit size when scalarizing uniform loads.</li>
-  <li>vc4: Reuse nir_format_convert.h in our blend lowering.</li>
-  <li>v3d: Fix the argument type for vir_BRANCH().</li>
-  <li>nir: Fix clamping of uints for image store lowering.</li>
-  <li>v3d: Put the dst bo first in the list of BOs for TFU calls.</li>
-  <li>v3d: Fix check for TFU job completion in the simulator.</li>
-  <li>v3d: Don't try to create shadow tiled temporaries for 1D textures.</li>
-  <li>v3d: Remove dead prototypes for load/store utile functions.</li>
-  <li>v3d: Implement texture_subdata to reduce teximage upload copies.</li>
-  <li>vc4: Move the utile load/store functions to a header for reuse by v3d.</li>
-  <li>v3d: Add a fallthrough path for utile load/store of 32 byte lines.</li>
-  <li>v3d: Load and store aligned utiles all at once.</li>
-  <li>docs: Add a note that MRs should still include any r-b or a-b tags.</li>
-  <li>docs: Add an encouraging note about providing reviews and acks.</li>
-  <li>v3d: Fix simulator mode on i915 render nodes.</li>
-  <li>v3d: Drop shadow comparison state from shader variant key.</li>
-  <li>v3d: Hook up perf_debug() output to GL_ARB_debug output as well.</li>
-  <li>vc4: Hook up perf_debug() output to GL_ARB_debug_output as well.</li>
-  <li>gallium/ttn: Fix setup of outputs_written.</li>
-  <li>v3d: Fix uniform pretty printing assertion failure with branches.</li>
-  <li>v3d: Add a "precompile" debug flag for shader-db.</li>
-  <li>v3d: Hook up some shader-db output to GL_ARB_debug_output.</li>
-  <li>v3d: Drop unused count_nir_instrs() helper.</li>
-  <li>v3d: Drop incorrect dependency for flpop.</li>
-  <li>v3d: Move "does this instruction have flags" from sched to generic helpers.</li>
-  <li>v3d: Don't generate temps for comparisons.</li>
-  <li>v3d: Dead-code eliminate unused flags updates.</li>
-  <li>v3d: Add a note for a potential performance win on multop/umul24.</li>
-  <li>v3d: Force sampling from base level for tg4.</li>
-  <li>v3d: Add support for non-constant texture offsets.</li>
-  <li>v3d: Add support for requesting the sample offsets.</li>
-  <li>v3d: Add support for textureSize() on MSAA textures.</li>
-  <li>v3d: Add support for gl_HelperInvocation.</li>
-  <li>v3d: Fix segfault when failing to compile a program.</li>
-  <li>v3d: Don't forget to include RT writes in precompiles.</li>
-  <li>v3d: Simplify the emission of comparisons for the bcsel optimization.</li>
-  <li>v3d: Move the "Find the ALU instruction generating our bool" out of bcsel.</li>
-  <li>v3d: Don't try to fold non-SSA-src comparisons into bcsels.</li>
-  <li>v3d: Fold comparisons for IF conditions into the flags for the IF.</li>
-  <li>v3d: Handle dynamically uniform IF statements with uniform control flow.</li>
-  <li>v3d: Refactor compiler entrypoints.</li>
-  <li>v3d: Reinstate the new shader-db output after v3d_compile() refactor.</li>
-  <li>v3d: Fix up VS output setup during precompiles.</li>
-  <li>v3d: Remove dead switch cases and comments from v3d_nir_lower_io.</li>
-  <li>v3d: Do UBO loads a vector at a time.</li>
-  <li>v3d: Stop scalarizing our uniform loads.</li>
-  <li>nir: Allow nir_format_unpack_int/sint to unpack larger values.</li>
-  <li>nir: Add nir_lower_tex options to lower sampler return formats.</li>
-  <li>v3d: Use the core tex lowering.</li>
-  <li>nir: Add nir_lower_tex support for Broadcom's swizzled TG4 results.</li>
-  <li>v3d: Enable GL_ARB_texture_gather on V3D 4.x.</li>
-  <li>nir: Make nir_deref_instr_build/get_const_offset actually use size_align.</li>
-  <li>glsl: Fix buffer overflow with an atomic buffer binding out of range.</li>
-  <li>v3d: Add support for flushing dirty TMU data at job end.</li>
-  <li>v3d: Add support for the early_fragment_tests flag.</li>
-  <li>v3d: Add support for GL_ARB_framebuffer_no_attachments.</li>
-  <li>v3d: Fix txf_ms 2D_ARRAY array index.</li>
-  <li>v3d: Add an isr to the simulator to catch GMP violations.</li>
-  <li>v3d: Add support for matrix inputs to the FS.</li>
-  <li>v3d: Drop the GLSL version level.</li>
-  <li>v3d: Add SSBO/atomic counters support.</li>
-  <li>v3d: Add support for shader_image_load_store.</li>
-  <li>v3d: Add support for CS workgroup/invocation id intrinsics.</li>
-  <li>v3d: Add support for CS shared variable load/store/atomics.</li>
-  <li>v3d: Add support for CS barrier() intrinsics.</li>
-  <li>v3d: SHARED but not necessarily SCANOUT buffers on RO must be linear.</li>
-  <li>v3d: If the modifier is not known on BO import, default to linear for RO.</li>
-  <li>v3d: Restructure RO allocations using resource_from_handle.</li>
-  <li>v3d: Don't leak the GPU fd for renderonly usage.</li>
-  <li>vc4: Don't leak the GPU fd for renderonly usage.</li>
-  <li>gallium: Enable unit tests as actual meson unit tests.</li>
-  <li>gallium: Fix comment about possible colorspaces.</li>
-  <li>gallium: Make sure we return is_unorm/is_snorm for compressed formats.</li>
-  <li>v3d: Rename gallium-local limits defines from VC5 to V3D.</li>
-  <li>v3d: Fix overly-large vattr_sizes structs.</li>
-  <li>v3d: Avoid duplicating limits defines between gallium and v3d core.</li>
-  <li>v3d: Drop maximum number of texture units down to 16.</li>
-  <li>v3d: Fix BO stats accounting for imported buffers.</li>
-  <li>v3d: Flush blit jobs immediately after generating them.</li>
-  <li>v3d: Fix release-build warning about utile_h.</li>
-  <li>v3d: Fix stencil sampling from packed depth/stencil.</li>
-  <li>v3d: Fix stencil sampling from a separate-stencil buffer.</li>
-  <li>v3d: Use the symbolic names for wrap modes from the XML.</li>
-  <li>v3d: Move the sampler state to the long-lived state uploader.</li>
-  <li>v3d: Create separate sampler states for the various blend formats.</li>
-  <li>pl111: Rename the pl111 driver to "kmsro".</li>
-  <li>kmsro: Extend to include hx8357d.</li>
-  <li>vc4: Enable NEON asm on meson cross-builds.</li>
-  <li>v3d: Fix the autotools build.</li>
-  <li>mesa: Skip partial InvalidateFramebuffer of packed depth/stencil.</li>
-  <li>v3d: Fix image_load_store clamping of signed integer stores.</li>
-  <li>v3d: Use the early_fragment_tests flag for the shader's disable-EZ field.</li>
-  <li>v3d: Fix the check for "is the last thrsw inside control flow"</li>
-  <li>st/dri: Set the PIPE_BIND_SHARED flag on create_image_with_modifiers.</li>
-</ul>
-
-<p>Eric Engestrom (47):</p>
-<ul>
-  <li>wsi/wayland: use proper VkResult type</li>
-  <li>wsi/wayland: only finish() a successfully init()ed display</li>
-  <li>REVIEWERS: add include path for EGL</li>
-  <li>REVIEWERS: add Emil as EGL reviewer</li>
-  <li>REVIEWERS: add Vulkan reviewer group</li>
-  <li>xmlpool: update translation po files</li>
-  <li>meson: only run vulkan's meson.build when building vulkan</li>
-  <li>gbm: remove unnecessary meson include</li>
-  <li>meson: fix wayland-less builds</li>
-  <li>gbm: add new entrypoint to symbols check</li>
-  <li>egl: add missing glvnd entrypoint for EGL_ANDROID_blob_cache</li>
-  <li>egl: fix bad rebase</li>
-  <li>gbm: add missing comma between strings</li>
-  <li>glapi: add missing visibility args</li>
-  <li>anv: correctly use vulkan 1.0 by default</li>
-  <li>vulkan/utils: s/VERSION/PACKAGE_VERSION/</li>
-  <li>build: stop defining unused VERSION</li>
-  <li>wsi/display: fix mem leak when freeing swapchains</li>
-  <li>vulkan/wsi: fix s/,/;/ typo</li>
-  <li>meson: skip asm check when asm is disabled</li>
-  <li>anv: add unreachable() for VK_EXT_fragment_density_map</li>
-  <li>mesa: drop unused &amp; deprecated lib</li>
-  <li>loader: deduplicate logger function declaration</li>
-  <li>docs: add meson cross compilation instructions</li>
-  <li>docs: format code blocks a bit nicely</li>
-  <li>docs: fix the meson aarch64 cross-file</li>
-  <li>docs: advertise distro-provided meson cross-files</li>
-  <li>anv: drop unneeded KHR suffix</li>
-  <li>wsi: drop unneeded KHR suffix</li>
-  <li>radv: remove a few more unnecessary KHR suffixes</li>
-  <li>egl: add missing includes</li>
-  <li>egl: remove unused include</li>
-  <li>travis: avoid using unset llvm-config</li>
-  <li>egl: fix python lib deprecation warning</li>
-  <li>docs: explain how to see what meson options exist</li>
-  <li>travis: fix autotools build after --enable-autotools switch addition</li>
-  <li>configure: EGL requirements only apply if EGL is built</li>
-  <li>egl: finalize EGL_MESA_query_driver</li>
-  <li>egl: update headers from Khronos</li>
-  <li>egl: add glvnd entrypoints for EGL_MESA_query_driver</li>
-  <li>travis: bump libdrm to 2.4.97</li>
-  <li>egl/glvnd: sync egl.xml from Khronos</li>
-  <li>anv: drop always-successful VkResult</li>
-  <li>meson/vdpau: add missing soversion</li>
-  <li>xvmc: fix string comparison</li>
-  <li>xvmc: fix string comparison</li>
-  <li>egl: fix libdrm-less builds</li>
-</ul>
-
-<p>Erik Faye-Lund (70):</p>
-<ul>
-  <li>glsl: add has_implicit_conversions()-helper</li>
-  <li>glsl: add has_implicit_uint_to_int_conversion()-helper</li>
-  <li>glsl: fall back to inexact function-match</li>
-  <li>mesa/glsl: add support for EXT_shader_implicit_conversions</li>
-  <li>glsl: do not allow implicit casts of unsized array initializers</li>
-  <li>mesa: expose NV_conditional_render on GLES</li>
-  <li>mesa/main: fixup make check after NV_conditional_render for gles</li>
-  <li>Revert "mesa/main: fixup make check after NV_conditional_render for gles"</li>
-  <li>Revert "mesa: expose NV_conditional_render on GLES"</li>
-  <li>mesa/main: correct requirement for EXT_occlusion_query_boolean</li>
-  <li>mesa/main: correct year for EXT_occlusion_query_boolean</li>
-  <li>mesa/main: use non-prefixed enums for consistency</li>
-  <li>mesa/main: simplify pipeline-statistics query validation</li>
-  <li>mesa/main: fix validation of GL_SAMPLES_PASSED</li>
-  <li>mesa/main: fix validation of GL_ANY_SAMPLES_PASSED</li>
-  <li>mesa/main: fix validation of GL_ANY_SAMPLES_PASSED_CONSERVATIVE</li>
-  <li>mesa/main: fix validation of GL_TIME_ELAPSED</li>
-  <li>mesa/main: fix validation of transform-feedback queries</li>
-  <li>mesa/main: fix validation of transform-feedback overflow queries</li>
-  <li>mesa/main: fix validation of ARB_query_buffer_object</li>
-  <li>mesa/main: fix validation of GL_TIMESTAMP</li>
-  <li>mesa/main: remove overly strict query-validation</li>
-  <li>mesa/main: remove ARB suffix from glGetnTexImage</li>
-  <li>mesa/main: remove bogus error for zero-sized images</li>
-  <li>mesa/main: factor out tex-image error-checking</li>
-  <li>mesa/main: factor out common error-checking</li>
-  <li>mesa/main: check cube-completeness in common code</li>
-  <li>mesa/main: fix incorrect depth-error</li>
-  <li>mesa/main: fixup requirements for GL_PRIMITIVES_GENERATED</li>
-  <li>mesa/main: make _mesa_has_tessellation return bool</li>
-  <li>mesa/main: rename format-check function</li>
-  <li>mesa/main: clean up S3_s3tc check</li>
-  <li>mesa/main: clean up OES_texture_float_linear check</li>
-  <li>mesa/main: clean up ES2_compatibility check</li>
-  <li>mesa/main: clean up integer texture check</li>
-  <li>mesa/main: use _mesa_has_FOO_bar for compressed format checks</li>
-  <li>mesa/main: do not allow s3tc enums on gles1</li>
-  <li>mesa/main: do not allow etc2 enums on gles1</li>
-  <li>mesa/main: do not allow astc enums on gles1</li>
-  <li>mesa/main: do not allow depth-texture enums on gles1</li>
-  <li>mesa/main: do not allow stencil-texture enums on gles1</li>
-  <li>mesa/main: do not allow ARB_texture_rgb10_a2ui enums before gles3</li>
-  <li>mesa/main: do not allow integer-texture enums before gles3</li>
-  <li>mesa/main: do not allow ARB_depth_buffer_float enums before gles3</li>
-  <li>mesa/main: do not allow EXT_packed_float enums before gles3</li>
-  <li>mesa/main: do not allow rg-textures enums before gles3</li>
-  <li>mesa/main: do not allow EXT_texture_shared_exponent enums before gles3</li>
-  <li>mesa/main: do not allow MESA_ycbcr_texture enums on gles</li>
-  <li>mesa/main: do not allow type_2_10_10_10_REV enums before gles3</li>
-  <li>mesa/main: do not allow floating-point texture enums on gles1</li>
-  <li>mesa/main: do not allow snorm-texture enums before gles3</li>
-  <li>mesa/main: do not allow sRGB texture enums before gles3</li>
-  <li>mesa/main: do not allow EXT_texture_sRGB_R8 enums before gles3</li>
-  <li>mesa/main: split float-texture support checking in two</li>
-  <li>mesa/main: require EXT_texture_type_2_10_10_10_REV for gles3</li>
-  <li>mesa/main: require EXT_texture_sRGB for gles3</li>
-  <li>mesa/st: do not probe for the same texture-formats twice</li>
-  <li>mesa/main: do not require float-texture filtering for es3</li>
-  <li>mesa/main: correct validation for GL_RGB565</li>
-  <li>mesa/main: fix up _mesa_has_rg_textures for gles2</li>
-  <li>virgl: force linear texturing support</li>
-  <li>virgl: simplify virgl_hw_set_vertex_buffers</li>
-  <li>virgl: simplify virgl_hw_set_index_buffer</li>
-  <li>virgl: wrap vertex element state in a struct</li>
-  <li>virgl: work around bad assumptions in virglrenderer</li>
-  <li>anv/meson: make sure tests link with -msse2</li>
-  <li>anv/autotools: make sure tests link with -msse2</li>
-  <li>docs: add note about sending merge-requests from forks</li>
-  <li>mapi: drop unneeded gl_dispatch_stub declarations</li>
-  <li>virgl: remove unused variable</li>
-</ul>
-
-<p>Ernestas Kulik (2):</p>
-<ul>
-  <li>vc4: Fix leak in HW queries error path</li>
-  <li>v3d: Fix leak in resource setup error path</li>
-</ul>
-
-<p>Francisco Jerez (14):</p>
-<ul>
-  <li>intel/fs: Prevent emission of IR instructions not aligned to their own execution size.</li>
-  <li>intel/fs: Handle source modifiers in lower_integer_multiplication().</li>
-  <li>intel/fs: Implement quad swizzles on ICL+.</li>
-  <li>intel/fs: Fix bug in lower_simd_width while splitting an instruction which was already split.</li>
-  <li>intel/eu/gen7: Fix brw_MOV() with DF destination and strided source.</li>
-  <li>intel/fs: Respect CHV/BXT regioning restrictions in copy propagation pass.</li>
-  <li>intel/fs: Constify fs_inst::can_do_source_mods().</li>
-  <li>intel/fs: Introduce regioning lowering pass.</li>
-  <li>intel/fs: Remove existing lower_conversions pass.</li>
-  <li>intel/fs: Remove nasty open-coded CHV/BXT 64-bit workarounds.</li>
-  <li>intel/fs: Remove FS_OPCODE_UNPACK_HALF_2x16_SPLIT opcodes.</li>
-  <li>intel/fs: Promote execution type to 32-bit when any half-float conversion is needed.</li>
-  <li>intel/fs: Exclude control sources from execution type and region alignment calculations.</li>
-  <li>intel/fs: Implement extended strides greater than 4 for IR source regions.</li>
-</ul>
-
-<p>Fritz Koenig (2):</p>
-<ul>
-  <li>freedreno: drm_fourcc.h header include</li>
-  <li>freedreno: add query for dmabuf modifiers</li>
-</ul>
-
-<p>Gert Wollny (30):</p>
-<ul>
-  <li>mesa/core: Add definitions and translations for EXT_texture_sRGB_R8</li>
-  <li>Gallium: Add format PIPE_FORMAT_R8_SRGB</li>
-  <li>mesa/st: Add support for EXT_texture_sRGB_R8</li>
-  <li>virgl/vtest-winsys: Use virgl version of bind flags</li>
-  <li>r600: Add support for EXT_texture_sRGB_R8</li>
-  <li>mesa: Reference count shaders that are used by transform feedback objects</li>
-  <li>virgl: Add command and flags to initiate debugging on the host (v2)</li>
-  <li>nir: Allow to skip integer ops in nir_lower_to_source_mods</li>
-  <li>i965: Correct L8_UNORM_SRGB table entry</li>
-  <li>i965: be more specific about FBO completeness errors</li>
-  <li>i965: Force zero swizzles for unused components in GL_RED and GL_RG</li>
-  <li>i965: Add support for and expose EXT_texture_sRGB_R8</li>
-  <li>virgl: Use file descriptor instead of un-allocated object</li>
-  <li>i965:use FRAMEBUFFER_UNSUPPORTED instead of FRAMEBUFFER_INCOMPLETE_DIMENSIONS</li>
-  <li>r600: Only set context streamout strides info from the shader that has outputs</li>
-  <li>r600: clean up the GS ring buffers when the context is destroyed</li>
-  <li>glsl: free or reuse memory allocated for TF varying</li>
-  <li>virgl,vtest: Initialize return value</li>
-  <li>virgl: Don't try handling server fences when they are not supported</li>
-  <li>i965: Explicitely handle swizzles for MESA_FORMAT_R_SRGB8</li>
-  <li>i965: Set the FBO error state INCOMPLETE_ATTACHMENT only for SRGB_R8</li>
-  <li>autotools: Deprecate the use of autotools</li>
-  <li>Gallium: Add new CAPS to indicate whether a driver can switch SRGB write</li>
-  <li>virgl: Set sRGB write control CAP based on host capabilities</li>
-  <li>mesa:main: Add flag for EXT_sRGB to gl_extensions</li>
-  <li>i965: Set flag for EXT_sRGB</li>
-  <li>mesa/st: rework support for sRGB framebuffer attachements</li>
-  <li>mesa/main: Use flag for EXT_sRGB instead of EXT_framebuffer_sRGB where possible</li>
-  <li>mesa/main/version: Lower the requirements for GLES 3.0</li>
-  <li>mesa/main: Expose EXT_sRGB_write_control</li>
-</ul>
-
-<p>Guido Günther (2):</p>
-<ul>
-  <li>etnaviv: Make sure rs alignment checks match</li>
-  <li>etnaviv: fix typo in cflush_all description</li>
-</ul>
-
-<p>Gurchetan Singh (18):</p>
-<ul>
-  <li>egl: add missing #include &lt;stddef.h&gt; in egldevice.h</li>
-  <li>virgl: quadruple command buffer size</li>
-  <li>virgl: avoid large inline transfers</li>
-  <li>virgl: don't mark buffers as unclean after a write</li>
-  <li>virgl: texture_transfer_pool --&gt; transfer_pool</li>
-  <li>virgl: remove unnessecary code</li>
-  <li>virgl: move texture metadata to common code</li>
-  <li>virgl: move virgl_resource_layout to common code</li>
-  <li>virgl: move vrend_get_tex_image_offset to common code</li>
-  <li>virgl: store layer_stride in metadata</li>
-  <li>virgl: consolidate transfer code</li>
-  <li>virgl: make transfer code with PIPE_BUFFER targets</li>
-  <li>virgl: make virgl_buffers use resource helpers</li>
-  <li>virgl: modify how we handle GL_MAP_FLUSH_EXPLICIT_BIT</li>
-  <li>virgl: move resource metadata into base resource</li>
-  <li>virgl: move resource creation / import / destruction to common code</li>
-  <li>virgl: don't flush an empty range</li>
-  <li>virgl: remove empty file</li>
-</ul>
-
-<p>Hanno Böck (1):</p>
-<ul>
-  <li>glsl/test: Fix use after free in test_optpass.</li>
-</ul>
-
-<p>Hyunjun Ko (1):</p>
-<ul>
-  <li>freedreno: implements get_sample_position</li>
-</ul>
-
-<p>Iago Toral Quiroga (22):</p>
-<ul>
-  <li>intel/compiler: fix node interference of simd16 instructions</li>
-  <li>nir/constant_folding: fix incorrect bit-size check</li>
-  <li>nir/from_ssa: fix bit-size of temporary register</li>
-  <li>Revert "nir/builder: Assert that intN_t immediates fit"</li>
-  <li>intel/compiler: fix indentation style in opt_algebraic()</li>
-  <li>intel/compiler: fix register allocation in opt_peephole_sel</li>
-  <li>intel/compiler: do not copy-propagate strided regions to ddx/ddy arguments</li>
-  <li>intel/compiler: move nir_lower_bool_to_int32 before nir_lower_locals_to_regs</li>
-  <li>compiler/nir: add a nir_b2f() helper</li>
-  <li>compiler/nir: add nir_fadd_imm() and nir_fmul_imm() helpers</li>
-  <li>compiler/spirv: handle 16-bit float in radians() and degrees()</li>
-  <li>compiler/spirv: implement 16-bit asin</li>
-  <li>compiler/spirv: implement 16-bit acos</li>
-  <li>compiler/spirv: implement 16-bit atan</li>
-  <li>compiler/spirv: implement 16-bit atan2</li>
-  <li>compiler/spirv: implement 16-bit exp and log</li>
-  <li>compiler/spirv: implement 16-bit hyperbolic trigonometric functions</li>
-  <li>compiler/spirv: implement 16-bit frexp</li>
-  <li>compiler/spirv: use 32-bit polynomial approximation for 16-bit asin()</li>
-  <li>anv/pipeline_cache: fix incorrect guards for NIR cache</li>
-  <li>anv/pipeline_cache: free NIR shader cache</li>
-  <li>anv/device: fix maximum number of images supported</li>
-</ul>
-
-<p>Ian Romanick (28):</p>
-<ul>
-  <li>glsl: Add warning tests for identifiers with __</li>
-  <li>glsl: Add pragma to disable all warnings</li>
-  <li>glsl: prevent qualifiers modification of predeclared variables</li>
-  <li>glsl: Omit redundant qualifier checks on redeclarations</li>
-  <li>glsl: Refactor type checking for redeclarations</li>
-  <li>nir: Add a saturated unsigned integer add opcode</li>
-  <li>i965/fs: Implement nir_op_uadd_sat</li>
-  <li>nir/phi_builder: Internal users should use nir_phi_builder_value_set_block_def too</li>
-  <li>util/slab: Rename slab_mempool typed parameters to mempool</li>
-  <li>util/hash_table: Add _mesa_hash_table_init function</li>
-  <li>nir/phi_builder: Use per-value hash table to store [block] -&gt; def mapping</li>
-  <li>nir: Fix holes in nir_instr</li>
-  <li>nir: Release per-block metadata in nir_sweep</li>
-  <li>i965/vec4: Silence unused parameter warnings in vec4 compiler tests</li>
-  <li>i965/vec4/dce: Don't narrow the write mask if the flags are used</li>
-  <li>i965/fs: Eliminate unary op on operand of compare-with-zero</li>
-  <li>i965/vec4: Propagate conditional modifiers from more compares to other compares</li>
-  <li>nir/opt_peephole_select: Don't try to remove flow control around indirect loads</li>
-  <li>intel/compiler: More peephole select</li>
-  <li>nir/opt_peephole_select: Don't peephole_select expensive math instructions</li>
-  <li>intel/compiler: More peephole_select for pre-Gen6</li>
-  <li>Revert "nir/lower_indirect: Bail early if modes == 0"</li>
-  <li>nir/algebraic: Don't put quotes around floating point literals</li>
-  <li>glsl: Add utility to convert text files to C strings</li>
-  <li>nir: Silence zillions of unused parameter warnings in release builds</li>
-  <li>spirv: Add missing break</li>
-  <li>intel/fs: nir_op_extract_i8 extracts a byte, not a word</li>
-  <li>intel/fs: Fix extract_u8 of an odd byte from a 64-bit integer</li>
-</ul>
-
-<p>Ilia Mirkin (37):</p>
-<ul>
-  <li>nv50/ir: delete MINMAX instruction that is no longer in the BB</li>
-  <li>nv50/ir/ra: improve condition for short regs, unify with cond for 16-bit</li>
-  <li>nv50/ir/ra: enforce max register requirement, and change spill order</li>
-  <li>nv50/ir: remove dnz flag when converting MAD to ADD due to optimizations</li>
-  <li>nv50: always keep TSC slot 0 bound</li>
-  <li>nv50,nvc0: add explicit handling of PIPE_CAP_MAX_VERTEX_ELEMENT_SRC_OFFSET</li>
-  <li>nouveau: set texture upload budget</li>
-  <li>nvc0: replace use of explicit default_tsc with entry 0</li>
-  <li>nvc0: always keep TSC slot 0 bound to fix TXF</li>
-  <li>st/mesa: remove sampler associated with buffer texture in pbo logic</li>
-  <li>st/mesa: allow glDrawElements to work with GL_SELECT feedback</li>
-  <li>tgsi: add ATOMFADD operation</li>
-  <li>gallium: add PIPE_CAP_TGSI_ATOMFADD to indicate support</li>
-  <li>st/mesa: select ATOMFADD when source type is float</li>
-  <li>st/mesa: expose GL_NV_shader_atomic_float when ATOMFADD is supported</li>
-  <li>nv50/ir: add support for converting ATOMFADD to proper ir</li>
-  <li>nvc0: enable GL_NV_shader_atomic_float on pre-Maxwell</li>
-  <li>nv50,nvc0: add missing CAPs for unsupported features</li>
-  <li>nv30: avoid setting user_priv without setting cur_ctx</li>
-  <li>nv30: fix rare issue with fp unbinding not finding the bufctx</li>
-  <li>nv30: add support for multi-layer transfers</li>
-  <li>nv30: use correct helper to get blocks in y direction</li>
-  <li>nv30: fix some s3tc layout issues</li>
-  <li>nv30: disable rendering to 3D textures</li>
-  <li>docs: fix gallium screen cap docs</li>
-  <li>nv50,nvc0: mark textures dirty on fb update</li>
-  <li>nvc0: don't put text segment into bufctx</li>
-  <li>nvc0/ir: fix second tex argument after levelZero optimization</li>
-  <li>nv50,nvc0: add explicit settings for recent caps</li>
-  <li>nvc0: add support for handling indirect draws with attrib conversion</li>
-  <li>nvc0/ir: always use CG mode for loads from atomic-only buffers</li>
-  <li>nvc0: fix 3d images on kepler</li>
-  <li>nv50,nvc0: use condition for occlusion queries when already complete</li>
-  <li>nvc0: stick zero values for the compute invocation counts</li>
-  <li>nvc0: we have 16k-sized framebuffers, fix default scissors</li>
-  <li>swr: set PIPE_CAP_MAX_VARYINGS correctly</li>
-  <li>glsl: fix recording of variables for XFB in TCS shaders</li>
-</ul>
-
-<p>Indrajit Das (1):</p>
-<ul>
-  <li>st/va: Return correct status from vlVaQuerySurfaceStatus</li>
-</ul>
-
-<p>Jakob Bornecrantz (1):</p>
-<ul>
-  <li>virgl/vtest: Use default socket name from protocol header</li>
-</ul>
-
-<p>Jan Vesely (2):</p>
-<ul>
-  <li>amd: Make vgpr-spilling depend on llvm version</li>
-  <li>clover: Fix build after clang r348827</li>
-</ul>
-
-<p>Jason Ekstrand (207):</p>
-<ul>
-  <li>vulkan: Update the XML and headers to 1.1.91</li>
-  <li>intel/fs,vec4: Clean up a repeated pattern with SSBOs</li>
-  <li>intel/fs: Use the new nir_src_is_const and friends</li>
-  <li>nir: Add a read_mask helper for ALU instructions</li>
-  <li>intel/vec4: Use the new nir_src_is_const and friends</li>
-  <li>intel/analyze_ubo_ranges: Use nir_src_is_const and friends</li>
-  <li>anv: Use nir_src_is_const and friends in lowering code</li>
-  <li>intel/fs: Add an assert to optimize_frontfacing_ternary</li>
-  <li>nir/lower_alu_to_scalar: Don't try to lower unpack_32_2x16</li>
-  <li>nir/builder: Assert that intN_t immediates fit</li>
-  <li>nir/builder: Add iadd_imm and imul_imm helpers</li>
-  <li>nir/builder: Add a nir_pack/unpack/bitcast helpers</li>
-  <li>nir/spirv: Force 32-bit for UBO and SSBO Booleans</li>
-  <li>nir/glsl: Force 32-bit for UBO and SSBO Booleans</li>
-  <li>nir/lower_io: Add shared to get_io_offset_src</li>
-  <li>nir: Add alignment parameters to SSBO, UBO, and shared access</li>
-  <li>intel/compiler: Lower SSBO and shared loads/stores in NIR</li>
-  <li>intel,nir: Move gl_LocalInvocationID lowering to nir_lower_system_values</li>
-  <li>intel/fs,vec4: Fix a compiler warning</li>
-  <li>vulkan: Update the XML and headers to 1.1.93</li>
-  <li>anv: Expose VK_EXT_scalar_block_layout</li>
-  <li>anv: Put robust buffer access in the pipeline hash</li>
-  <li>anv/nir: Rework arguments to apply_pipeline_layout</li>
-  <li>nir/derefs: Add a nir_derefs_do_not_alias enum value</li>
-  <li>vulkan: Update the XML and headers to 1.1.95</li>
-  <li>nir/opcodes: Pull in the type helpers from constant_expressions</li>
-  <li>nir/opcodes: Rename tbool to tbool32</li>
-  <li>nir/algebraic: Clean up some __str__ cruft</li>
-  <li>nir/algebraic: Refactor codegen a bit</li>
-  <li>nir/algebraic: Add support for unsized conversion opcodes</li>
-  <li>nir/opt_algebraic: Simplify an optimization using the new search ops</li>
-  <li>nir/opt_algebraic: Drop bit-size suffixes from conversions</li>
-  <li>nir/opt_algebraic: Add 32-bit specifiers to a bunch of booleans</li>
-  <li>nir: Make boolean conversions sized just like the others</li>
-  <li>anv,radv: Disable VK_EXT_pci_bus_info</li>
-  <li>intel/ir: Don't allow allocating zero registers</li>
-  <li>spirv: Add support for MinLod</li>
-  <li>nir/lower_tex: Simplify lower_gradient logic</li>
-  <li>nir/lower_tex: Modify txd instructions instead of replacing them</li>
-  <li>nir/lower_tex: Add lowering for some min_lod cases</li>
-  <li>intel/fs: Support min_lod parameters on texture instructions</li>
-  <li>anv: Advertise support for MinLod on Skylake+</li>
-  <li>anv/pipeline: Set the correct binding count for compute shaders</li>
-  <li>intel/blorp: Assert that we don't re-layout a compressed surface</li>
-  <li>nir: Document the function inlining process</li>
-  <li>nir: Allow [iu]mul_high on non-32-bit types</li>
-  <li>nir/lower_int64: Add support for [iu]mul_high</li>
-  <li>nir: Add a pass for lowering integer division by constants</li>
-  <li>i965/vec4: Implement nir_op_uadd_sat</li>
-  <li>i965: Enable nir_opt_idiv_const for 32 and 64-bit integers</li>
-  <li>nir/lower_idiv: Use ilt instead of bit twiddling</li>
-  <li>nir/tgsi: Use nir_bany in ttn_kill_if</li>
-  <li>nir/constant_folding: Fix source bit size logic</li>
-  <li>nir/algebraic: Optimize x2b(xneg(a)) -&gt; a</li>
-  <li>nir: Drop support for lower_b2f</li>
-  <li>nir/algebraic: Make an optimization more specific</li>
-  <li>nir: Rename Boolean-related opcodes to include 32 in the name</li>
-  <li>nir/constant_expressions: Rework Boolean handling</li>
-  <li>nir: Add support for 1-bit data types</li>
-  <li>nir/large_constants: Properly handle 1-bit bools</li>
-  <li>nir/algebraic: Generalize an optimization</li>
-  <li>nir: Add 1-bit Boolean opcodes</li>
-  <li>nir: Add a bool to int32 lowering pass</li>
-  <li>nir: Switch to using 1-bit Booleans for almost everything</li>
-  <li>nir/algebraic: Optimize 1-bit Booleans</li>
-  <li>nir/algebraic: Add some optimizations for D3D-style Booleans</li>
-  <li>radv: Fix a stupid if in gather_intrinsic_info</li>
-  <li>st/nir: Use nir_src_as_uint for tokens</li>
-  <li>vulkan: Update the XML and headers to 1.1.96</li>
-  <li>anv,radv: Re-enable VK_EXT_pci_bus_info</li>
-  <li>anv: Bump the patch version to 96</li>
-  <li>nir/propagate_invariant: Skip unknown vars</li>
-  <li>nir/linking_helpers: Look at derefs for modes</li>
-  <li>nir/lower_io_arrays_to_elements: Look at derefs for modes</li>
-  <li>nir/lower_io_to_scalar: Look at derefs for modes</li>
-  <li>nir/lower_wpos_center: Look at derefs for modes</li>
-  <li>nir/copy_prop_vars: Get modes directly from derefs</li>
-  <li>nir/dead_write_vars: Get modes directly from derefs</li>
-  <li>radv/query: Add a nir_test_flag helper</li>
-  <li>radv/query: Use 1-bit booleans in query shaders</li>
-  <li>intel/blorp: Be more conservative about copying clear colors</li>
-  <li>vulkan: Update the XML and headers to 1.1.97</li>
-  <li>glsl_type: Support serializing 8 and 16-bit types</li>
-  <li>spirv: Handle any bit size in vector_insert/extract</li>
-  <li>anv/apply_pipeline_layout: Set the cursor in lower_res_reindex_intrinsic</li>
-  <li>spirv: Sign-extend array indices</li>
-  <li>spirv: Emit NIR deref instructions on-the-fly</li>
-  <li>nir/builder: Add nir_i2i and nir_u2u helpers which take a bit size</li>
-  <li>spirv: Handle arbitrary bit sizes for deref array indices</li>
-  <li>nir/validate: Require array indices to match the deref bit size</li>
-  <li>nir: Allow storing to shader_storage</li>
-  <li>nir: Distinguish between normal uniforms and UBOs</li>
-  <li>glsl_type: Drop the glsl_get_array_instance C helper</li>
-  <li>glsl_type: Add a C wrapper to get struct field offsets</li>
-  <li>glsl_type: Simplify glsl_channel_type</li>
-  <li>glsl_type: Add support for explicitly laid out matrices and arrays</li>
-  <li>spirv: Propagate layout decorations to created glsl_types</li>
-  <li>nir: Move propagation of cast derefs to a new nir_opt_deref pass</li>
-  <li>nir: Add a ptr_as_array deref type</li>
-  <li>nir/validate: Don't allow derefs in if conditions</li>
-  <li>nir/opt_deref: Properly optimize ptr_as_array derefs</li>
-  <li>nir/deref: Support casts and ptr_as_array in comparisons</li>
-  <li>nir/deref: Skip over casts in fixup_deref_modes</li>
-  <li>nir/remove_dead_variables: Properly handle deref casts</li>
-  <li>nir/validate: Allow derefs in phi nodes</li>
-  <li>nir/intrinsics: Allow deref sources to consume anything</li>
-  <li>nir/intrinsics: Add access flags to load/store_deref</li>
-  <li>nir/validate: Allow array derefs on vectors in more modes</li>
-  <li>nir/lower_io: Add "explicit" IO lowering</li>
-  <li>nir/vulkan: Add a descriptor type to vulkan resource intrinsics</li>
-  <li>spirv: Add error checking for Block and BufferBlock decorations</li>
-  <li>spirv: Choose atomic deref type with pointer_uses_ssa_offset</li>
-  <li>spirv: Add explicit pointer types</li>
-  <li>spirv: Make better use of vtn_pointer_uses_ssa_offset</li>
-  <li>spirv: Add support for using derefs for UBO/SSBO access</li>
-  <li>anv: Enable the new deref-based UBO/SSBO path</li>
-  <li>spirv: Sort supported capabilities</li>
-  <li>anv: Sort properties and features switch statements</li>
-  <li>nir: Add some more int64 lowering helpers</li>
-  <li>anv/pipeline: Constant fold after apply_pipeline_layout</li>
-  <li>anv/pipeline: Move wpos and input attachment lowering to lower_nir</li>
-  <li>compiler/types: Serialize/deserialize subpass input types correctly</li>
-  <li>anv/pipeline: Hash shader modules and spec constants separately</li>
-  <li>anv/pipeline_cache: Add support for caching NIR</li>
-  <li>anv/pipeline: Cache the pre-lowered NIR</li>
-  <li>intel/peephole_ffma: Fix swizzle propagation</li>
-  <li>spirv: Whack sampler/image pointers to uniform</li>
-  <li>spirv: Contain the GLSLang issue #179 workaround to old GLSLang</li>
-  <li>intel/nir: Call nir_opt_deref in brw_nir_optimize</li>
-  <li>nir/gcm: Support deref instructions</li>
-  <li>spirv: Emit switch conditions on-the-fly</li>
-  <li>intel/blorp: Add two more filter modes</li>
-  <li>anv: Rename has_resolve to has_color_resolve</li>
-  <li>anv/blorp: Refactor MSAA resolves into an exportable helper function</li>
-  <li>anv: Move resolve_subpass to genX_cmd_buffer.c</li>
-  <li>anv: Implement VK_KHR_depth_stencil_resolve</li>
-  <li>nir: Add a bool to float32 lowering pass</li>
-  <li>intel/eu: Stop overriding exec sizes in send_indirect_message</li>
-  <li>intel/fs: Don't touch accumulator destination while applying regioning alignment rule</li>
-  <li>anv: Re-sort the extensions list</li>
-  <li>anv: Only parse pImmutableSamplers if the descriptor has samplers</li>
-  <li>relnotes: Add newly added Vulkan extensions</li>
-  <li>anv/pipeline: Add a pdevice helper variable</li>
-  <li>nir: Mark deref UBO and SSBO access as non-scalar</li>
-  <li>spirv: Update the JSON and headers from Khronos master</li>
-  <li>anv: Always emit at least one vertex element</li>
-  <li>spirv: Initialize struct member offsets to -1</li>
-  <li>spirv: Only split blocks</li>
-  <li>spirv: Only set interface_type on blocks</li>
-  <li>nir: Preserve offsets in lower_io_to_scalar_early</li>
-  <li>nir/xfb: Fix offset accounting for dvec3/4</li>
-  <li>nir/xfb: Properly handle arrays of blocks</li>
-  <li>anv: Add but do not enable VK_EXT_transform_feedback</li>
-  <li>anv: Add pipeline cache support for xfb_info</li>
-  <li>anv: Implement the basic form of VK_EXT_transform_feedback</li>
-  <li>anv: Implement vkCmdDrawIndirectByteCountEXT</li>
-  <li>anv: Implement CmdBegin/EndQueryIndexed</li>
-  <li>genxml: Add SO_PRIM_STORAGE_NEEDED and SO_NUM_PRIMS_WRITTEN</li>
-  <li>anv: Implement transform feedback queries</li>
-  <li>nir: Add load/store/atomic global intrinsics</li>
-  <li>nir/lower_io: Add a 32 and 64-bit global address formats</li>
-  <li>nir/lower_io: Add support for nir_var_mem_global</li>
-  <li>nir/validate: Allow array derefs of vectors for nir_var_mem_global</li>
-  <li>nir: Allow SSBOs and global to alias</li>
-  <li>spirv: Drop a bogus assert</li>
-  <li>spirv: Handle OpTypeForwardPointer</li>
-  <li>spirv: Implement OpConvertPtrToU and OpConvertUToPtr</li>
-  <li>spirv: Add support for SPV_EXT_physical_storage_buffer</li>
-  <li>intel/fs: Get rid of fs_inst::equals</li>
-  <li>intel/defines: Explicitly cast to uint32_t in SET_FIELD and SET_BITS</li>
-  <li>intel/fs: Handle IMAGE_SIZE in size_read() and is_send_from_grf()</li>
-  <li>intel/fs: Take an explicit exec size in brw_surface_payload_size()</li>
-  <li>intel/eu: Add has_simd4x2 bools to surface_write functions</li>
-  <li>intel/eu: Rework surface descriptor helpers</li>
-  <li>intel/fs: Add a generic SEND opcode</li>
-  <li>intel/fs: Use SHADER_OPCODE_SEND for surface messages</li>
-  <li>intel/fs: Use a logical opcode for IMAGE_SIZE</li>
-  <li>intel/fs: Use SHADER_OPCODE_SEND for texturing on gen7+</li>
-  <li>intel/fs: Use SHADER_OPCODE_SEND for varying UBO pulls on gen7+</li>
-  <li>intel/eu: Use GET_BITS in brw_inst_set_send_ex_desc</li>
-  <li>intel/eu/validate: SEND restrictions also apply to SENDC</li>
-  <li>intel/eu: Add more message descriptor helpers</li>
-  <li>intel/disasm: Rework SEND decoding to use descriptors</li>
-  <li>intel/inst: Fix the ia16_addr_imm helpers</li>
-  <li>intel/inst: Indent some code</li>
-  <li>intel/eu: Add support for the SENDS[C] messages</li>
-  <li>intel/disasm: Properly disassemble split sends</li>
-  <li>intel/fs: Support SENDS in SHADER_OPCODE_SEND</li>
-  <li>intel/fs: Add interference between SENDS sources</li>
-  <li>intel/fs: Use split sends for surface writes on gen9+</li>
-  <li>intel/fs: Do the grf127 hack on SIMD8 instructions in SIMD16 mode</li>
-  <li>nir/deref: Rematerialize parents in rematerialize_derefs_in_use_blocks</li>
-  <li>intel/fs: Bail in optimize_extract_to_float if we have modifiers</li>
-  <li>compiler/types: Add a contains_64bit helper</li>
-  <li>nir/xfb: Properly align 64-bit values</li>
-  <li>nir: Rewrite lower_clip_cull_distance_arrays to do a lot less lowering</li>
-  <li>nir/xfb: Work in terms of components rather than slots</li>
-  <li>nir/xfb: Handle compact arrays in gather_xfb_info</li>
-  <li>nir/lower_clip_cull: Fix an incorrect assert</li>
-  <li>anv: Count surfaces for non-YCbCr images in GetDescriptorSetLayoutSupport</li>
-  <li>spirv: OpImageQueryLod requires a sampler</li>
-  <li>intel,nir: Lower TXD with min_lod when the sampler index is not &lt; 16</li>
-  <li>spirv: Pull offset/stride from the pointer for OpArrayLength</li>
-  <li>anv: Refactor descriptor pushing a bit</li>
-  <li>anv: Take references to push descriptor set layouts</li>
-  <li>nir: Add a pass for lowering IO back to vector when possible</li>
-  <li>intel/nir: Vectorize all IO</li>
-</ul>
-
-<p>Jiang, Sonny (1):</p>
-<ul>
-  <li>radeonsi: add compute_last_block to configure the partial block fields</li>
-</ul>
-
-<p>Jon Turney (3):</p>
-<ul>
-  <li>glx: Fix compilation with GLX_USE_WINDOWSGL</li>
-  <li>appveyor: put build steps in a script, rather than inline in appveyor.yml</li>
-  <li>appveyor: Add a Cygwin build script</li>
-</ul>
-
-<p>Jonathan Marek (42):</p>
-<ul>
-  <li>nir: add fceil lowering</li>
-  <li>freedreno: a2xx: fd2_draw update</li>
-  <li>freedreno/a2xx: fix POINT_MINMAX_MAX overflow</li>
-  <li>freedreno: add missing a20x ids</li>
-  <li>freedreno/a2xx: set VIZ_QUERY_ID on a20x</li>
-  <li>freedreno/a2xx: Compute depth base in gmem correctly</li>
-  <li>freedreno: a2xx texture update</li>
-  <li>freedreno: use GENERIC instead of TEXCOORD for blit program</li>
-  <li>freedreno: use MSM_BO_SCANOUT with scanout buffers</li>
-  <li>glsl/nir: int constants as float for native_integers=false</li>
-  <li>glsl/nir: ftrunc for native_integers=false float to int cast</li>
-  <li>glsl/nir: keep bool types when native_integers=false</li>
-  <li>freedreno: a2xx: cleanup init_shader_const</li>
-  <li>freedreno: a2xx: cleanup REG_A2XX_PA_CL_VTE_CNTL</li>
-  <li>freedreno: a2xx: fix gmem2mem viewport</li>
-  <li>freedreno: a2xx: fix VERTEX_REUSE/DEALLOC on a20x</li>
-  <li>freedreno: a2xx: fix non-zero texture base offsets</li>
-  <li>freedreno: a2xx: sysmem rendering</li>
-  <li>freedreno: a2xx: NIR backend</li>
-  <li>freedreno: a2xx: insert scalar MOV to allow 2 source scalar</li>
-  <li>freedreno: a2xx: add ir2 copy propagation</li>
-  <li>freedreno: a2xx: add partial lower_scalar pass for ir2</li>
-  <li>freedreno: add renderonly scanout</li>
-  <li>freedreno: a2xx: ir2 cleanup</li>
-  <li>freedreno: a2xx: enable early-Z testing</li>
-  <li>freedreno: update a2xx registers</li>
-  <li>freedreno: a2xx: a20x hw binning</li>
-  <li>freedreno: a2xx: clear fixes and fast clear path</li>
-  <li>freedreno: a2xx: minor solid_vertexbuf fixups</li>
-  <li>freedreno: a2xx: add perfcntrs</li>
-  <li>kmsro: Add freedreno renderonly support</li>
-  <li>st/dri: invalidate_resource depth/stencil before flush_resource</li>
-  <li>mesa/st: wire up DiscardFramebuffer</li>
-  <li>freedreno: fix invalidate logic</li>
-  <li>freedreno: fix depth usage logic</li>
-  <li>freedreno: fix sysmem rendering being used when clear is used</li>
-  <li>freedreno: a2xx: fix fast clear</li>
-  <li>freedreno: a2xx: don't write 4th vertex in mem2gmem</li>
-  <li>freedreno: a2xx: add use_hw_binning function</li>
-  <li>freedreno: a2xx: fix fast clear for some gmem configurations</li>
-  <li>freedreno: a2xx: fix mipmapping for NPOT textures</li>
-  <li>freedreno: use renderonly path for buffers allocated with modifiers</li>
-</ul>
-
-<p>Jordan Justen (3):</p>
-<ul>
-  <li>docs: Document GitLab merge request process (email alternative)</li>
-  <li>i965/genX_state: Add register access functions</li>
-  <li>i965/compute: Emit GPGPU_WALKER in genX_state_upload</li>
-</ul>
-
-<p>Jose Maria Casanova Crespo (1):</p>
-<ul>
-  <li>glsl: TCS outputs can not be transform feedback candidates on GLES</li>
-</ul>
-
-<p>José Fonseca (2):</p>
-<ul>
-  <li>appveyor: Revert commits adding Cygwin support.</li>
-  <li>scons: Workaround failures with MSVC when using SCons 3.0.[2-4].</li>
-</ul>
-
-<p>Juan A. Suarez Romero (17):</p>
-<ul>
-  <li>docs: add release notes for 18.2.5</li>
-  <li>docs: add sha256 checksums for 18.2.5</li>
-  <li>docs: update calendar, add news item and link release notes for 18.2.5</li>
-  <li>docs: add release notes for 18.2.6</li>
-  <li>docs: add sha256 checksums for 18.2.6</li>
-  <li>docs: update calendar, add news item and link release notes for 18.2.6</li>
-  <li>docs: extends 18.2 lifecycle</li>
-  <li>docs: add release notes for 18.2.7</li>
-  <li>docs: add sha256 checksums for 18.2.7</li>
-  <li>docs: update calendar, add news item and link release notes for 18.2.7</li>
-  <li>docs: add release notes for 18.2.8</li>
-  <li>docs: add sha256 checksums for 18.2.8</li>
-  <li>docs: update calendar, add news item and link release notes for 18.2.8</li>
-  <li>anv/cmd_buffer: check for NULL framebuffer</li>
-  <li>genxml: add missing field values for 3DSTATE_SF</li>
-  <li>anv: advertise 8 subpixel precision bits</li>
-  <li>anv: destroy descriptor sets when pool gets reset</li>
-</ul>
-
-<p>Józef Kucia (1):</p>
-<ul>
-  <li>nir: Fix assert in print_intrinsic_instr().</li>
-</ul>
-
-<p>Karol Herbst (35):</p>
-<ul>
-  <li>nv50/ir: print color masks of tex instructions</li>
-  <li>nv50/ra: add condenseDef overloads for partial condenses</li>
-  <li>nv50/ir: add scalar field to TexInstructions</li>
-  <li>gm107/ir: use scalar tex instructions where possible</li>
-  <li>gm107/ir: fix compile time warning in getTEXSMask</li>
-  <li>nir: add const_index parameters to system value builder function</li>
-  <li>nir: replace nir_load_system_value calls with appropiate builder functions</li>
-  <li>nir/spirv: cast shift operand to u32</li>
-  <li>nv50,nvc0: Fix gallium nine regression regarding sampler bindings</li>
-  <li>nv50/ir: initialize relDegree staticly</li>
-  <li>nouveau: use atomic operations for driver statistics</li>
-  <li>nv50/ir: fix use-after-free in ConstantFolding::visit</li>
-  <li>nir: rename global/local to private/function memory</li>
-  <li>nv50/ir: disable tryCollapseChainedMULs in ConstantFolding for precise instructions</li>
-  <li>gm107/ir: disable TEXS for tex with derivAll set</li>
-  <li>nir: rename nir_var_private to nir_var_shader_temp</li>
-  <li>nir: rename nir_var_function to nir_var_function_temp</li>
-  <li>nir: rename nir_var_ubo to nir_var_mem_ubo</li>
-  <li>nir: rename nir_var_ssbo to nir_var_mem_ssbo</li>
-  <li>nir: rename nir_var_shared to nir_var_mem_shared</li>
-  <li>nir/spirv: handle SpvStorageClassCrossWorkgroup</li>
-  <li>glsl/lower_output_reads: set invariant and precise flags on temporaries</li>
-  <li>nir: replace more nir_load_system_value calls with builder functions</li>
-  <li>nir/validate: allow to check against a bitmask of bit_sizes</li>
-  <li>nir: add legal bit_sizes to intrinsics</li>
-  <li>nir: add bit_size parameter to system values with multiple allowed bit sizes</li>
-  <li>mesa: add MESA_SHADER_KERNEL</li>
-  <li>vtn: handle SpvExecutionModelKernel</li>
-  <li>nir/spirv: handle ContractionOff execution mode</li>
-  <li>gk104/ir: Use the new rcp/rsq in library</li>
-  <li>gm107/ir: add fp64 rcp</li>
-  <li>gm107/ir: add fp64 rsq</li>
-  <li>gallium: add PIPE_CAP_MAX_VARYINGS</li>
-  <li>st/mesa: require RGBA2, RGB4, and RGBA4 to be renderable</li>
-  <li>nir/opt_if: don't mark progress if nothing changes</li>
-</ul>
-
-<p>Kenneth Graunke (41):</p>
-<ul>
-  <li>intel: Use a URB start offset of 0 for disabled stages.</li>
-  <li>st/mesa: Pull nir_lower_wpos_ytransform work into a helper function.</li>
-  <li>st/nir: Drop unused parameter from st_nir_assign_uniform_locations().</li>
-  <li>st/mesa: Don't record garbage streamout information in the non-SSO case.</li>
-  <li>i915: Delete swizzling detection logic.</li>
-  <li>nir: Use nir_shader_get_entrypoint in nir_lower_clip_vs().</li>
-  <li>nir: Inline lower_clip_vs() into nir_lower_clip_vs().</li>
-  <li>nir: Save nir_variable pointers in nir_lower_clip_vs rather than locs.</li>
-  <li>nir: Make nir_lower_clip_vs optionally work with variables.</li>
-  <li>i965: Allow only one slot of clip distances to be set on Gen4-5.</li>
-  <li>i965: Use a 'nir' temporary rather than poking at brw_program</li>
-  <li>i965: Do NIR shader cloning in the caller.</li>
-  <li>intel/compiler: Use nir's info when checking uses_streams.</li>
-  <li>intel/blorp: Expand blorp_address::offset to be 64 bits.</li>
-  <li>i965: Delete dead brw_meta_resolve_color prototype.</li>
-  <li>i965: Flip arguments to load_register_reg helpers.</li>
-  <li>genxml: Consistently use a numeric "MOCS" field</li>
-  <li>i965: Don't override subslice count to 4 on Gen11.</li>
-  <li>st/mesa: Drop dead 'passthrough_fs' field.</li>
-  <li>st/mesa: Drop !passColor optimization in drawpixels shaders.</li>
-  <li>st/mesa: Don't open code the drawpixels vertex shader.</li>
-  <li>st/mesa: Combine the DrawPixels and Bitmap passthrough VS programs.</li>
-  <li>st/nir: Gather info after applying lowering FS variant features</li>
-  <li>st/nir: Drop unused gl_program parameter in VS input handling helper.</li>
-  <li>nir: Fix gl_nir_lower_samplers_as_deref's structure type handling.</li>
-  <li>nir: Make gl_nir_lower_samplers use gl_nir_lower_samplers_as_deref</li>
-  <li>blorp: Add blorp_get_surface_address to the driver interface.</li>
-  <li>blorp: Pass the batch to lookup/upload_shader instead of context</li>
-  <li>nir: Allow a non-existent sampler deref in nir_lower_samplers_as_deref</li>
-  <li>st/nir: Lower TES gl_PatchVerticesIn to a constant if linked with a TCS.</li>
-  <li>i965: Drop mark_surface_used mechanism.</li>
-  <li>st/mesa: Make an enum for pipeline statistics query result indices.</li>
-  <li>st/mesa: Rearrange PIPE_QUERY_PIPELINE_STATISTICS result fetching.</li>
-  <li>gallium: Add the ability to query a single pipeline statistics counter</li>
-  <li>st/mesa: Optionally override RGB/RGBX dst alpha blend factors</li>
-  <li>gallium: Add forgotten docs for PIPE_CAP_GLSL_TESS_LEVELS_AS_INPUTS.</li>
-  <li>st/mesa: Limit GL_MAX_[NATIVE_]PROGRAM_PARAMETERS_ARB to 2048</li>
-  <li>anv: Put MOCS in the correct location</li>
-  <li>nir: Don't reassociate add/mul chains containing only constants</li>
-  <li>compiler: Mark clip/cull distance arrays as compact before lowering.</li>
-  <li>spirv: Eliminate dead input/output variables after translation.</li>
-</ul>
-
-<p>Kirill Burtsev (1):</p>
-<ul>
-  <li>loader: free error state, when checking the drawable type</li>
-</ul>
-
-<p>Kristian H. Kristensen (14):</p>
-<ul>
-  <li>freedreno/a6xx: Clear z32 and separate stencil with blitter</li>
-  <li>freedreno/a6xx: Move restore blits to IB</li>
-  <li>freedreno/a6xx: Move resolve blits to an IB</li>
-  <li>freedreno/a6xx: Clear gmem buffers at flush time</li>
-  <li>gallium: Android build fixes</li>
-  <li>mesa: Add core support for EXT_multisampled_render_to_texture{,2}</li>
-  <li>gallium: Add new PIPE_CAP_SURFACE_SAMPLE_COUNT</li>
-  <li>st/mesa: Add support for EXT_multisampled_render_to_texture</li>
-  <li>freedreno: Add support for EXT_multisampled_render_to_texture</li>
-  <li>freedreno: Fix the Makefile.am fix</li>
-  <li>glapi: fixup EXT_multisampled_render_to_texture dispatch</li>
-  <li>freedreno: Synchronize batch and flush for staging resource</li>
-  <li>freedreno/a6xx: Turn on texture tiling by default</li>
-  <li>freedreno/a6xx: Emit blitter dst with OUT_RELOCW</li>
-</ul>
-
-<p>Leo Liu (2):</p>
-<ul>
-  <li>st/va: fix the incorrect max profiles report</li>
-  <li>st/va/vp9: set max reference as default of VP9 reference number</li>
-</ul>
-
-<p>Lionel Landwerlin (47):</p>
-<ul>
-  <li>intel/dump_gpu: add missing gdb option</li>
-  <li>intel/sanitize_gpu: add help/gdb options to wrapper</li>
-  <li>intel/sanitize_gpu: deal with non page multiple buffer sizes</li>
-  <li>intel/sanitize_gpu: add debug message on mmap fail</li>
-  <li>intel/decoders: fix instruction base address parsing</li>
-  <li>anv: stub internal android code</li>
-  <li>anv/android: mark gralloc allocated BOs as external</li>
-  <li>intel/dump_gpu: move output option together</li>
-  <li>intel/dump_gpu: add platform option</li>
-  <li>intel/aub_read: remove useless breaks</li>
-  <li>nir/lower_tex: add alpha channel parameter for yuv lowering</li>
-  <li>nir/lower_tex: Add AYUV lowering support</li>
-  <li>dri: add AYUV format</li>
-  <li>i965: add support for sampling from AYUV</li>
-  <li>anv: simplify internal address offset</li>
-  <li>anv/image: remove unused parameter</li>
-  <li>anv/lower_ycbcr: make sure to set 0s on all components</li>
-  <li>anv: associate vulkan formats with aspects</li>
-  <li>anv: use image aspects rather than computed ones</li>
-  <li>anv: move helper function internally</li>
-  <li>egl/dri: fix error value with unknown drm format</li>
-  <li>intel/decoders: read ring buffer length</li>
-  <li>intel/aubinator: fix ring buffer pointer</li>
-  <li>intel/aub_viewer: fix dynamic state printing</li>
-  <li>intel/aub_viewer: Print blend states properly</li>
-  <li>anv: flush pipeline before query result copies</li>
-  <li>anv/query: flush render target before copying results</li>
-  <li>anv: don't do partial resolve on layer &gt; 0</li>
-  <li>intel/aub_viewer: fix shader get_bo</li>
-  <li>intel/aub_viewer: fixup 0x address prefix</li>
-  <li>intel/aub_viewer: print address of missing shader</li>
-  <li>intel/aub_viewer: fix shader view</li>
-  <li>intel/aub_viewer: fold binding/sampler table items</li>
-  <li>intel/aub_viewer: highlight true booleans</li>
-  <li>i965: limit VF caching workaround to gen8/9/10</li>
-  <li>intel/blorp: emit VF caching workaround before 3DSTATE_VERTEX_BUFFERS</li>
-  <li>i965: include draw_params/derived_draw_params for VF cache workaround</li>
-  <li>i965: add CS stall on VF invalidation workaround</li>
-  <li>anv: explictly specify format for blorp ccs/mcs op</li>
-  <li>anv: flush fast clear colors into compressed surfaces</li>
-  <li>anv: fix invalid binding table index computation</li>
-  <li>anv: narrow flushing of the render target to buffer writes</li>
-  <li>anv: document cache flushes &amp; invalidations</li>
-  <li>intel/genxml: add missing MI_PREDICATE compare operations</li>
-  <li>vulkan: make generated enum to strings helpers available from c++</li>
-  <li>intel: fix urb size for CFL GT1</li>
-  <li>intel/compiler: use correct swizzle for replacement</li>
-</ul>
-
-<p>Lucas Stach (6):</p>
-<ul>
-  <li>etnaviv: use dummy RT buffer when rendering without color buffer</li>
-  <li>etnaviv: use surface format directly</li>
-  <li>st/dri: allow both render and sampler compatible dma-buf formats</li>
-  <li>st/dri: replace format conversion functions with single mapping table</li>
-  <li>etnaviv: enable full overwrite in a few more cases</li>
-  <li>etnaviv: annotate variables only used in debug build</li>
-</ul>
-
-<p>Marek Olšák (94):</p>
-<ul>
-  <li>st/va: fix incorrect use of resource_destroy</li>
-  <li>ac/surface: remove the overallocation workaround for Vega12</li>
-  <li>radeonsi: use better DCC clear codes</li>
-  <li>radeonsi: don't set the CB clear color registers for 0/1 clear colors on Raven2</li>
-  <li>gallium: add PIPE_CONTEXT_LOSE_CONTEXT_ON_RESET</li>
-  <li>radeonsi: stop command submission with PIPE_CONTEXT_LOSE_CONTEXT_ON_RESET only</li>
-  <li>st/mesa: disable L3 thread pinning</li>
-  <li>mesa: mark GL_SR8_EXT non-renderable on GLES</li>
-  <li>radeonsi: fix video APIs on Raven2</li>
-  <li>gallium/u_tests: add a compute shader test that clears an image</li>
-  <li>gallium/u_tests: fix MSVC build by using old-style zero initializers</li>
-  <li>mesa/glthread: pass the function name to _mesa_glthread_restore_dispatch</li>
-  <li>mesa/glthread: enable immediate mode</li>
-  <li>drirc: enable glthread for Talos Principle</li>
-  <li>st/mesa: regularly re-pin driver threads to the CCX where the app thread is</li>
-  <li>st/mesa: pin driver threads to a fixed CCX when glthread is enabled</li>
-  <li>radeonsi: don't send data after write-confirm with BOTTOM_OF_PIPE_TS</li>
-  <li>radeonsi: go back to using bottom-of-pipe for beginning of TIME_ELAPSED</li>
-  <li>winsys/amdgpu: fix a buffer leak in amdgpu_bo_from_handle</li>
-  <li>winsys/amdgpu: fix a device handle leak in amdgpu_winsys_create</li>
-  <li>radeonsi: clean up primitive binning enablement</li>
-  <li>radeonsi: use structured buffer intrinsics for image views</li>
-  <li>radeonsi: fix is_oneway_access_only for image stores</li>
-  <li>radeonsi: small cleanup for memory opcodes</li>
-  <li>tgsi/scan: add more information about bindless usage</li>
-  <li>radeonsi/nir: parse more information about bindless usage</li>
-  <li>radeonsi: fix is_oneway_access_only for bindless images</li>
-  <li>winsys/amdgpu: always reclaim/release slabs if there is not enough memory</li>
-  <li>radeonsi: generalize the slab allocator code to allow layered slab allocators</li>
-  <li>winsys/amdgpu: optimize slab allocation for 2 MB amdgpu page tables</li>
-  <li>winsys/amdgpu: clean up code around BO VM alignment</li>
-  <li>winsys/amdgpu: use &gt;= instead of &gt; for VM address alignment</li>
-  <li>winsys/amdgpu: increase the VM alignment to the MSB of the size for Gfx9</li>
-  <li>winsys/amdgpu: overallocate buffers for faster address translation on Gfx9</li>
-  <li>winsys/amdgpu,radeon: pass vm_alignment to buffer_from_handle</li>
-  <li>winsys/amdgpu: use optimal VM alignment for imported buffers</li>
-  <li>winsys/amdgpu: use optimal VM alignment for CPU allocations</li>
-  <li>radeonsi: allow si_cp_dma_clear_buffer to clear GDS from any IB</li>
-  <li>winsys/amdgpu: add support for allocating GDS and OA resources</li>
-  <li>radeonsi: add memory management stress tests for GDS</li>
-  <li>Revert "winsys/amdgpu: overallocate buffers for faster address translation on Gfx9"</li>
-  <li>st/mesa: expose GL_OES_texture_view</li>
-  <li>mesa: expose GL_EXT_texture_view as an alias of GL_OES_texture_view</li>
-  <li>mesa: expose EXT_texture_compression_rgtc on GLES</li>
-  <li>mesa: expose EXT_texture_compression_bptc in GLES</li>
-  <li>mesa: expose AMD_texture_texture4</li>
-  <li>st/mesa: expose EXT_render_snorm on GLES</li>
-  <li>radeonsi: don't emit redundant PKT3_NUM_INSTANCES packets</li>
-  <li>radeonsi: call si_fix_resource_usage for the GS copy shader as well</li>
-  <li>radeonsi: make si_cp_wait_mem more configurable</li>
-  <li>radeonsi: use u_decomposed_prims_for_vertices instead of u_prims_for_vertices</li>
-  <li>radeonsi: remove unused variables in si_insert_input_ptr</li>
-  <li>radeonsi: always unmap texture CPU mappings on 32-bit CPU architectures</li>
-  <li>ac: remove unused variable from ac_build_ddxy</li>
-  <li>st/mesa: unify window-system renderbuffer initialization</li>
-  <li>st/mesa: don't reference pipe_surface locally in PBO code</li>
-  <li>st/mesa: don't leak pipe_surface if pipe_context is not current</li>
-  <li>st/dri: fix dri2_format_table for argb1555 and rgb565</li>
-  <li>radeonsi: also apply the GS hang workaround to draws without tessellation</li>
-  <li>winsys/amdgpu: fix whitespace</li>
-  <li>winsys/amdgpu: use the new BO list API</li>
-  <li>radeonsi: fix a u_blitter crash after a shader with FBFETCH</li>
-  <li>radeonsi: fix rendering to tiny viewports where the viewport center is &gt; 8K</li>
-  <li>radeonsi: use buffer_store_format_x &amp; xy</li>
-  <li>radeonsi: remove redundant call to emit_cache_flush in compute clear/copy</li>
-  <li>radeonsi: compile clear and copy buffer compute shaders on demand</li>
-  <li>radeonsi: correct WRITE_DATA.DST_SEL definitions</li>
-  <li>radeonsi: fix the top-of-pipe fence on SI</li>
-  <li>radeonsi: don't use WRITE_DATA.DST_SEL == MEM_GRBM on &gt;= CIK</li>
-  <li>radeonsi: move PKT3_WRITE_DATA generation into a helper function</li>
-  <li>gallium: add SINT formats to have exact counterparts to SNORM formats</li>
-  <li>gallium/util: add util_format_snorm8_to_sint8 (from radeonsi)</li>
-  <li>radeonsi: disable render cond &amp; pipeline stats for internal compute dispatches</li>
-  <li>radeonsi: rename rscreen -&gt; sscreen</li>
-  <li>radeonsi: rename rview -&gt; sview</li>
-  <li>winsys/amdgpu: rename rfence, rsrc, rdst -&gt; afence, asrc, adst</li>
-  <li>radeonsi: remove r600 from comments</li>
-  <li>radeonsi: rename r600_resource -&gt; si_resource</li>
-  <li>radeonsi: rename rquery -&gt; squery</li>
-  <li>radeonsi: rename rsrc -&gt; ssrc, rdst -&gt; sdst</li>
-  <li>radeonsi: rename rbo, rbuffer to buf or buffer</li>
-  <li>radeonsi: rename rfence -&gt; sfence</li>
-  <li>st/mesa: purge framebuffers when unbinding a context</li>
-  <li>st/mesa: fix PRIMITIVES_GENERATED query after the "pipeline stat single" changes</li>
-  <li>ac: use the correct LLVM processor name on Raven2</li>
-  <li>radeonsi: fix crashing performance counters (division by zero)</li>
-  <li>meson: drop the xcb-xrandr version requirement</li>
-  <li>gallium/u_threaded: fix EXPLICIT_FLUSH for flush offsets &gt; 0</li>
-  <li>radeonsi: fix EXPLICIT_FLUSH for flush offsets &gt; 0</li>
-  <li>winsys/amdgpu: don't drop manually added fence dependencies</li>
-  <li>radeonsi: add driconf option radeonsi_enable_nir</li>
-  <li>radeonsi: always enable NIR for Civilization 6 to fix corruption</li>
-  <li>driconf: add Civ6Sub executable for Civilization 6</li>
-  <li>tgsi: don't set tgsi_info::uses_bindless_images for constbufs and hw atomics</li>
-</ul>
-
-<p>Mario Kleiner (4):</p>
-<ul>
-  <li>radeonsi: Fix use of 1- or 2- component GL_DOUBLE vbo's.</li>
-  <li>egl/wayland: Allow client-&gt;server format conversion for PRIME offload. (v2)</li>
-  <li>egl/wayland-drm: Only announce formats via wl_drm which the driver supports.</li>
-  <li>drirc: Add sddm-greeter to adaptive_sync blacklist.</li>
-</ul>
-
-<p>Mark Janes (3):</p>
-<ul>
-  <li>Revert "i965/batch: avoid reverting batch buffer if saved state is an empty"</li>
-  <li>Revert "Implementation of egl dri2 drivers for MESA_query_driver"</li>
-  <li>Revert "Implement EGL API for MESA_query_driver"</li>
-</ul>
-
-<p>Mathias Fröhlich (17):</p>
-<ul>
-  <li>mesa: Remove needless indirection in some draw functions.</li>
-  <li>mesa: Rename gl_vertex_array_object::_Enabled -&gt; Enabled.</li>
-  <li>mesa: Use the gl_vertex_array_object::Enabled bitfield.</li>
-  <li>mesa: Use gl_vertex_array_object::Enabled for glGet.</li>
-  <li>mesa: Remove gl_array_attributes::Enabled.</li>
-  <li>mesa: Work with bitmasks when en/dis-abling VAO arrays.</li>
-  <li>mesa: Unify glEdgeFlagPointer data type.</li>
-  <li>nouveau: Use gl_array_attribute::_ElementSize.</li>
-  <li>tnl: Use gl_array_attribute::_ElementSize.</li>
-  <li>mesa: Factor out struct gl_vertex_format.</li>
-  <li>mesa: Remove unneeded bitfield widths from the VAO.</li>
-  <li>mesa/st: Only care about the uploader if it was used.</li>
-  <li>mesa/st: Only unmap the uploader that was actually used.</li>
-  <li>mesa/st: Factor out array and buffer setup from st_atom_array.c.</li>
-  <li>mesa/st: Avoid extra references in the feedback draw function scope.</li>
-  <li>mesa/st: Use binding information from the VAO in feedback rendering.</li>
-  <li>mesa/st: Make st_pipe_vertex_format static.</li>
-</ul>
-
-<p>Matt Turner (41):</p>
-<ul>
-  <li>util/ralloc: Switch from DEBUG to NDEBUG</li>
-  <li>util/ralloc: Make sizeof(linear_header) a multiple of 8</li>
-  <li>nir: Call fflush() at the end of nir_print_shader()</li>
-  <li>glsl: Remove unused member variable</li>
-  <li>gallivm: Use nextafterf(0.5, 0.0) as rounding constant</li>
-  <li>mesa: Revert INTEL_fragment_shader_ordering support</li>
-  <li>Revert "st/mesa: silenced unhanded enum warning in st_glsl_to_tgsi.cpp"</li>
-  <li>i965/fs: Handle V/UV immediates in dump_instructions()</li>
-  <li>glsl: Add function support to glsl_to_nir</li>
-  <li>glsl: Create file to contain software fp64 functions</li>
-  <li>glsl: Add "built-in" functions to do ffma(fp64)</li>
-  <li>glsl: Add "built-in" functions to do fmin/fmax(fp64)</li>
-  <li>glsl: Add "built-in" function to do ffloor(fp64)</li>
-  <li>glsl: Add "built-in" functions to do ffract(fp64)</li>
-  <li>glsl: Add "built-in" functions to convert bool to double</li>
-  <li>nir: Rework nir_lower_constant_initializers() to handle functions</li>
-  <li>nir: Tag entrypoint for easy recognition by nir_shader_get_entrypoint()</li>
-  <li>nir: Wire up int64 lowering functions</li>
-  <li>nir: Implement lowering of 64-bit shift operations</li>
-  <li>nir: Add and set info::uses_64bit</li>
-  <li>nir: Create nir_builder in nir_lower_doubles_impl()</li>
-  <li>nir: Add lowering support for 64-bit operations to software</li>
-  <li>nir: Unset metadata debug bit if no progress made</li>
-  <li>intel/compiler: Lower 64-bit MOV/SEL operations</li>
-  <li>intel/compiler: Split 64-bit MOV-indirects if needed</li>
-  <li>intel/compiler: Avoid false positive assertions</li>
-  <li>intel/compiler: Rearrange code to avoid future problems</li>
-  <li>intel/compiler: Prevent warnings in the following patch</li>
-  <li>intel/compiler: Expand size of the 'nr' field</li>
-  <li>intel/compiler: Heap-allocate temporary storage</li>
-  <li>i965: Compile fp64 software routines and lower double-ops</li>
-  <li>i965: Enable 64-bit GLSL extensions</li>
-  <li>i965: Compile fp64 funcs only if we do not have 64-bit hardware support</li>
-  <li>intel/compiler: Reset default flag register in brw_find_live_channel()</li>
-  <li>gallium: Enable ASIMD/NEON on aarch64.</li>
-  <li>gallivm: Return true from arch_rounding_available() if NEON is available</li>
-  <li>intel/compiler: Add a file-level description of brw_eu_validate.c</li>
-  <li>i965: Always compile fp64 funcs when needed</li>
-  <li>nir: Optimize double-precision lower_round_even()</li>
-  <li>intel/compiler: Avoid propagating inequality cmods if types are different</li>
-  <li>intel/compiler/test: Add unit test for mismatched signedness comparison</li>
-</ul>
-
-<p>Mauro Rossi (6):</p>
-<ul>
-  <li>android: gallium/auxiliary: add include to get u_debug.h header</li>
-  <li>android: radv: add libmesa_git_sha1 static dependency</li>
-  <li>android: amd/addrlib: update Mesa's copy of addrlib</li>
-  <li>android: st/mesa: fix building error due to sched_getcpu()</li>
-  <li>android: anv: fix generated files depedencies (v2)</li>
-  <li>android: anv: fix libexpat shared dependency</li>
-</ul>
-
-<p>Maya Rashish (2):</p>
-<ul>
-  <li>radeon: fix printf format specifier.</li>
-  <li>configure: fix test portability</li>
-</ul>
-
-<p>Michal Srb (2):</p>
-<ul>
-  <li>gallium: Constify drisw_loader_funcs struct</li>
-  <li>drisw: Use separate drisw_loader_funcs for shm</li>
-</ul>
-
-<p>Michel Dänzer (4):</p>
-<ul>
-  <li>winsys/amdgpu: Stop using amdgpu_bo_handle_type_kms_noimport</li>
-  <li>winsys/amdgpu: Pull in LLVM CFLAGS</li>
-  <li>amd/common: Restore v4i32 suffix for llvm.SI.load.const intrinsic</li>
-  <li>loader/dri3: Use strlen instead of sizeof for creating VRR property atom</li>
-</ul>
-
-<p>Neha Bhende (1):</p>
-<ul>
-  <li>st/mesa: Fix topogun-1.06-orc-84k-resize.trace crash</li>
-</ul>
-
-<p>Neil Roberts (4):</p>
-<ul>
-  <li>freedreno: Add .dir-locals to the common directory</li>
-  <li>spirv/nir: handle location decorations on block interface members</li>
-  <li>glsl_types: Rename parameter of glsl_count_attribute_slots</li>
-  <li>spirv: Don't use special semantics when counting vertex attribute size</li>
-</ul>
-
-<p>Nicholas Kazlauskas (5):</p>
-<ul>
-  <li>util: Get program name based on path when possible</li>
-  <li>util: Add adaptive_sync driconf option</li>
-  <li>drirc: Initial blacklist for adaptive sync</li>
-  <li>loader/dri3: Enable adaptive_sync via _VARIABLE_REFRESH property</li>
-  <li>radeonsi: Enable adaptive_sync by default for radeon</li>
-</ul>
-
-<p>Nicolai Hähnle (37):</p>
-<ul>
-  <li>radv: include LLVM IR in the VK_AMD_shader_info "disassembly"</li>
-  <li>radeonsi: fix an out-of-bounds read reported by ASAN</li>
-  <li>winsys/amdgpu: add amdgpu_winsys_bo::lock</li>
-  <li>winsys/amdgpu: explicitly declare whether buffer_map is permanent or not</li>
-  <li>egl/wayland: rather obvious build fix</li>
-  <li>radv: remove dependency on addrlib gfx9_enum.h</li>
-  <li>ac/surface/gfx9: let addrlib choose the preferred swizzle kind</li>
-  <li>amd/addrlib: update Mesa's copy of addrlib</li>
-  <li>meson: link LLVM 'native' component when LLVM is available</li>
-  <li>ddebug: simplify watchdog loop and fix crash in the no-timeout case</li>
-  <li>ddebug: always flush when requested, even when hang detection is disabled</li>
-  <li>r600: remove redundant semicolon</li>
-  <li>amd/sid_tables: add additional python3 compatibility imports</li>
-  <li>amd/common: whitespace fixes</li>
-  <li>amd/common: add ac_build_ifcc</li>
-  <li>amd/common: scan/reduce across waves of a workgroup</li>
-  <li>amd/common: add i1 special case to ac_build_{inclusive,exclusive}_scan</li>
-  <li>ac/surface: 3D and cube surfaces are never displayable</li>
-  <li>radeonsi: move SI_FORCE_FAMILY functionality to winsys</li>
-  <li>radeonsi: extract declare_vs_blit_inputs</li>
-  <li>radeonsi: add si_init_draw_functions and make some functions static</li>
-  <li>radeonsi/gfx9: use SET_UCONFIG_REG_INDEX packets when available</li>
-  <li>radeonsi: don't set RAW_WAIT for CP DMA clears</li>
-  <li>radeonsi: rename SI_RESOURCE_FLAG_FORCE_TILING to clarify its purpose</li>
-  <li>radeonsi: const-ify si_set_tesseval_regs</li>
-  <li>radeonsi: show the fixed function TCS in debug dumps</li>
-  <li>radeonsi: avoid using hard-coded SI_NUM_RW_BUFFERS</li>
-  <li>radeonsi: add an si_set_rw_shader_buffer convenience function</li>
-  <li>radeonsi: use si_set_rw_shader_buffer for setting streamout buffers</li>
-  <li>radeonsi: track constant buffer bind history in si_pipe_set_constant_buffer</li>
-  <li>radeonsi: move remaining perfcounter code into si_perfcounter.c</li>
-  <li>radeonsi: move query suspend logic into the top-level si_query struct</li>
-  <li>radeonsi: factor si_query_buffer logic out of si_query_hw</li>
-  <li>radeonsi: split perfcounter queries from si_query_hw</li>
-  <li>radeonsi: const-ify the si_query_ops</li>
-  <li>amd/common: use llvm.amdgcn.s.buffer.load for LLVM 8.0</li>
-  <li>amd/common/vi+: enable SMEM loads with GLC=1</li>
-</ul>
-
-<p>Niklas Haas (3):</p>
-<ul>
-  <li>glsl: fix block member alignment validation for vec3</li>
-  <li>radv: correctly use vulkan 1.0 by default</li>
-  <li>radv: add device-&gt;instance extension dependencies</li>
-</ul>
-
-<p>Olivier Fourdan (1):</p>
-<ul>
-  <li>wayland/egl: Resize EGL surface on update buffer for swrast</li>
-</ul>
-
-<p>Oscar Blumberg (1):</p>
-<ul>
-  <li>radeonsi: Fix guardband computation for large render targets</li>
-</ul>
-
-<p>Pierre Moreau (2):</p>
-<ul>
-  <li>clover/meson: Ignore 'svn' suffix when computing CLANG_RESOURCE_DIR</li>
-  <li>meson: Fix with_gallium_icd to with_opencl_icd</li>
-</ul>
-
-<p>Plamena Manolova (1):</p>
-<ul>
-  <li>nir: Don't lower the local work group size if it's variable.</li>
-</ul>
-
-<p>Rafael Antognolli (24):</p>
-<ul>
-  <li>intel/genxml: Add register for object preemption.</li>
-  <li>i965/gen10+: Enable object level preemption.</li>
-  <li>i965/gen9: Add workarounds for object preemption.</li>
-  <li>anv/tests: Fix block_pool_no_free test.</li>
-  <li>anv/allocator: Add anv_state_table.</li>
-  <li>anv/allocator: Add getter for anv_block_pool.</li>
-  <li>anv/allocator: Add helper to push states back to the state table.</li>
-  <li>anv/allocator: Use anv_state_table on anv_state_pool_alloc.</li>
-  <li>anv/allocator: Use anv_state_table on back_alloc too.</li>
-  <li>anv/allocator: Remove anv_free_list.</li>
-  <li>anv/allocator: Rename anv_free_list2 to anv_free_list.</li>
-  <li>anv/allocator: Remove pool-&gt;map.</li>
-  <li>anv: Update usage of block_pool-&gt;bo.</li>
-  <li>anv/allocator: Add support for a list of BOs in block pool.</li>
-  <li>anv: Split code to add BO dependencies to execbuf.</li>
-  <li>anv: Validate the list of BOs from the block pool.</li>
-  <li>anv: Remove some asserts.</li>
-  <li>anv/allocator: Rework chunk return to the state pool.</li>
-  <li>anv/allocator: Add padding information.</li>
-  <li>anv/allocator: Enable snooping on block pool and anv_bo_pool BOs.</li>
-  <li>anv: Remove state flush.</li>
-  <li>anv/allocator: Add support for non-userptr.</li>
-  <li>anv/tests: Adding test for the state_pool padding.</li>
-  <li>anv/allocator: Avoid race condition in anv_block_pool_map.</li>
-</ul>
-
-<p>Ray Zhang (1):</p>
-<ul>
-  <li>glx: fix shared memory leak in X11</li>
-</ul>
-
-<p>Rhys Kidd (5):</p>
-<ul>
-  <li>travis: radeonsi and radv require LLVM 7.0</li>
-  <li>meson: libfreedreno depends upon libdrm (for fence support)</li>
-  <li>v3d: Wire up core pipe_debug_callback</li>
-  <li>vc4: Wire up core pipe_debug_callback</li>
-  <li>nv50,nvc0: add missing CAPs for unsupported features</li>
-</ul>
-
-<p>Rhys Perry (14):</p>
-<ul>
-  <li>nir: fix constness in nir_intrinsic_align()</li>
-  <li>ac: refactor visit_load_buffer</li>
-  <li>ac: split 16-bit ssbo loads that may not be dword aligned</li>
-  <li>radv: don't set surf_index for stencil-only images</li>
-  <li>radv: switch from nir_bcsel to nir_b32csel</li>
-  <li>ac/nir,radv,radeonsi/nir: use correct indices for interpolation intrinsics</li>
-  <li>nir: fix copy-paste error in nir_lower_constant_initializers</li>
-  <li>radv: use dithered alpha-to-coverage</li>
-  <li>radv: pass radv_draw_info to radv_emit_draw_registers()</li>
-  <li>radv: add missed situations for scissor bug workaround</li>
-  <li>radv: avoid context rolls when binding graphics pipelines</li>
-  <li>radv: prevent dirtying of dynamic state when it does not change</li>
-  <li>radv: bitcast 16-bit outputs to integers</li>
-  <li>radv: ensure export arguments are always float</li>
-</ul>
-
-<p>Rob Clark (79):</p>
-<ul>
-  <li>freedreno: update generated headers</li>
-  <li>freedreno/a6xx: fix VSC bug with larger # of tiles</li>
-  <li>freedreno/drm: fix unused 'entry' warnings</li>
-  <li>freedreno/drm: remove dependency on gallium driver</li>
-  <li>freedreno: move drm to common location</li>
-  <li>freedreno/ir3: standalone compiler updates</li>
-  <li>freedreno: shader_t -&gt; gl_shader_stage</li>
-  <li>freedreno: remove shader_stage_name()</li>
-  <li>freedreno: FD_SHADER_DEBUG -&gt; IR3_SHADER_DEBUG</li>
-  <li>freedreno/ir3: move disasm and optmsgs debug flags</li>
-  <li>util: env_var_as_unsigned() helper</li>
-  <li>freedreno/ir3: use env_var_as_unsigned()</li>
-  <li>freedreno/ir3: some header file cleanup</li>
-  <li>freedreno/ir3: remove pipe_stream_output_info dependency</li>
-  <li>freedreno/ir3: split up ir3_shader</li>
-  <li>freedreno/ir3: remove u_inlines usage</li>
-  <li>freedreno: move ir3 to common location</li>
-  <li>mesa/st: swap order of clear() and clear_with_quad()</li>
-  <li>mesa/st: better colormask check for clear fallback</li>
-  <li>freedreno/a6xx: disable LRZ for z32</li>
-  <li>freedreno/a6xx: set guardband clip</li>
-  <li>freedreno: update generated headers</li>
-  <li>freedreno/a3xx: also set FSSUPERTHREADENABLE</li>
-  <li>freedreno/a6xx: MSAA</li>
-  <li>freedreno: remove unused fd_surface fields</li>
-  <li>gallium: fix typo</li>
-  <li>freedreno/a5xx+a6xx: remove unused fs/vs pvt mem</li>
-  <li>freedreno/drm: fix relocs in nested stateobjs</li>
-  <li>freedreno: update generated headers</li>
-  <li>freedreno/a6xx: blitter fixes</li>
-  <li>freedreno/ir3: don't fetch unused tex components</li>
-  <li>freedreno/ir3: sync instr/disasm</li>
-  <li>freedreno/ir3: code-motion</li>
-  <li>freedreno/ir3: track max flow control depth for a5xx/a6xx</li>
-  <li>freedreno/drm: fix memory leak</li>
-  <li>nir: fix spelling typo</li>
-  <li>mesa/st/nir: fix missing nir_compact_varyings</li>
-  <li>freedreno/drm: sync uapi and enable softpin</li>
-  <li>freedreno: debug GEM obj names</li>
-  <li>freedreno: also set DUMP flag on shaders</li>
-  <li>freedreno/ir3: fix crash</li>
-  <li>freedreno/ir3: don't remove unused input components</li>
-  <li>freedreno/a6xx: fix blitter crash</li>
-  <li>gallium/aux: add is_unorm() helper</li>
-  <li>freedreno: update generated headers</li>
-  <li>freedreno/a6xx: more blitter fixes</li>
-  <li>freedreno: move fd_resource_copy_region()</li>
-  <li>freedreno/a6xx: fix resource_copy_region()</li>
-  <li>freedreno/a6xx: fix corrupted uniforms</li>
-  <li>freedreno/ir3: fix fallout of extra assert</li>
-  <li>freedreno/ir3: don't treat all inputs/outputs as vec4</li>
-  <li>freedreno: combine fd_resource_layer_offset()/fd_resource_offset()</li>
-  <li>freedreno/a6xx: simplify special case for 3d layout</li>
-  <li>freedreno/a6xx: improve setup_slices() debug msgs</li>
-  <li>freedreno: update generated headers</li>
-  <li>freedreno/a6xx: fix 3d texture layout</li>
-  <li>freedreno: skip depth resolve if not written</li>
-  <li>freedreno: rework blit API</li>
-  <li>freedreno: try blitter for fd_resource_copy_region()</li>
-  <li>freedreno/a6xx: rework blitter API</li>
-  <li>freedreno: remove blit_via_copy_region()</li>
-  <li>freedreno: fix staging resource size for arrays</li>
-  <li>freedreno: make cmdstream bo's read-only to GPU</li>
-  <li>freedreno/a6xx: separate stencil restore/resolve fixes</li>
-  <li>freedreno/a6xx: move tile_mode to sampler-view CSO</li>
-  <li>freedreno/a6xx: fix 3d+tiled layout</li>
-  <li>nir/vtn: add caps for some cl related capabilities</li>
-  <li>loader: fix the no-modifiers case</li>
-  <li>freedreno: core buffer modifier support</li>
-  <li>freedreno: set modifier when exporting buffer</li>
-  <li>freedreno: limit tiling to PIPE_BIND_SAMPLER_VIEW</li>
-  <li>freedreno/a2xx: fix unused variable warning</li>
-  <li>freedreno/a5xx: fix blitter nr_samples check</li>
-  <li>freedreno/a6xx: fix blitter nr_samples check</li>
-  <li>freedreno: stop frob'ing pipe_resource::nr_samples</li>
-  <li>freedreno: minor cleanups</li>
-  <li>mesa: wire up InvalidateFramebuffer</li>
-  <li>freedreno: fix release tarball</li>
-  <li>freedreno: more fixing release tarball</li>
-</ul>
-
-<p>Rob Herring (3):</p>
-<ul>
-  <li>pipe-loader: Fallback to kmsro driver when no matching driver name found</li>
-  <li>kmsro: Add etnaviv renderonly support</li>
-  <li>Switch imx to kmsro and remove the imx winsys</li>
-</ul>
-
-<p>Robert Foss (3):</p>
-<ul>
-  <li>virgl: native fence fd support</li>
-  <li>virgl: Clean up fences commit</li>
-  <li>virgl: add assert and missing function parameter</li>
-</ul>
-
-<p>Rodrigo Vivi (1):</p>
-<ul>
-  <li>intel: Add more PCI Device IDs for Coffee Lake and Ice Lake.</li>
-</ul>
-
-<p>Roland Scheidegger (7):</p>
-<ul>
-  <li>gallivm: fix improper clamping of vertex index when fetching gs inputs</li>
-  <li>draw: fix infinite loop in line stippling</li>
-  <li>gallivm: remove unused float coord wrapping for aos sampling</li>
-  <li>gallivm: use llvm jit code for decoding s3tc</li>
-  <li>gallivm: don't use pavg.b intrinsic on llvm &gt;= 6.0</li>
-  <li>gallivm: abort when trying to use non-existing intrinsic</li>
-  <li>Revert "llvmpipe: Always return some fence in flush (v2)"</li>
-</ul>
-
-<p>Sagar Ghuge (14):</p>
-<ul>
-  <li>intel/compiler: Disassemble GEN6_SFID_DATAPORT_SAMPLER_CACHE as dp_sampler</li>
-  <li>intel/compiler: Set swizzle to BRW_SWIZZLE_XXXX for scalar region</li>
-  <li>intel/compiler: Always print flag subregister number</li>
-  <li>nir: Add a new lowering option to lower 3D surfaces from txd to txl.</li>
-  <li>glsl: Add "built-in" functions to do uint64_to_fp64(uint64_t)</li>
-  <li>glsl: Add "built-in" functions to do int64_to_fp64(int64_t)</li>
-  <li>glsl: Add "built-in" functions to do uint64_to_fp32(uint64_t)</li>
-  <li>glsl: Add "built-in" functions to do int64_to_fp32(int64_t)</li>
-  <li>glsl: Add utility function to round and pack uint64_t value</li>
-  <li>glsl: Add "built-in" functions to do fp64_to_uint64(fp64)</li>
-  <li>glsl: Add utility function to round and pack int64_t value</li>
-  <li>glsl: Add "built-in" functions to do fp64_to_int64(fp64)</li>
-  <li>glsl: Add "built-in" functions to do fp32_to_uint64(fp32)</li>
-  <li>glsl: Add "built-in" functions to do fp32_to_int64(fp32)</li>
-</ul>
-
-<p>Samuel Pitoiset (103):</p>
-<ul>
-  <li>radv: remove useless sync after copying query results with compute</li>
-  <li>radv: add missing TFB queries support to CmdCopyQueryPoolsResults()</li>
-  <li>radv: replace si_emit_wait_fence() with radv_cp_wait_mem()</li>
-  <li>radv: more use of radv_cp_wait_mem()</li>
-  <li>radv: allocate enough space in CS when copying query results with compute</li>
-  <li>radv: disable conditional rendering for vkCmdCopyQueryPoolResults()</li>
-  <li>radv: only expose VK_SUBGROUP_FEATURE_ARITHMETIC_BIT for VI+</li>
-  <li>radv: use LOAD_CONTEXT_REG when loading fast clear values</li>
-  <li>radv: fix GPU hangs when loading depth/stencil clear values on SI/CIK</li>
-  <li>radv: cleanup and document a Hawaii bug with offchip buffers</li>
-  <li>radv: clean up setting partial_es_wave for distributed tess on VI</li>
-  <li>radv: make use of num_good_cu_per_sh in si_emit_graphics() too</li>
-  <li>radv: binding streamout buffers doesn't change context regs</li>
-  <li>radv: set PA.SC_CONSERVATIVE_RASTERIZATION.NULL_SQUAD_AA_MASK_ENABLE</li>
-  <li>radv: set optimal OVERWRITE_COMBINER_WATERMARK on GFX9</li>
-  <li>radv: add a debug option for disabling primitive binning</li>
-  <li>radv: enable primitive binning by default</li>
-  <li>radv: tidy up radv_set_dcc_need_cmask_elim_pred()</li>
-  <li>radv: always clear the FCE predicate after DCC/FMASK/CMASK decompressions</li>
-  <li>radv/winsys: remove the max IBs per submit limit for the fallback path</li>
-  <li>radv/winsys: remove the max IBs per submit limit for the sysmem path</li>
-  <li>radv: remove unnecessary goto in the fast clear paths</li>
-  <li>radv: add radv_get_htile_fast_clear_value() helper</li>
-  <li>radv: add radv_is_fast_clear_{depth,stencil}_allowed() helpers</li>
-  <li>radv: check allowed fast HTILE clears a bit earlier</li>
-  <li>radv: rewrite the condition that checks allowed depth/stencil values</li>
-  <li>radv: implement fast HTILE clears for depth or stencil only on GFX9</li>
-  <li>ac/nir: fix intrinsic name string size in visit_image_atomic()</li>
-  <li>radv: ignore subpass self-dependencies</li>
-  <li>radv: only sync CP DMA for transfer operations or bottom pipe</li>
-  <li>radv: remove useless sync after CmdClear{Color,DepthStencil}Image()</li>
-  <li>radv: remove useless sync before CmdClear{Color,DepthStencil}Image()</li>
-  <li>radv: ignore subpass self-dependencies for CreateRenderPass() too</li>
-  <li>radv: remove useless check in emit_fast_color_clear()</li>
-  <li>radv: add radv_image_can_fast_clear() helper</li>
-  <li>radv: add radv_image_view_can_fast_clear() helper</li>
-  <li>radv: add radv_can_fast_clear_{color,depth}() helpers</li>
-  <li>radv: simplify a check in emit_fast_color_clear()</li>
-  <li>radv: refactor the fast clear path for better re-use</li>
-  <li>radv: optimize CmdClear{Color,DepthStencil}Image() for layered textures</li>
-  <li>radv: remove unused pending_clears param in the transition path</li>
-  <li>radv: drop few useless state changes when doing color/depth decompressions</li>
-  <li>radv: rework the TC-compat HTILE hardware bug with COND_EXEC</li>
-  <li>radv: reset pending_reset_query when flushing caches</li>
-  <li>radv: wait on the high 32 bits of timestamp queries</li>
-  <li>spirv: add SpvCapabilityInt64Atomics</li>
-  <li>radv: expose VK_EXT_scalar_block_layout</li>
-  <li>amd: remove support for LLVM 6.0</li>
-  <li>gallium: add missing PIPE_CAP_SURFACE_SAMPLE_COUNT default value</li>
-  <li>radv: bump reported version to 1.1.90</li>
-  <li>radv: add a predicate for reflecting DCC decompression state</li>
-  <li>radv: allow to skip DCC decompressions with the new predicate</li>
-  <li>radv: switch on EOP when primitive restart is enabled with triangle strips</li>
-  <li>radv: check if addrlib enabled HTILE in radv_image_can_enable_htile()</li>
-  <li>radv: don't check if format is depth in radv_image_can_enable_hile()</li>
-  <li>radv: report Vulkan version 1.1.90 for real</li>
-  <li>ac/nir: remove the bitfield_extract workaround for LLVM 8</li>
-  <li>radv: drop the amdgpu-skip-threshold=1 workaround for LLVM 8</li>
-  <li>radv: fix subpass image transitions with multiviews</li>
-  <li>radv: compute optimal VM alignment for imported buffers</li>
-  <li>spirv: add support for SpvCapabilityStorageImageMultisample</li>
-  <li>ac/nir: restrict fmask lookup to image load intrinsics</li>
-  <li>radv: initialize FMASK for images in fully expanded mode</li>
-  <li>radv: add support for FMASK expand</li>
-  <li>radv: enable shaderStorageImageMultisample feature on GFX8+</li>
-  <li>radv: get rid of bunch of KHR suffixes</li>
-  <li>radv: enable variable pointers</li>
-  <li>radv: skip draws with instance_count == 0</li>
-  <li>ac/nir: add get_cache_policy() helper and use it</li>
-  <li>ac/nir: set cache policy when loading/storing buffer images</li>
-  <li>ac: add missing 16-bit types to glsl_base_to_llvm_type()</li>
-  <li>radv: remove unnecessary returns in GetPhysicalDevice*Properties()</li>
-  <li>radv: add two small helpers for getting VRAM and visible VRAM sizes</li>
-  <li>radv: add support for VK_EXT_memory_budget</li>
-  <li>ac/nir: don't trash L1 caches for store operations with writeonly memory</li>
-  <li>radv: drop unused code related to 16 sample locations</li>
-  <li>radv: reduce size of the per-queue descriptor BO</li>
-  <li>radv: do not write unused descriptors to the per-queue BO</li>
-  <li>radv: initialize the per-queue descriptor BO only once</li>
-  <li>nir: do not remove varyings used for transform feedback</li>
-  <li>nir: fix lowering arrays to elements for XFB outputs</li>
-  <li>radv: improve gathering of load_push_constants with dynamic bindings</li>
-  <li>radv: remove old_fence parameter from si_cs_emit_write_event_eop()</li>
-  <li>radv: only allocate the GFX9 fence and EOP BOs for the gfx queue</li>
-  <li>radv: compute the GFX9 fence VA at allocation time</li>
-  <li>radv: always pass the GFX9 fence data to si_cs_emit_cache_flush()</li>
-  <li>radv: fix computing number of user SGPRs for streamout buffers</li>
-  <li>radv: remove radv_userdata_info::indirect field</li>
-  <li>radv: simplify allocating user SGPRS for descriptor sets</li>
-  <li>radv: set noalias/dereferenceable LLVM attributes based on param types</li>
-  <li>radv: re-enable fast depth clears for 16-bit surfaces on VI</li>
-  <li>radv/winsys: fix hash when adding internal buffers</li>
-  <li>radv: fix compiler issues with GCC 9</li>
-  <li>radv: fix using LOAD_CONTEXT_REG with old GFX ME firmwares on GFX8</li>
-  <li>radv/winsys: fix BO list creation when RADV_DEBUG=allbos is set</li>
-  <li>radv: always export gl_SampleMask when the fragment shader uses it</li>
-  <li>radv: write the alpha channel of MRT0 when alpha coverage is enabled</li>
-  <li>radv: fix writing the alpha channel of MRT0 when alpha coverage is enabled</li>
-  <li>radv: fix out-of-bounds access when copying descriptors BO list</li>
-  <li>radv: don't copy buffer descriptors list for samplers</li>
-  <li>radv: fix clearing attachments in secondary command buffers</li>
-  <li>radv: properly align the fence and EOP bug VA on GFX9</li>
-  <li>radv: fix pointSizeRange limits</li>
-</ul>
-
-<p>Sergii Romantsov (4):</p>
-<ul>
-  <li>autotools: library-dependency when no sse and 32-bit</li>
-  <li>i965/batch/debug: Allow log be dumped before assert</li>
-  <li>nir: Length of boolean vtn_value now is 1</li>
-  <li>dri: meson: do not prefix user provided dri-drivers-path</li>
-</ul>
-
-<p>Sonny Jiang (1):</p>
-<ul>
-  <li>radeonsi: use compute for resource_copy_region when possible</li>
-</ul>
-
-<p>Tapani Pälli (27):</p>
-<ul>
-  <li>anv: allow exporting an imported SYNC_FD semaphore type</li>
-  <li>anv: add create_flags as part of anv_image</li>
-  <li>anv: refactor make_surface to use data from anv_image</li>
-  <li>anv: make anv_get_image_format_features public</li>
-  <li>anv: add from/to helpers with android and vulkan formats</li>
-  <li>anv/android: add GetAndroidHardwareBufferPropertiesANDROID</li>
-  <li>anv: add anv_ahw_usage_from_vk_usage helper function</li>
-  <li>anv: refactor, remove else block in AllocateMemory</li>
-  <li>anv/android: support import/export of AHardwareBuffer objects</li>
-  <li>anv/android: add ahardwarebuffer external memory properties</li>
-  <li>anv/android: support creating images from external format</li>
-  <li>anv: support VkExternalFormatANDROID in vkCreateSamplerYcbcrConversion</li>
-  <li>anv: add VkFormat field as part of anv_format</li>
-  <li>anv: support VkSamplerYcbcrConversionInfo in vkCreateImageView</li>
-  <li>anv: ignore VkSamplerYcbcrConversion on non-yuv formats</li>
-  <li>anv/android: turn on VK_ANDROID_external_memory_android_hardware_buffer</li>
-  <li>dri3: initialize adaptive_sync as false before configQueryb</li>
-  <li>intel/isl: move tiled_memcpy static libs from i965 to isl</li>
-  <li>anv: do not advertise AHW support if extension not enabled</li>
-  <li>nir: cleanup glsl_get_struct_field_offset, glsl_get_explicit_stride</li>
-  <li>android: fix build issues with libmesa_anv_gen* libraries</li>
-  <li>mesa: return NULL if we exceed MaxColorAttachments in get_fb_attachment</li>
-  <li>nir: initialize value in copy_prop_vars_block</li>
-  <li>anv: retain the is_array state in create_plane_tex_instr_implicit</li>
-  <li>anv: release memory allocated by glsl types during spirv_to_nir</li>
-  <li>anv: revert "anv: release memory allocated by glsl types during spirv_to_nir"</li>
-  <li>anv: destroy descriptor sets when pool gets destroyed</li>
-</ul>
-
-<p>Thomas Hellstrom (9):</p>
-<ul>
-  <li>st/xa: Render update. Better support for solid pictures</li>
-  <li>st/xa: Support higher color precision for solid pictures</li>
-  <li>st/xa: Support a couple of new formats</li>
-  <li>st/xa: Fix transformations when we have both source and mask samplers</li>
-  <li>st/xa: Minor renderer cleanups</li>
-  <li>st/xa: Support Component Alpha with trivial blending</li>
-  <li>st/xa: Bump minor</li>
-  <li>st/xa: Fix a memory leak</li>
-  <li>winsys/svga: Fix a memory leak</li>
-</ul>
-
-<p>Timothy Arceri (56):</p>
-<ul>
-  <li>nir: allow propagation of if evaluation for bcsel</li>
-  <li>nir: fix condition propagation when src has a swizzle</li>
-  <li>ac/nir_to_llvm: fix b2f for f64</li>
-  <li>nir: add new linking opt nir_link_constant_varyings()</li>
-  <li>st/mesa: make use of nir_link_constant_varyings()</li>
-  <li>nir: add glsl_type_is_integer() helper</li>
-  <li>nir: don't pack varyings ints with floats unless flat</li>
-  <li>anv/i965: make use of nir_link_constant_varyings()</li>
-  <li>nir: add support for removing redundant stores to copy prop var</li>
-  <li>radv: make use of nir_move_out_const_to_consumer()</li>
-  <li>nir: small tidy ups for nir_loop_analyze()</li>
-  <li>nir: clarify some nit_loop_info member names</li>
-  <li>nir: add a new nir_cf_list_clone_and_reinsert() helper</li>
-  <li>nir: make use of new nir_cf_list_clone_and_reinsert() helper</li>
-  <li>nir: factor out some of the complex loop unroll code to a helper</li>
-  <li>nir: rework force_unroll_array_access()</li>
-  <li>nir: in loop analysis track actual control flow type</li>
-  <li>nir: reword code comment</li>
-  <li>nir: detect more induction variables</li>
-  <li>nir: fix opt_if_loop_last_continue()</li>
-  <li>tgsi/scan: fix loop exit point in tgsi_scan_tess_ctrl()</li>
-  <li>tgsi/scan: correctly walk instructions in tgsi_scan_tess_ctrl()</li>
-  <li>radeonsi: remove unrequired param in si_nir_scan_tess_ctrl()</li>
-  <li>ac/nir_to_llvm: add ac_are_tessfactors_def_in_all_invocs()</li>
-  <li>radeonsi: make use of ac_are_tessfactors_def_in_all_invocs()</li>
-  <li>st/glsl_to_nir: call nir_lower_load_const_to_scalar() in the st</li>
-  <li>nir: rename nir_link_constant_varyings() nir_link_opt_varyings()</li>
-  <li>nir: add can_replace_varying() helper</li>
-  <li>nir: rework nir_link_opt_varyings()</li>
-  <li>nir: link time opt duplicate varyings</li>
-  <li>nir: make nir_opt_remove_phis_impl() static</li>
-  <li>nir: make use of does_varying_match() helper</li>
-  <li>nir: simplify does_varying_match()</li>
-  <li>nir: add rewrite_phi_predecessor_blocks() helper</li>
-  <li>nir: merge some basic consecutive ifs</li>
-  <li>st/glsl: refactor st_link_nir()</li>
-  <li>nir: avoid uninitialized variable warning</li>
-  <li>glsl: Copy function out to temp if we don't directly ref a variable</li>
-  <li>ac/nir_to_llvm: fix type handling in image code</li>
-  <li>radeonsi/nir: get correct type for images inside structs</li>
-  <li>ac/nir_to_llvm: fix regression in bindless support</li>
-  <li>ac/nir_to_llvm: add support for structs to get_sampler_desc()</li>
-  <li>glsl: don't skip GLSL IR opts on first-time compiles</li>
-  <li>glsl: be much more aggressive when skipping shader compilation</li>
-  <li>Revert "glsl: be much more aggressive when skipping shader compilation"</li>
-  <li>ac/nir_to_llvm: fix interpolateAt* for arrays</li>
-  <li>glsl: be much more aggressive when skipping shader compilation</li>
-  <li>radeonsi/nir: add missing piece for bindless image support</li>
-  <li>ac/nir_to_llvm: add bindless support for uniform handles</li>
-  <li>ac/nir_to_llvm: fix interpolateAt* for structs</li>
-  <li>ac/nir_to_llvm: fix clamp shadow reference for more hardware</li>
-  <li>tgsi: remove culldist semantic from docs</li>
-  <li>radv/ac: fix some fp16 handling</li>
-  <li>glsl: use remap location when serialising uniform program resource data</li>
-  <li>radeonsi: fix query buffer allocation</li>
-  <li>glsl: fix shader cache for packed param list</li>
-</ul>
-
-<p>Tobias Klausmann (1):</p>
-<ul>
-  <li>amd/vulkan: meson build - use radv_deps for libvulkan_radeon</li>
-</ul>
-
-<p>Tomasz Figa (1):</p>
-<ul>
-  <li>llvmpipe: Always return some fence in flush (v2)</li>
-</ul>
-
-<p>Tomeu Vizoso (1):</p>
-<ul>
-  <li>etnaviv: Consolidate buffer references from framebuffers</li>
-</ul>
-
-<p>Toni Lönnberg (14):</p>
-<ul>
-  <li>intel/decoder: Engine parameter for instructions</li>
-  <li>intel/decoder: tools: gen_engine to drm_i915_gem_engine_class</li>
-  <li>intel/decoder: tools: Use engine for decoding batch instructions</li>
-  <li>intel/genxml: Add engine definition to render engine instructions (gen4)</li>
-  <li>intel/genxml: Add engine definition to render engine instructions (gen45)</li>
-  <li>intel/genxml: Add engine definition to render engine instructions (gen5)</li>
-  <li>intel/genxml: Add engine definition to render engine instructions (gen6)</li>
-  <li>intel/genxml: Add engine definition to render engine instructions (gen7)</li>
-  <li>intel/genxml: Add engine definition to render engine instructions (gen75)</li>
-  <li>intel/genxml: Add engine definition to render engine instructions (gen8)</li>
-  <li>intel/genxml: Add engine definition to render engine instructions (gen9)</li>
-  <li>intel/genxml: Add engine definition to render engine instructions (gen10)</li>
-  <li>intel/genxml: Add engine definition to render engine instructions (gen11)</li>
-  <li>intel/aubinator_error_decode: Get rid of warning for missing switch case</li>
-</ul>
-
-<p>Topi Pohjolainen (1):</p>
-<ul>
-  <li>i965/icl: Disable prefetching of sampler state entries</li>
-</ul>
-
-<p>Veluri Mithun (5):</p>
-<ul>
-  <li>Add extension doc for MESA_query_driver</li>
-  <li>Implement EGL API for MESA_query_driver</li>
-  <li>Implementation of egl dri2 drivers for MESA_query_driver</li>
-  <li>egl: Implement EGL API for MESA_query_driver</li>
-  <li>egl: Implementation of egl dri2 drivers for MESA_query_driver</li>
-</ul>
-
-<p>Vinson Lee (7):</p>
-<ul>
-  <li>r600/sb: Fix constant logical operand in assert.</li>
-  <li>freedreno: Fix autotools build.</li>
-  <li>st/xvmc: Add X11 include path.</li>
-  <li>nir/algebraic: Make algebraic_parser_test.sh executable.</li>
-  <li>meson: Fix typo.</li>
-  <li>meson: Fix libsensors detection.</li>
-  <li>meson: Fix typo.</li>
-</ul>
-
-<p>Yevhenii Kolesnikov (1):</p>
-<ul>
-  <li>i965: Fix allow_higher_compat_version workaround limited by OpenGL 3.0</li>
-</ul>
-
-<p>pal1000 (1):</p>
-<ul>
   <li>scons: Compatibility with Scons development version string</li>
-</ul>
-
-=======
-  <li>scons: Compatibility with Scons development version string</li>
->>>>>>> e42399f4
 </ul>
 
 </div>
