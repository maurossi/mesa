#!/bin/sh

# Script for generating a list of candidates which fix commits that have been
# previously cherry-picked to a stable branch.
#
# Usage examples:
#
# $ bin/get-extra-pick-list.sh
# $ bin/get-extra-pick-list.sh > picklist
# $ bin/get-extra-pick-list.sh | tee picklist

# Use the last branchpoint as our limit for the search
latest_branchpoint=`git merge-base origin/master HEAD`

# Grep for commits with "cherry picked from commit" in the commit message.
git log --reverse --grep="cherry picked from commit" $latest_branchpoint..HEAD |\
	grep "cherry picked from commit" |\
	sed -e 's/^[[:space:]]*(cherry picked from commit[[:space:]]*//' -e 's/)//'  > already_picked

# For each cherry-picked commit...
cat already_picked | cut -c -8 |\
while read sha
do
	# ... check if it's referenced (fixed by another) patch
	git log -n1 --pretty=oneline --grep=$sha $latest_branchpoint..origin/master |\
		cut -c -8 |\
	while read candidate
	do
		# And flag up if it hasn't landed in branch yet.
		if grep -q ^$candidate already_picked ; then
			continue
<<<<<<< HEAD
		fi
		echo Commit $candidate references $sha
=======
		fi
		# Or if it isn't in the ignore list.
		if [ -f bin/.cherry-ignore ] ; then
			if grep -q ^$candidate bin/.cherry-ignore ; then
				continue
			fi
		fi
		printf "Commit \"%s\" references %s\n" \
		       "`git log -n1 --pretty=oneline $candidate`" \
		       "$sha"
>>>>>>> 5d3caa1c
	done
done

rm -f already_picked<|MERGE_RESOLUTION|>--- conflicted
+++ resolved
@@ -29,10 +29,6 @@
 		# And flag up if it hasn't landed in branch yet.
 		if grep -q ^$candidate already_picked ; then
 			continue
-<<<<<<< HEAD
-		fi
-		echo Commit $candidate references $sha
-=======
 		fi
 		# Or if it isn't in the ignore list.
 		if [ -f bin/.cherry-ignore ] ; then
@@ -43,7 +39,6 @@
 		printf "Commit \"%s\" references %s\n" \
 		       "`git log -n1 --pretty=oneline $candidate`" \
 		       "$sha"
->>>>>>> 5d3caa1c
 	done
 done
 
