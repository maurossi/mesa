/*
 * Copyright © 2015 Intel Corporation
 *
 * Permission is hereby granted, free of charge, to any person obtaining a
 * copy of this software and associated documentation files (the "Software"),
 * to deal in the Software without restriction, including without limitation
 * the rights to use, copy, modify, merge, publish, distribute, sublicense,
 * and/or sell copies of the Software, and to permit persons to whom the
 * Software is furnished to do so, subject to the following conditions:
 *
 * The above copyright notice and this permission notice (including the next
 * paragraph) shall be included in all copies or substantial portions of the
 * Software.
 *
 * THE SOFTWARE IS PROVIDED "AS IS", WITHOUT WARRANTY OF ANY KIND, EXPRESS OR
 * IMPLIED, INCLUDING BUT NOT LIMITED TO THE WARRANTIES OF MERCHANTABILITY,
 * FITNESS FOR A PARTICULAR PURPOSE AND NONINFRINGEMENT.  IN NO EVENT SHALL
 * THE AUTHORS OR COPYRIGHT HOLDERS BE LIABLE FOR ANY CLAIM, DAMAGES OR OTHER
 * LIABILITY, WHETHER IN AN ACTION OF CONTRACT, TORT OR OTHERWISE, ARISING
 * FROM, OUT OF OR IN CONNECTION WITH THE SOFTWARE OR THE USE OR OTHER DEALINGS
 * IN THE SOFTWARE.
 */

#ifndef ANV_PRIVATE_H
#define ANV_PRIVATE_H

#include <stdlib.h>
#include <stdio.h>
#include <stdbool.h>
#include <pthread.h>
#include <assert.h>
#include <stdint.h>
#include <i915_drm.h>

#ifdef HAVE_VALGRIND
#include <valgrind.h>
#include <memcheck.h>
#define VG(x) x
#ifndef NDEBUG
#define __gen_validate_value(x) VALGRIND_CHECK_MEM_IS_DEFINED(&(x), sizeof(x))
#endif
#else
#define VG(x)
#endif

#include "common/gen_clflush.h"
#include "common/gen_gem.h"
#include "dev/gen_device_info.h"
#include "blorp/blorp.h"
#include "compiler/brw_compiler.h"
#include "util/macros.h"
#include "util/hash_table.h"
#include "util/list.h"
#include "util/set.h"
#include "util/u_atomic.h"
#include "util/u_vector.h"
#include "util/u_math.h"
#include "util/vma.h"
#include "vk_alloc.h"
#include "vk_debug_report.h"

/* Pre-declarations needed for WSI entrypoints */
struct wl_surface;
struct wl_display;
typedef struct xcb_connection_t xcb_connection_t;
typedef uint32_t xcb_visualid_t;
typedef uint32_t xcb_window_t;

struct anv_buffer;
struct anv_buffer_view;
struct anv_image_view;
struct anv_instance;

struct gen_l3_config;

#include <vulkan/vulkan.h>
#include <vulkan/vulkan_intel.h>
#include <vulkan/vk_icd.h>

#include "anv_android.h"
#include "anv_entrypoints.h"
#include "anv_extensions.h"
#include "isl/isl.h"

#include "common/gen_debug.h"
#include "common/intel_log.h"
#include "wsi_common.h"

/* anv Virtual Memory Layout
 * =========================
 *
 * When the anv driver is determining the virtual graphics addresses of memory
 * objects itself using the softpin mechanism, the following memory ranges
 * will be used.
 *
 * Three special considerations to notice:
 *
 * (1) the dynamic state pool is located within the same 4 GiB as the low
 * heap. This is to work around a VF cache issue described in a comment in
 * anv_physical_device_init_heaps.
 *
 * (2) the binding table pool is located at lower addresses than the surface
 * state pool, within a 4 GiB range. This allows surface state base addresses
 * to cover both binding tables (16 bit offsets) and surface states (32 bit
 * offsets).
 *
 * (3) the last 4 GiB of the address space is withheld from the high
 * heap. Various hardware units will read past the end of an object for
 * various reasons. This healthy margin prevents reads from wrapping around
 * 48-bit addresses.
 */
#define LOW_HEAP_MIN_ADDRESS               0x000000001000ULL /* 4 KiB */
#define LOW_HEAP_MAX_ADDRESS               0x0000bfffffffULL
#define DYNAMIC_STATE_POOL_MIN_ADDRESS     0x0000c0000000ULL /* 3 GiB */
#define DYNAMIC_STATE_POOL_MAX_ADDRESS     0x0000ffffffffULL
#define BINDING_TABLE_POOL_MIN_ADDRESS     0x000100000000ULL /* 4 GiB */
#define BINDING_TABLE_POOL_MAX_ADDRESS     0x00013fffffffULL
#define SURFACE_STATE_POOL_MIN_ADDRESS     0x000140000000ULL /* 5 GiB */
#define SURFACE_STATE_POOL_MAX_ADDRESS     0x00017fffffffULL
#define INSTRUCTION_STATE_POOL_MIN_ADDRESS 0x000180000000ULL /* 6 GiB */
#define INSTRUCTION_STATE_POOL_MAX_ADDRESS 0x0001bfffffffULL
#define HIGH_HEAP_MIN_ADDRESS              0x0001c0000000ULL /* 7 GiB */
#define HIGH_HEAP_MAX_ADDRESS              0xfffeffffffffULL

#define LOW_HEAP_SIZE               \
   (LOW_HEAP_MAX_ADDRESS - LOW_HEAP_MIN_ADDRESS + 1)
#define HIGH_HEAP_SIZE              \
   (HIGH_HEAP_MAX_ADDRESS - HIGH_HEAP_MIN_ADDRESS + 1)
#define DYNAMIC_STATE_POOL_SIZE     \
   (DYNAMIC_STATE_POOL_MAX_ADDRESS - DYNAMIC_STATE_POOL_MIN_ADDRESS + 1)
#define BINDING_TABLE_POOL_SIZE     \
   (BINDING_TABLE_POOL_MAX_ADDRESS - BINDING_TABLE_POOL_MIN_ADDRESS + 1)
#define SURFACE_STATE_POOL_SIZE     \
   (SURFACE_STATE_POOL_MAX_ADDRESS - SURFACE_STATE_POOL_MIN_ADDRESS + 1)
#define INSTRUCTION_STATE_POOL_SIZE \
   (INSTRUCTION_STATE_POOL_MAX_ADDRESS - INSTRUCTION_STATE_POOL_MIN_ADDRESS + 1)

/* Allowing different clear colors requires us to perform a depth resolve at
 * the end of certain render passes. This is because while slow clears store
 * the clear color in the HiZ buffer, fast clears (without a resolve) don't.
 * See the PRMs for examples describing when additional resolves would be
 * necessary. To enable fast clears without requiring extra resolves, we set
 * the clear value to a globally-defined one. We could allow different values
 * if the user doesn't expect coherent data during or after a render passes
 * (VK_ATTACHMENT_STORE_OP_DONT_CARE), but such users (aside from the CTS)
 * don't seem to exist yet. In almost all Vulkan applications tested thus far,
 * 1.0f seems to be the only value used. The only application that doesn't set
 * this value does so through the usage of an seemingly uninitialized clear
 * value.
 */
#define ANV_HZ_FC_VAL 1.0f

#define MAX_VBS         28
#define MAX_XFB_BUFFERS  4
#define MAX_XFB_STREAMS  4
#define MAX_SETS         8
#define MAX_RTS          8
#define MAX_VIEWPORTS   16
#define MAX_SCISSORS    16
#define MAX_PUSH_CONSTANTS_SIZE 128
#define MAX_DYNAMIC_BUFFERS 16
#define MAX_IMAGES 64
#define MAX_GEN8_IMAGES 8
#define MAX_PUSH_DESCRIPTORS 32 /* Minimum requirement */

/* From the Skylake PRM Vol. 7 "Binding Table Surface State Model":
 *
 *    "The surface state model is used when a Binding Table Index (specified
 *    in the message descriptor) of less than 240 is specified. In this model,
 *    the Binding Table Index is used to index into the binding table, and the
 *    binding table entry contains a pointer to the SURFACE_STATE."
 *
 * Binding table values above 240 are used for various things in the hardware
 * such as stateless, stateless with incoherent cache, SLM, and bindless.
 */
#define MAX_BINDING_TABLE_SIZE 240

/* The kernel relocation API has a limitation of a 32-bit delta value
 * applied to the address before it is written which, in spite of it being
 * unsigned, is treated as signed .  Because of the way that this maps to
 * the Vulkan API, we cannot handle an offset into a buffer that does not
 * fit into a signed 32 bits.  The only mechanism we have for dealing with
 * this at the moment is to limit all VkDeviceMemory objects to a maximum
 * of 2GB each.  The Vulkan spec allows us to do this:
 *
 *    "Some platforms may have a limit on the maximum size of a single
 *    allocation. For example, certain systems may fail to create
 *    allocations with a size greater than or equal to 4GB. Such a limit is
 *    implementation-dependent, and if such a failure occurs then the error
 *    VK_ERROR_OUT_OF_DEVICE_MEMORY should be returned."
 *
 * We don't use vk_error here because it's not an error so much as an
 * indication to the application that the allocation is too large.
 */
#define MAX_MEMORY_ALLOCATION_SIZE (1ull << 31)

#define ANV_SVGS_VB_INDEX    MAX_VBS
#define ANV_DRAWID_VB_INDEX (MAX_VBS + 1)

/* We reserve this MI ALU register for the purpose of handling predication.
 * Other code which uses the MI ALU should leave it alone.
 */
#define ANV_PREDICATE_RESULT_REG MI_ALU_REG15

#define anv_printflike(a, b) __attribute__((__format__(__printf__, a, b)))

static inline uint32_t
align_down_npot_u32(uint32_t v, uint32_t a)
{
   return v - (v % a);
}

static inline uint32_t
align_u32(uint32_t v, uint32_t a)
{
   assert(a != 0 && a == (a & -a));
   return (v + a - 1) & ~(a - 1);
}

static inline uint64_t
align_u64(uint64_t v, uint64_t a)
{
   assert(a != 0 && a == (a & -a));
   return (v + a - 1) & ~(a - 1);
}

static inline int32_t
align_i32(int32_t v, int32_t a)
{
   assert(a != 0 && a == (a & -a));
   return (v + a - 1) & ~(a - 1);
}

/** Alignment must be a power of 2. */
static inline bool
anv_is_aligned(uintmax_t n, uintmax_t a)
{
   assert(a == (a & -a));
   return (n & (a - 1)) == 0;
}

static inline uint32_t
anv_minify(uint32_t n, uint32_t levels)
{
   if (unlikely(n == 0))
      return 0;
   else
      return MAX2(n >> levels, 1);
}

static inline float
anv_clamp_f(float f, float min, float max)
{
   assert(min < max);

   if (f > max)
      return max;
   else if (f < min)
      return min;
   else
      return f;
}

static inline bool
anv_clear_mask(uint32_t *inout_mask, uint32_t clear_mask)
{
   if (*inout_mask & clear_mask) {
      *inout_mask &= ~clear_mask;
      return true;
   } else {
      return false;
   }
}

static inline union isl_color_value
vk_to_isl_color(VkClearColorValue color)
{
   return (union isl_color_value) {
      .u32 = {
         color.uint32[0],
         color.uint32[1],
         color.uint32[2],
         color.uint32[3],
      },
   };
}

#define for_each_bit(b, dword)                          \
   for (uint32_t __dword = (dword);                     \
        (b) = __builtin_ffs(__dword) - 1, __dword;      \
        __dword &= ~(1 << (b)))

#define typed_memcpy(dest, src, count) ({ \
   STATIC_ASSERT(sizeof(*src) == sizeof(*dest)); \
   memcpy((dest), (src), (count) * sizeof(*(src))); \
})

/* Mapping from anv object to VkDebugReportObjectTypeEXT. New types need
 * to be added here in order to utilize mapping in debug/error/perf macros.
 */
#define REPORT_OBJECT_TYPE(o)                                                      \
   __builtin_choose_expr (                                                         \
   __builtin_types_compatible_p (__typeof (o), struct anv_instance*),              \
   VK_DEBUG_REPORT_OBJECT_TYPE_INSTANCE_EXT,                                       \
   __builtin_choose_expr (                                                         \
   __builtin_types_compatible_p (__typeof (o), struct anv_physical_device*),       \
   VK_DEBUG_REPORT_OBJECT_TYPE_PHYSICAL_DEVICE_EXT,                                \
   __builtin_choose_expr (                                                         \
   __builtin_types_compatible_p (__typeof (o), struct anv_device*),                \
   VK_DEBUG_REPORT_OBJECT_TYPE_DEVICE_EXT,                                         \
   __builtin_choose_expr (                                                         \
   __builtin_types_compatible_p (__typeof (o), const struct anv_device*),          \
   VK_DEBUG_REPORT_OBJECT_TYPE_DEVICE_EXT,                                         \
   __builtin_choose_expr (                                                         \
   __builtin_types_compatible_p (__typeof (o), struct anv_queue*),                 \
   VK_DEBUG_REPORT_OBJECT_TYPE_QUEUE_EXT,                                          \
   __builtin_choose_expr (                                                         \
   __builtin_types_compatible_p (__typeof (o), struct anv_semaphore*),             \
   VK_DEBUG_REPORT_OBJECT_TYPE_SEMAPHORE_EXT,                                      \
   __builtin_choose_expr (                                                         \
   __builtin_types_compatible_p (__typeof (o), struct anv_cmd_buffer*),            \
   VK_DEBUG_REPORT_OBJECT_TYPE_COMMAND_BUFFER_EXT,                                 \
   __builtin_choose_expr (                                                         \
   __builtin_types_compatible_p (__typeof (o), struct anv_fence*),                 \
   VK_DEBUG_REPORT_OBJECT_TYPE_FENCE_EXT,                                          \
   __builtin_choose_expr (                                                         \
   __builtin_types_compatible_p (__typeof (o), struct anv_device_memory*),         \
   VK_DEBUG_REPORT_OBJECT_TYPE_DEVICE_MEMORY_EXT,                                  \
   __builtin_choose_expr (                                                         \
   __builtin_types_compatible_p (__typeof (o), struct anv_buffer*),                \
   VK_DEBUG_REPORT_OBJECT_TYPE_BUFFER_EXT,                                         \
   __builtin_choose_expr (                                                         \
   __builtin_types_compatible_p (__typeof (o), struct anv_image*),                 \
   VK_DEBUG_REPORT_OBJECT_TYPE_IMAGE_EXT,                                          \
   __builtin_choose_expr (                                                         \
   __builtin_types_compatible_p (__typeof (o), const struct anv_image*),           \
   VK_DEBUG_REPORT_OBJECT_TYPE_IMAGE_EXT,                                          \
   __builtin_choose_expr (                                                         \
   __builtin_types_compatible_p (__typeof (o), struct anv_event*),                 \
   VK_DEBUG_REPORT_OBJECT_TYPE_EVENT_EXT,                                          \
   __builtin_choose_expr (                                                         \
   __builtin_types_compatible_p (__typeof (o), struct anv_query_pool*),            \
   VK_DEBUG_REPORT_OBJECT_TYPE_QUERY_POOL_EXT,                                     \
   __builtin_choose_expr (                                                         \
   __builtin_types_compatible_p (__typeof (o), struct anv_buffer_view*),           \
   VK_DEBUG_REPORT_OBJECT_TYPE_BUFFER_VIEW_EXT,                                    \
   __builtin_choose_expr (                                                         \
   __builtin_types_compatible_p (__typeof (o), struct anv_image_view*),            \
   VK_DEBUG_REPORT_OBJECT_TYPE_IMAGE_VIEW_EXT,                                     \
   __builtin_choose_expr (                                                         \
   __builtin_types_compatible_p (__typeof (o), struct anv_shader_module*),         \
   VK_DEBUG_REPORT_OBJECT_TYPE_SHADER_MODULE_EXT,                                  \
   __builtin_choose_expr (                                                         \
   __builtin_types_compatible_p (__typeof (o), struct anv_pipeline_cache*),        \
   VK_DEBUG_REPORT_OBJECT_TYPE_PIPELINE_CACHE_EXT,                                 \
   __builtin_choose_expr (                                                         \
   __builtin_types_compatible_p (__typeof (o), struct anv_pipeline_layout*),       \
   VK_DEBUG_REPORT_OBJECT_TYPE_PIPELINE_LAYOUT_EXT,                                \
   __builtin_choose_expr (                                                         \
   __builtin_types_compatible_p (__typeof (o), struct anv_render_pass*),           \
   VK_DEBUG_REPORT_OBJECT_TYPE_RENDER_PASS_EXT,                                    \
   __builtin_choose_expr (                                                         \
   __builtin_types_compatible_p (__typeof (o), struct anv_pipeline*),              \
   VK_DEBUG_REPORT_OBJECT_TYPE_PIPELINE_EXT,                                       \
   __builtin_choose_expr (                                                         \
   __builtin_types_compatible_p (__typeof (o), struct anv_descriptor_set_layout*), \
   VK_DEBUG_REPORT_OBJECT_TYPE_DESCRIPTOR_SET_LAYOUT_EXT,                          \
   __builtin_choose_expr (                                                         \
   __builtin_types_compatible_p (__typeof (o), struct anv_sampler*),               \
   VK_DEBUG_REPORT_OBJECT_TYPE_SAMPLER_EXT,                                        \
   __builtin_choose_expr (                                                         \
   __builtin_types_compatible_p (__typeof (o), struct anv_descriptor_pool*),       \
   VK_DEBUG_REPORT_OBJECT_TYPE_DESCRIPTOR_POOL_EXT,                                \
   __builtin_choose_expr (                                                         \
   __builtin_types_compatible_p (__typeof (o), struct anv_descriptor_set*),        \
   VK_DEBUG_REPORT_OBJECT_TYPE_DESCRIPTOR_SET_EXT,                                 \
   __builtin_choose_expr (                                                         \
   __builtin_types_compatible_p (__typeof (o), struct anv_framebuffer*),           \
   VK_DEBUG_REPORT_OBJECT_TYPE_FRAMEBUFFER_EXT,                                    \
   __builtin_choose_expr (                                                         \
   __builtin_types_compatible_p (__typeof (o), struct anv_cmd_pool*),              \
   VK_DEBUG_REPORT_OBJECT_TYPE_COMMAND_POOL_EXT,                                   \
   __builtin_choose_expr (                                                         \
   __builtin_types_compatible_p (__typeof (o), struct anv_surface*),               \
   VK_DEBUG_REPORT_OBJECT_TYPE_SURFACE_KHR_EXT,                                    \
   __builtin_choose_expr (                                                         \
   __builtin_types_compatible_p (__typeof (o), struct wsi_swapchain*),             \
   VK_DEBUG_REPORT_OBJECT_TYPE_SWAPCHAIN_KHR_EXT,                                  \
   __builtin_choose_expr (                                                         \
   __builtin_types_compatible_p (__typeof (o), struct vk_debug_callback*),         \
   VK_DEBUG_REPORT_OBJECT_TYPE_DEBUG_REPORT_CALLBACK_EXT_EXT,                      \
   __builtin_choose_expr (                                                         \
   __builtin_types_compatible_p (__typeof (o), void*),                             \
   VK_DEBUG_REPORT_OBJECT_TYPE_UNKNOWN_EXT,                                        \
   /* The void expression results in a compile-time error                          \
      when assigning the result to something.  */                                  \
   (void)0)))))))))))))))))))))))))))))))

/* Whenever we generate an error, pass it through this function. Useful for
 * debugging, where we can break on it. Only call at error site, not when
 * propagating errors. Might be useful to plug in a stack trace here.
 */

VkResult __vk_errorv(struct anv_instance *instance, const void *object,
                     VkDebugReportObjectTypeEXT type, VkResult error,
                     const char *file, int line, const char *format,
                     va_list args);

VkResult __vk_errorf(struct anv_instance *instance, const void *object,
                     VkDebugReportObjectTypeEXT type, VkResult error,
                     const char *file, int line, const char *format, ...);

#ifdef DEBUG
#define vk_error(error) __vk_errorf(NULL, NULL,\
                                    VK_DEBUG_REPORT_OBJECT_TYPE_UNKNOWN_EXT,\
                                    error, __FILE__, __LINE__, NULL)
<<<<<<< HEAD
=======
#define vk_errorv(instance, obj, error, format, args)\
    __vk_errorv(instance, obj, REPORT_OBJECT_TYPE(obj), error,\
                __FILE__, __LINE__, format, args)
>>>>>>> f163900f
#define vk_errorf(instance, obj, error, format, ...)\
    __vk_errorf(instance, obj, REPORT_OBJECT_TYPE(obj), error,\
                __FILE__, __LINE__, format, ## __VA_ARGS__)
#else
#define vk_error(error) error
#define vk_errorf(instance, obj, error, format, ...) error
#endif

/**
 * Warn on ignored extension structs.
 *
 * The Vulkan spec requires us to ignore unsupported or unknown structs in
 * a pNext chain.  In debug mode, emitting warnings for ignored structs may
 * help us discover structs that we should not have ignored.
 *
 *
 * From the Vulkan 1.0.38 spec:
 *
 *    Any component of the implementation (the loader, any enabled layers,
 *    and drivers) must skip over, without processing (other than reading the
 *    sType and pNext members) any chained structures with sType values not
 *    defined by extensions supported by that component.
 */
#define anv_debug_ignored_stype(sType) \
   intel_logd("%s: ignored VkStructureType %u\n", __func__, (sType))

void __anv_perf_warn(struct anv_instance *instance, const void *object,
                     VkDebugReportObjectTypeEXT type, const char *file,
                     int line, const char *format, ...)
   anv_printflike(6, 7);
void anv_loge(const char *format, ...) anv_printflike(1, 2);
void anv_loge_v(const char *format, va_list va);

/**
 * Print a FINISHME message, including its source location.
 */
#define anv_finishme(format, ...) \
   do { \
      static bool reported = false; \
      if (!reported) { \
         intel_logw("%s:%d: FINISHME: " format, __FILE__, __LINE__, \
                    ##__VA_ARGS__); \
         reported = true; \
      } \
   } while (0)

/**
 * Print a perf warning message.  Set INTEL_DEBUG=perf to see these.
 */
#define anv_perf_warn(instance, obj, format, ...) \
   do { \
      static bool reported = false; \
      if (!reported && unlikely(INTEL_DEBUG & DEBUG_PERF)) { \
         __anv_perf_warn(instance, obj, REPORT_OBJECT_TYPE(obj), __FILE__, __LINE__,\
                         format, ##__VA_ARGS__); \
         reported = true; \
      } \
   } while (0)

/* A non-fatal assert.  Useful for debugging. */
#ifdef DEBUG
#define anv_assert(x) ({ \
   if (unlikely(!(x))) \
      intel_loge("%s:%d ASSERT: %s", __FILE__, __LINE__, #x); \
})
#else
#define anv_assert(x)
#endif

/* A multi-pointer allocator
 *
 * When copying data structures from the user (such as a render pass), it's
 * common to need to allocate data for a bunch of different things.  Instead
 * of doing several allocations and having to handle all of the error checking
 * that entails, it can be easier to do a single allocation.  This struct
 * helps facilitate that.  The intended usage looks like this:
 *
 *    ANV_MULTIALLOC(ma)
 *    anv_multialloc_add(&ma, &main_ptr, 1);
 *    anv_multialloc_add(&ma, &substruct1, substruct1Count);
 *    anv_multialloc_add(&ma, &substruct2, substruct2Count);
 *
 *    if (!anv_multialloc_alloc(&ma, pAllocator, VK_ALLOCATION_SCOPE_FOO))
 *       return vk_error(VK_ERROR_OUT_OF_HOST_MEORY);
 */
struct anv_multialloc {
    size_t size;
    size_t align;

    uint32_t ptr_count;
    void **ptrs[8];
};

#define ANV_MULTIALLOC_INIT \
   ((struct anv_multialloc) { 0, })

#define ANV_MULTIALLOC(_name) \
   struct anv_multialloc _name = ANV_MULTIALLOC_INIT

__attribute__((always_inline))
static inline void
_anv_multialloc_add(struct anv_multialloc *ma,
                    void **ptr, size_t size, size_t align)
{
   size_t offset = align_u64(ma->size, align);
   ma->size = offset + size;
   ma->align = MAX2(ma->align, align);

   /* Store the offset in the pointer. */
   *ptr = (void *)(uintptr_t)offset;

   assert(ma->ptr_count < ARRAY_SIZE(ma->ptrs));
   ma->ptrs[ma->ptr_count++] = ptr;
}

#define anv_multialloc_add_size(_ma, _ptr, _size) \
   _anv_multialloc_add((_ma), (void **)(_ptr), (_size), __alignof__(**(_ptr)))

#define anv_multialloc_add(_ma, _ptr, _count) \
   anv_multialloc_add_size(_ma, _ptr, (_count) * sizeof(**(_ptr)));

__attribute__((always_inline))
static inline void *
anv_multialloc_alloc(struct anv_multialloc *ma,
                     const VkAllocationCallbacks *alloc,
                     VkSystemAllocationScope scope)
{
   void *ptr = vk_alloc(alloc, ma->size, ma->align, scope);
   if (!ptr)
      return NULL;

   /* Fill out each of the pointers with their final value.
    *
    *   for (uint32_t i = 0; i < ma->ptr_count; i++)
    *      *ma->ptrs[i] = ptr + (uintptr_t)*ma->ptrs[i];
    *
    * Unfortunately, even though ma->ptr_count is basically guaranteed to be a
    * constant, GCC is incapable of figuring this out and unrolling the loop
    * so we have to give it a little help.
    */
   STATIC_ASSERT(ARRAY_SIZE(ma->ptrs) == 8);
#define _ANV_MULTIALLOC_UPDATE_POINTER(_i) \
   if ((_i) < ma->ptr_count) \
      *ma->ptrs[_i] = ptr + (uintptr_t)*ma->ptrs[_i]
   _ANV_MULTIALLOC_UPDATE_POINTER(0);
   _ANV_MULTIALLOC_UPDATE_POINTER(1);
   _ANV_MULTIALLOC_UPDATE_POINTER(2);
   _ANV_MULTIALLOC_UPDATE_POINTER(3);
   _ANV_MULTIALLOC_UPDATE_POINTER(4);
   _ANV_MULTIALLOC_UPDATE_POINTER(5);
   _ANV_MULTIALLOC_UPDATE_POINTER(6);
   _ANV_MULTIALLOC_UPDATE_POINTER(7);
#undef _ANV_MULTIALLOC_UPDATE_POINTER

   return ptr;
}

__attribute__((always_inline))
static inline void *
anv_multialloc_alloc2(struct anv_multialloc *ma,
                      const VkAllocationCallbacks *parent_alloc,
                      const VkAllocationCallbacks *alloc,
                      VkSystemAllocationScope scope)
{
   return anv_multialloc_alloc(ma, alloc ? alloc : parent_alloc, scope);
}

/* Extra ANV-defined BO flags which won't be passed to the kernel */
#define ANV_BO_EXTERNAL    (1ull << 31)
#define ANV_BO_FLAG_MASK   (1ull << 31)

struct anv_bo {
   uint32_t gem_handle;

   /* Index into the current validation list.  This is used by the
    * validation list building alrogithm to track which buffers are already
    * in the validation list so that we can ensure uniqueness.
    */
   uint32_t index;

   /* Last known offset.  This value is provided by the kernel when we
    * execbuf and is used as the presumed offset for the next bunch of
    * relocations.
    */
   uint64_t offset;

   uint64_t size;
   void *map;

   /** Flags to pass to the kernel through drm_i915_exec_object2::flags */
   uint32_t flags;
};

static inline void
anv_bo_init(struct anv_bo *bo, uint32_t gem_handle, uint64_t size)
{
   bo->gem_handle = gem_handle;
   bo->index = 0;
   bo->offset = -1;
   bo->size = size;
   bo->map = NULL;
   bo->flags = 0;
}

/* Represents a lock-free linked list of "free" things.  This is used by
 * both the block pool and the state pools.  Unfortunately, in order to
 * solve the ABA problem, we can't use a single uint32_t head.
 */
union anv_free_list {
   struct {
      uint32_t offset;

      /* A simple count that is incremented every time the head changes. */
      uint32_t count;
   };
   uint64_t u64;
};

#define ANV_FREE_LIST_EMPTY ((union anv_free_list) { { UINT32_MAX, 0 } })

struct anv_block_state {
   union {
      struct {
         uint32_t next;
         uint32_t end;
      };
      uint64_t u64;
   };
};

#define anv_block_pool_foreach_bo(bo, pool)  \
   for (bo = (pool)->bos; bo != &(pool)->bos[(pool)->nbos]; bo++)

#define ANV_MAX_BLOCK_POOL_BOS 20

struct anv_block_pool {
   struct anv_device *device;

   uint64_t bo_flags;

   struct anv_bo bos[ANV_MAX_BLOCK_POOL_BOS];
   struct anv_bo *bo;
   uint32_t nbos;

   uint64_t size;

   /* The address where the start of the pool is pinned. The various bos that
    * are created as the pool grows will have addresses in the range
    * [start_address, start_address + BLOCK_POOL_MEMFD_SIZE).
    */
   uint64_t start_address;

   /* The offset from the start of the bo to the "center" of the block
    * pool.  Pointers to allocated blocks are given by
    * bo.map + center_bo_offset + offsets.
    */
   uint32_t center_bo_offset;

   /* Current memory map of the block pool.  This pointer may or may not
    * point to the actual beginning of the block pool memory.  If
    * anv_block_pool_alloc_back has ever been called, then this pointer
    * will point to the "center" position of the buffer and all offsets
    * (negative or positive) given out by the block pool alloc functions
    * will be valid relative to this pointer.
    *
    * In particular, map == bo.map + center_offset
    *
    * DO NOT access this pointer directly. Use anv_block_pool_map() instead,
    * since it will handle the softpin case as well, where this points to NULL.
    */
   void *map;
   int fd;

   /**
    * Array of mmaps and gem handles owned by the block pool, reclaimed when
    * the block pool is destroyed.
    */
   struct u_vector mmap_cleanups;

   struct anv_block_state state;

   struct anv_block_state back_state;
};

/* Block pools are backed by a fixed-size 1GB memfd */
#define BLOCK_POOL_MEMFD_SIZE (1ul << 30)

/* The center of the block pool is also the middle of the memfd.  This may
 * change in the future if we decide differently for some reason.
 */
#define BLOCK_POOL_MEMFD_CENTER (BLOCK_POOL_MEMFD_SIZE / 2)

static inline uint32_t
anv_block_pool_size(struct anv_block_pool *pool)
{
   return pool->state.end + pool->back_state.end;
}

struct anv_state {
   int32_t offset;
   uint32_t alloc_size;
   void *map;
   uint32_t idx;
};

#define ANV_STATE_NULL ((struct anv_state) { .alloc_size = 0 })

struct anv_fixed_size_state_pool {
   union anv_free_list free_list;
   struct anv_block_state block;
};

#define ANV_MIN_STATE_SIZE_LOG2 6
#define ANV_MAX_STATE_SIZE_LOG2 20

#define ANV_STATE_BUCKETS (ANV_MAX_STATE_SIZE_LOG2 - ANV_MIN_STATE_SIZE_LOG2 + 1)

struct anv_free_entry {
   uint32_t next;
   struct anv_state state;
};

struct anv_state_table {
   struct anv_device *device;
   int fd;
   struct anv_free_entry *map;
   uint32_t size;
   struct anv_block_state state;
   struct u_vector mmap_cleanups;
};

struct anv_state_pool {
   struct anv_block_pool block_pool;

   struct anv_state_table table;

   /* The size of blocks which will be allocated from the block pool */
   uint32_t block_size;

   /** Free list for "back" allocations */
   union anv_free_list back_alloc_free_list;

   struct anv_fixed_size_state_pool buckets[ANV_STATE_BUCKETS];
};

struct anv_state_stream_block;

struct anv_state_stream {
   struct anv_state_pool *state_pool;

   /* The size of blocks to allocate from the state pool */
   uint32_t block_size;

   /* Current block we're allocating from */
   struct anv_state block;

   /* Offset into the current block at which to allocate the next state */
   uint32_t next;

   /* List of all blocks allocated from this pool */
   struct anv_state_stream_block *block_list;
};

/* The block_pool functions exported for testing only.  The block pool should
 * only be used via a state pool (see below).
 */
VkResult anv_block_pool_init(struct anv_block_pool *pool,
                             struct anv_device *device,
                             uint64_t start_address,
                             uint32_t initial_size,
                             uint64_t bo_flags);
void anv_block_pool_finish(struct anv_block_pool *pool);
int32_t anv_block_pool_alloc(struct anv_block_pool *pool,
                             uint32_t block_size, uint32_t *padding);
int32_t anv_block_pool_alloc_back(struct anv_block_pool *pool,
                                  uint32_t block_size);
void* anv_block_pool_map(struct anv_block_pool *pool, int32_t offset);

VkResult anv_state_pool_init(struct anv_state_pool *pool,
                             struct anv_device *device,
                             uint64_t start_address,
                             uint32_t block_size,
                             uint64_t bo_flags);
void anv_state_pool_finish(struct anv_state_pool *pool);
struct anv_state anv_state_pool_alloc(struct anv_state_pool *pool,
                                      uint32_t state_size, uint32_t alignment);
struct anv_state anv_state_pool_alloc_back(struct anv_state_pool *pool);
void anv_state_pool_free(struct anv_state_pool *pool, struct anv_state state);
void anv_state_stream_init(struct anv_state_stream *stream,
                           struct anv_state_pool *state_pool,
                           uint32_t block_size);
void anv_state_stream_finish(struct anv_state_stream *stream);
struct anv_state anv_state_stream_alloc(struct anv_state_stream *stream,
                                        uint32_t size, uint32_t alignment);

VkResult anv_state_table_init(struct anv_state_table *table,
                             struct anv_device *device,
                             uint32_t initial_entries);
void anv_state_table_finish(struct anv_state_table *table);
VkResult anv_state_table_add(struct anv_state_table *table, uint32_t *idx,
                             uint32_t count);
void anv_free_list_push(union anv_free_list *list,
                        struct anv_state_table *table,
                        uint32_t idx, uint32_t count);
struct anv_state* anv_free_list_pop(union anv_free_list *list,
                                    struct anv_state_table *table);


static inline struct anv_state *
anv_state_table_get(struct anv_state_table *table, uint32_t idx)
{
   return &table->map[idx].state;
}
/**
 * Implements a pool of re-usable BOs.  The interface is identical to that
 * of block_pool except that each block is its own BO.
 */
struct anv_bo_pool {
   struct anv_device *device;

   uint64_t bo_flags;

   void *free_list[16];
};

void anv_bo_pool_init(struct anv_bo_pool *pool, struct anv_device *device,
                      uint64_t bo_flags);
void anv_bo_pool_finish(struct anv_bo_pool *pool);
VkResult anv_bo_pool_alloc(struct anv_bo_pool *pool, struct anv_bo *bo,
                           uint32_t size);
void anv_bo_pool_free(struct anv_bo_pool *pool, const struct anv_bo *bo);

struct anv_scratch_bo {
   bool exists;
   struct anv_bo bo;
};

struct anv_scratch_pool {
   /* Indexed by Per-Thread Scratch Space number (the hardware value) and stage */
   struct anv_scratch_bo bos[16][MESA_SHADER_STAGES];
};

void anv_scratch_pool_init(struct anv_device *device,
                           struct anv_scratch_pool *pool);
void anv_scratch_pool_finish(struct anv_device *device,
                             struct anv_scratch_pool *pool);
struct anv_bo *anv_scratch_pool_alloc(struct anv_device *device,
                                      struct anv_scratch_pool *pool,
                                      gl_shader_stage stage,
                                      unsigned per_thread_scratch);

/** Implements a BO cache that ensures a 1-1 mapping of GEM BOs to anv_bos */
struct anv_bo_cache {
   struct hash_table *bo_map;
   pthread_mutex_t mutex;
};

VkResult anv_bo_cache_init(struct anv_bo_cache *cache);
void anv_bo_cache_finish(struct anv_bo_cache *cache);
VkResult anv_bo_cache_alloc(struct anv_device *device,
                            struct anv_bo_cache *cache,
                            uint64_t size, uint64_t bo_flags,
                            struct anv_bo **bo);
VkResult anv_bo_cache_import(struct anv_device *device,
                             struct anv_bo_cache *cache,
                             int fd, uint64_t bo_flags,
                             struct anv_bo **bo);
VkResult anv_bo_cache_export(struct anv_device *device,
                             struct anv_bo_cache *cache,
                             struct anv_bo *bo_in, int *fd_out);
void anv_bo_cache_release(struct anv_device *device,
                          struct anv_bo_cache *cache,
                          struct anv_bo *bo);

struct anv_memory_type {
   /* Standard bits passed on to the client */
   VkMemoryPropertyFlags   propertyFlags;
   uint32_t                heapIndex;

   /* Driver-internal book-keeping */
   VkBufferUsageFlags      valid_buffer_usage;
};

struct anv_memory_heap {
   /* Standard bits passed on to the client */
   VkDeviceSize      size;
   VkMemoryHeapFlags flags;

   /* Driver-internal book-keeping */
   bool              supports_48bit_addresses;
};

struct anv_physical_device {
    VK_LOADER_DATA                              _loader_data;

    struct anv_instance *                       instance;
    uint32_t                                    chipset_id;
    bool                                        no_hw;
    char                                        path[20];
    const char *                                name;
    struct {
       uint16_t                                 domain;
       uint8_t                                  bus;
       uint8_t                                  device;
       uint8_t                                  function;
    }                                           pci_info;
    struct gen_device_info                      info;
    /** Amount of "GPU memory" we want to advertise
     *
     * Clearly, this value is bogus since Intel is a UMA architecture.  On
     * gen7 platforms, we are limited by GTT size unless we want to implement
     * fine-grained tracking and GTT splitting.  On Broadwell and above we are
     * practically unlimited.  However, we will never report more than 3/4 of
     * the total system ram to try and avoid running out of RAM.
     */
    bool                                        supports_48bit_addresses;
    struct brw_compiler *                       compiler;
    struct isl_device                           isl_dev;
    int                                         cmd_parser_version;
    bool                                        has_exec_async;
    bool                                        has_exec_capture;
    bool                                        has_exec_fence;
    bool                                        has_syncobj;
    bool                                        has_syncobj_wait;
    bool                                        has_context_priority;
    bool                                        use_softpin;
    bool                                        has_context_isolation;

    struct anv_device_extension_table           supported_extensions;

    uint32_t                                    eu_total;
    uint32_t                                    subslice_total;

    struct {
      uint32_t                                  type_count;
      struct anv_memory_type                    types[VK_MAX_MEMORY_TYPES];
      uint32_t                                  heap_count;
      struct anv_memory_heap                    heaps[VK_MAX_MEMORY_HEAPS];
    } memory;

    uint8_t                                     driver_build_sha1[20];
    uint8_t                                     pipeline_cache_uuid[VK_UUID_SIZE];
    uint8_t                                     driver_uuid[VK_UUID_SIZE];
    uint8_t                                     device_uuid[VK_UUID_SIZE];

    struct disk_cache *                         disk_cache;

    struct wsi_device                       wsi_device;
    int                                         local_fd;
    int                                         master_fd;
};

struct anv_app_info {
   const char*        app_name;
   uint32_t           app_version;
   const char*        engine_name;
   uint32_t           engine_version;
   uint32_t           api_version;
};

struct anv_instance {
    VK_LOADER_DATA                              _loader_data;

    VkAllocationCallbacks                       alloc;

    struct anv_app_info                         app_info;

    struct anv_instance_extension_table         enabled_extensions;
    struct anv_instance_dispatch_table          dispatch;
    struct anv_device_dispatch_table            device_dispatch;

    int                                         physicalDeviceCount;
    struct anv_physical_device                  physicalDevice;

    bool                                        pipeline_cache_enabled;

    struct vk_debug_report_instance             debug_report_callbacks;
};

VkResult anv_init_wsi(struct anv_physical_device *physical_device);
void anv_finish_wsi(struct anv_physical_device *physical_device);

uint32_t anv_physical_device_api_version(struct anv_physical_device *dev);
bool anv_physical_device_extension_supported(struct anv_physical_device *dev,
                                             const char *name);

struct anv_queue {
    VK_LOADER_DATA                              _loader_data;

    struct anv_device *                         device;

    VkDeviceQueueCreateFlags                    flags;
};

struct anv_pipeline_cache {
   struct anv_device *                          device;
   pthread_mutex_t                              mutex;

   struct hash_table *                          nir_cache;

   struct hash_table *                          cache;
};

struct nir_xfb_info;
struct anv_pipeline_bind_map;

void anv_pipeline_cache_init(struct anv_pipeline_cache *cache,
                             struct anv_device *device,
                             bool cache_enabled);
void anv_pipeline_cache_finish(struct anv_pipeline_cache *cache);

struct anv_shader_bin *
anv_pipeline_cache_search(struct anv_pipeline_cache *cache,
                          const void *key, uint32_t key_size);
struct anv_shader_bin *
anv_pipeline_cache_upload_kernel(struct anv_pipeline_cache *cache,
                                 const void *key_data, uint32_t key_size,
                                 const void *kernel_data, uint32_t kernel_size,
                                 const void *constant_data,
                                 uint32_t constant_data_size,
                                 const struct brw_stage_prog_data *prog_data,
                                 uint32_t prog_data_size,
                                 const struct nir_xfb_info *xfb_info,
                                 const struct anv_pipeline_bind_map *bind_map);

struct anv_shader_bin *
anv_device_search_for_kernel(struct anv_device *device,
                             struct anv_pipeline_cache *cache,
                             const void *key_data, uint32_t key_size);

struct anv_shader_bin *
anv_device_upload_kernel(struct anv_device *device,
                         struct anv_pipeline_cache *cache,
                         const void *key_data, uint32_t key_size,
                         const void *kernel_data, uint32_t kernel_size,
                         const void *constant_data,
                         uint32_t constant_data_size,
                         const struct brw_stage_prog_data *prog_data,
                         uint32_t prog_data_size,
                         const struct nir_xfb_info *xfb_info,
                         const struct anv_pipeline_bind_map *bind_map);

struct nir_shader;
struct nir_shader_compiler_options;

struct nir_shader *
anv_device_search_for_nir(struct anv_device *device,
                          struct anv_pipeline_cache *cache,
                          const struct nir_shader_compiler_options *nir_options,
                          unsigned char sha1_key[20],
                          void *mem_ctx);

void
anv_device_upload_nir(struct anv_device *device,
                      struct anv_pipeline_cache *cache,
                      const struct nir_shader *nir,
                      unsigned char sha1_key[20]);

struct anv_device {
    VK_LOADER_DATA                              _loader_data;

    VkAllocationCallbacks                       alloc;

    struct anv_instance *                       instance;
    uint32_t                                    chipset_id;
    bool                                        no_hw;
    struct gen_device_info                      info;
    struct isl_device                           isl_dev;
    int                                         context_id;
    int                                         fd;
    bool                                        can_chain_batches;
    bool                                        robust_buffer_access;
    struct anv_device_extension_table           enabled_extensions;
    struct anv_device_dispatch_table            dispatch;

    pthread_mutex_t                             vma_mutex;
    struct util_vma_heap                        vma_lo;
    struct util_vma_heap                        vma_hi;
    uint64_t                                    vma_lo_available;
    uint64_t                                    vma_hi_available;

    struct anv_bo_pool                          batch_bo_pool;

    struct anv_bo_cache                         bo_cache;

    struct anv_state_pool                       dynamic_state_pool;
    struct anv_state_pool                       instruction_state_pool;
    struct anv_state_pool                       binding_table_pool;
    struct anv_state_pool                       surface_state_pool;

    struct anv_bo                               workaround_bo;
    struct anv_bo                               trivial_batch_bo;
    struct anv_bo                               hiz_clear_bo;

    struct anv_pipeline_cache                   default_pipeline_cache;
    struct blorp_context                        blorp;

    struct anv_state                            border_colors;

    struct anv_queue                            queue;

    struct anv_scratch_pool                     scratch_pool;

    uint32_t                                    default_mocs;
    uint32_t                                    external_mocs;

    pthread_mutex_t                             mutex;
    pthread_cond_t                              queue_submit;
    bool                                        _lost;
};

static inline struct anv_state_pool *
anv_binding_table_pool(struct anv_device *device)
{
   if (device->instance->physicalDevice.use_softpin)
      return &device->binding_table_pool;
   else
      return &device->surface_state_pool;
}

static inline struct anv_state
anv_binding_table_pool_alloc(struct anv_device *device) {
   if (device->instance->physicalDevice.use_softpin)
      return anv_state_pool_alloc(&device->binding_table_pool,
                                  device->binding_table_pool.block_size, 0);
   else
      return anv_state_pool_alloc_back(&device->surface_state_pool);
}

static inline void
anv_binding_table_pool_free(struct anv_device *device, struct anv_state state) {
   anv_state_pool_free(anv_binding_table_pool(device), state);
}

static inline uint32_t
anv_mocs_for_bo(const struct anv_device *device, const struct anv_bo *bo)
{
   if (bo->flags & ANV_BO_EXTERNAL)
      return device->external_mocs;
   else
      return device->default_mocs;
}

void anv_device_init_blorp(struct anv_device *device);
void anv_device_finish_blorp(struct anv_device *device);

VkResult _anv_device_set_lost(struct anv_device *device,
                              const char *file, int line,
                              const char *msg, ...);
#define anv_device_set_lost(dev, ...) \
   _anv_device_set_lost(dev, __FILE__, __LINE__, __VA_ARGS__)

static inline bool
anv_device_is_lost(struct anv_device *device)
{
   return unlikely(device->_lost);
}

VkResult anv_device_execbuf(struct anv_device *device,
                            struct drm_i915_gem_execbuffer2 *execbuf,
                            struct anv_bo **execbuf_bos);
VkResult anv_device_query_status(struct anv_device *device);
VkResult anv_device_bo_busy(struct anv_device *device, struct anv_bo *bo);
VkResult anv_device_wait(struct anv_device *device, struct anv_bo *bo,
                         int64_t timeout);

void* anv_gem_mmap(struct anv_device *device,
                   uint32_t gem_handle, uint64_t offset, uint64_t size, uint32_t flags);
void anv_gem_munmap(void *p, uint64_t size);
uint32_t anv_gem_create(struct anv_device *device, uint64_t size);
void anv_gem_close(struct anv_device *device, uint32_t gem_handle);
uint32_t anv_gem_userptr(struct anv_device *device, void *mem, size_t size);
int anv_gem_busy(struct anv_device *device, uint32_t gem_handle);
int anv_gem_wait(struct anv_device *device, uint32_t gem_handle, int64_t *timeout_ns);
int anv_gem_execbuffer(struct anv_device *device,
                       struct drm_i915_gem_execbuffer2 *execbuf);
int anv_gem_set_tiling(struct anv_device *device, uint32_t gem_handle,
                       uint32_t stride, uint32_t tiling);
int anv_gem_create_context(struct anv_device *device);
bool anv_gem_has_context_priority(int fd);
int anv_gem_destroy_context(struct anv_device *device, int context);
int anv_gem_set_context_param(int fd, int context, uint32_t param,
                              uint64_t value);
int anv_gem_get_context_param(int fd, int context, uint32_t param,
                              uint64_t *value);
int anv_gem_get_param(int fd, uint32_t param);
int anv_gem_get_tiling(struct anv_device *device, uint32_t gem_handle);
bool anv_gem_get_bit6_swizzle(int fd, uint32_t tiling);
int anv_gem_get_aperture(int fd, uint64_t *size);
int anv_gem_gpu_get_reset_stats(struct anv_device *device,
                                uint32_t *active, uint32_t *pending);
int anv_gem_handle_to_fd(struct anv_device *device, uint32_t gem_handle);
int anv_gem_reg_read(struct anv_device *device,
                     uint32_t offset, uint64_t *result);
uint32_t anv_gem_fd_to_handle(struct anv_device *device, int fd);
int anv_gem_set_caching(struct anv_device *device, uint32_t gem_handle, uint32_t caching);
int anv_gem_set_domain(struct anv_device *device, uint32_t gem_handle,
                       uint32_t read_domains, uint32_t write_domain);
int anv_gem_sync_file_merge(struct anv_device *device, int fd1, int fd2);
uint32_t anv_gem_syncobj_create(struct anv_device *device, uint32_t flags);
void anv_gem_syncobj_destroy(struct anv_device *device, uint32_t handle);
int anv_gem_syncobj_handle_to_fd(struct anv_device *device, uint32_t handle);
uint32_t anv_gem_syncobj_fd_to_handle(struct anv_device *device, int fd);
int anv_gem_syncobj_export_sync_file(struct anv_device *device,
                                     uint32_t handle);
int anv_gem_syncobj_import_sync_file(struct anv_device *device,
                                     uint32_t handle, int fd);
void anv_gem_syncobj_reset(struct anv_device *device, uint32_t handle);
bool anv_gem_supports_syncobj_wait(int fd);
int anv_gem_syncobj_wait(struct anv_device *device,
                         uint32_t *handles, uint32_t num_handles,
                         int64_t abs_timeout_ns, bool wait_all);

bool anv_vma_alloc(struct anv_device *device, struct anv_bo *bo);
void anv_vma_free(struct anv_device *device, struct anv_bo *bo);

VkResult anv_bo_init_new(struct anv_bo *bo, struct anv_device *device, uint64_t size);

struct anv_reloc_list {
   uint32_t                                     num_relocs;
   uint32_t                                     array_length;
   struct drm_i915_gem_relocation_entry *       relocs;
   struct anv_bo **                             reloc_bos;
   struct set *                                 deps;
};

VkResult anv_reloc_list_init(struct anv_reloc_list *list,
                             const VkAllocationCallbacks *alloc);
void anv_reloc_list_finish(struct anv_reloc_list *list,
                           const VkAllocationCallbacks *alloc);

VkResult anv_reloc_list_add(struct anv_reloc_list *list,
                            const VkAllocationCallbacks *alloc,
                            uint32_t offset, struct anv_bo *target_bo,
                            uint32_t delta);

struct anv_batch_bo {
   /* Link in the anv_cmd_buffer.owned_batch_bos list */
   struct list_head                             link;

   struct anv_bo                                bo;

   /* Bytes actually consumed in this batch BO */
   uint32_t                                     length;

   struct anv_reloc_list                        relocs;
};

struct anv_batch {
   const VkAllocationCallbacks *                alloc;

   void *                                       start;
   void *                                       end;
   void *                                       next;

   struct anv_reloc_list *                      relocs;

   /* This callback is called (with the associated user data) in the event
    * that the batch runs out of space.
    */
   VkResult (*extend_cb)(struct anv_batch *, void *);
   void *                                       user_data;

   /**
    * Current error status of the command buffer. Used to track inconsistent
    * or incomplete command buffer states that are the consequence of run-time
    * errors such as out of memory scenarios. We want to track this in the
    * batch because the command buffer object is not visible to some parts
    * of the driver.
    */
   VkResult                                     status;
};

void *anv_batch_emit_dwords(struct anv_batch *batch, int num_dwords);
void anv_batch_emit_batch(struct anv_batch *batch, struct anv_batch *other);
uint64_t anv_batch_emit_reloc(struct anv_batch *batch,
                              void *location, struct anv_bo *bo, uint32_t offset);
VkResult anv_device_submit_simple_batch(struct anv_device *device,
                                        struct anv_batch *batch);

static inline VkResult
anv_batch_set_error(struct anv_batch *batch, VkResult error)
{
   assert(error != VK_SUCCESS);
   if (batch->status == VK_SUCCESS)
      batch->status = error;
   return batch->status;
}

static inline bool
anv_batch_has_error(struct anv_batch *batch)
{
   return batch->status != VK_SUCCESS;
}

struct anv_address {
   struct anv_bo *bo;
   uint32_t offset;
};

#define ANV_NULL_ADDRESS ((struct anv_address) { NULL, 0 })

static inline bool
anv_address_is_null(struct anv_address addr)
{
   return addr.bo == NULL && addr.offset == 0;
}

static inline uint64_t
anv_address_physical(struct anv_address addr)
{
   if (addr.bo && (addr.bo->flags & EXEC_OBJECT_PINNED))
      return gen_canonical_address(addr.bo->offset + addr.offset);
   else
      return gen_canonical_address(addr.offset);
}

static inline struct anv_address
anv_address_add(struct anv_address addr, uint64_t offset)
{
   addr.offset += offset;
   return addr;
}

static inline void
write_reloc(const struct anv_device *device, void *p, uint64_t v, bool flush)
{
   unsigned reloc_size = 0;
   if (device->info.gen >= 8) {
      reloc_size = sizeof(uint64_t);
      *(uint64_t *)p = gen_canonical_address(v);
   } else {
      reloc_size = sizeof(uint32_t);
      *(uint32_t *)p = v;
   }

   if (flush && !device->info.has_llc)
      gen_flush_range(p, reloc_size);
}

static inline uint64_t
_anv_combine_address(struct anv_batch *batch, void *location,
                     const struct anv_address address, uint32_t delta)
{
   if (address.bo == NULL) {
      return address.offset + delta;
   } else {
      assert(batch->start <= location && location < batch->end);

      return anv_batch_emit_reloc(batch, location, address.bo, address.offset + delta);
   }
}

#define __gen_address_type struct anv_address
#define __gen_user_data struct anv_batch
#define __gen_combine_address _anv_combine_address

/* Wrapper macros needed to work around preprocessor argument issues.  In
 * particular, arguments don't get pre-evaluated if they are concatenated.
 * This means that, if you pass GENX(3DSTATE_PS) into the emit macro, the
 * GENX macro won't get evaluated if the emit macro contains "cmd ## foo".
 * We can work around this easily enough with these helpers.
 */
#define __anv_cmd_length(cmd) cmd ## _length
#define __anv_cmd_length_bias(cmd) cmd ## _length_bias
#define __anv_cmd_header(cmd) cmd ## _header
#define __anv_cmd_pack(cmd) cmd ## _pack
#define __anv_reg_num(reg) reg ## _num

#define anv_pack_struct(dst, struc, ...) do {                              \
      struct struc __template = {                                          \
         __VA_ARGS__                                                       \
      };                                                                   \
      __anv_cmd_pack(struc)(NULL, dst, &__template);                       \
      VG(VALGRIND_CHECK_MEM_IS_DEFINED(dst, __anv_cmd_length(struc) * 4)); \
   } while (0)

#define anv_batch_emitn(batch, n, cmd, ...) ({             \
      void *__dst = anv_batch_emit_dwords(batch, n);       \
      if (__dst) {                                         \
         struct cmd __template = {                         \
            __anv_cmd_header(cmd),                         \
           .DWordLength = n - __anv_cmd_length_bias(cmd),  \
            __VA_ARGS__                                    \
         };                                                \
         __anv_cmd_pack(cmd)(batch, __dst, &__template);   \
      }                                                    \
      __dst;                                               \
   })

#define anv_batch_emit_merge(batch, dwords0, dwords1)                   \
   do {                                                                 \
      uint32_t *dw;                                                     \
                                                                        \
      STATIC_ASSERT(ARRAY_SIZE(dwords0) == ARRAY_SIZE(dwords1));        \
      dw = anv_batch_emit_dwords((batch), ARRAY_SIZE(dwords0));         \
      if (!dw)                                                          \
         break;                                                         \
      for (uint32_t i = 0; i < ARRAY_SIZE(dwords0); i++)                \
         dw[i] = (dwords0)[i] | (dwords1)[i];                           \
      VG(VALGRIND_CHECK_MEM_IS_DEFINED(dw, ARRAY_SIZE(dwords0) * 4));\
   } while (0)

#define anv_batch_emit(batch, cmd, name)                            \
   for (struct cmd name = { __anv_cmd_header(cmd) },                    \
        *_dst = anv_batch_emit_dwords(batch, __anv_cmd_length(cmd));    \
        __builtin_expect(_dst != NULL, 1);                              \
        ({ __anv_cmd_pack(cmd)(batch, _dst, &name);                     \
           VG(VALGRIND_CHECK_MEM_IS_DEFINED(_dst, __anv_cmd_length(cmd) * 4)); \
           _dst = NULL;                                                 \
         }))

/* MEMORY_OBJECT_CONTROL_STATE:
 * .GraphicsDataTypeGFDT                        = 0,
 * .LLCCacheabilityControlLLCCC                 = 0,
 * .L3CacheabilityControlL3CC                   = 1,
 */
#define GEN7_MOCS 1

/* MEMORY_OBJECT_CONTROL_STATE:
 * .LLCeLLCCacheabilityControlLLCCC             = 0,
 * .L3CacheabilityControlL3CC                   = 1,
 */
#define GEN75_MOCS 1

/* MEMORY_OBJECT_CONTROL_STATE:
 * .MemoryTypeLLCeLLCCacheabilityControl = WB,
 * .TargetCache = L3DefertoPATforLLCeLLCselection,
 * .AgeforQUADLRU = 0
 */
#define GEN8_MOCS 0x78

/* MEMORY_OBJECT_CONTROL_STATE:
 * .MemoryTypeLLCeLLCCacheabilityControl = UCwithFenceifcoherentcycle,
 * .TargetCache = L3DefertoPATforLLCeLLCselection,
 * .AgeforQUADLRU = 0
 */
#define GEN8_EXTERNAL_MOCS 0x18

/* Skylake: MOCS is now an index into an array of 62 different caching
 * configurations programmed by the kernel.
 */

/* TC=LLC/eLLC, LeCC=WB, LRUM=3, L3CC=WB */
#define GEN9_MOCS (2 << 1)

/* TC=LLC/eLLC, LeCC=WB, LRUM=3, L3CC=WB */
#define GEN9_EXTERNAL_MOCS (1 << 1)

/* Cannonlake MOCS defines are duplicates of Skylake MOCS defines. */
#define GEN10_MOCS GEN9_MOCS
#define GEN10_EXTERNAL_MOCS GEN9_EXTERNAL_MOCS

/* Ice Lake MOCS defines are duplicates of Skylake MOCS defines. */
#define GEN11_MOCS GEN9_MOCS
#define GEN11_EXTERNAL_MOCS GEN9_EXTERNAL_MOCS

struct anv_device_memory {
   struct anv_bo *                              bo;
   struct anv_memory_type *                     type;
   VkDeviceSize                                 map_size;
   void *                                       map;

   /* If set, we are holding reference to AHardwareBuffer
    * which we must release when memory is freed.
    */
   struct AHardwareBuffer *                     ahw;
};

/**
 * Header for Vertex URB Entry (VUE)
 */
struct anv_vue_header {
   uint32_t Reserved;
   uint32_t RTAIndex; /* RenderTargetArrayIndex */
   uint32_t ViewportIndex;
   float PointWidth;
};

struct anv_descriptor_set_binding_layout {
#ifndef NDEBUG
   /* The type of the descriptors in this binding */
   VkDescriptorType type;
#endif

   /* Number of array elements in this binding */
   uint16_t array_size;

   /* Index into the flattend descriptor set */
   uint16_t descriptor_index;

   /* Index into the dynamic state array for a dynamic buffer */
   int16_t dynamic_offset_index;

   /* Index into the descriptor set buffer views */
   int16_t buffer_index;

   struct {
      /* Index into the binding table for the associated surface */
      int16_t surface_index;

      /* Index into the sampler table for the associated sampler */
      int16_t sampler_index;

      /* Index into the image table for the associated image */
      int16_t image_index;
   } stage[MESA_SHADER_STAGES];

   /* Immutable samplers (or NULL if no immutable samplers) */
   struct anv_sampler **immutable_samplers;
};

struct anv_descriptor_set_layout {
   /* Descriptor set layouts can be destroyed at almost any time */
   uint32_t ref_cnt;

   /* Number of bindings in this descriptor set */
   uint16_t binding_count;

   /* Total size of the descriptor set with room for all array entries */
   uint16_t size;

   /* Shader stages affected by this descriptor set */
   uint16_t shader_stages;

   /* Number of buffers in this descriptor set */
   uint16_t buffer_count;

   /* Number of dynamic offsets used by this descriptor set */
   uint16_t dynamic_offset_count;

   /* Bindings in this descriptor set */
   struct anv_descriptor_set_binding_layout binding[0];
};

static inline void
anv_descriptor_set_layout_ref(struct anv_descriptor_set_layout *layout)
{
   assert(layout && layout->ref_cnt >= 1);
   p_atomic_inc(&layout->ref_cnt);
}

static inline void
anv_descriptor_set_layout_unref(struct anv_device *device,
                                struct anv_descriptor_set_layout *layout)
{
   assert(layout && layout->ref_cnt >= 1);
   if (p_atomic_dec_zero(&layout->ref_cnt))
      vk_free(&device->alloc, layout);
}

struct anv_descriptor {
   VkDescriptorType type;

   union {
      struct {
         VkImageLayout layout;
         struct anv_image_view *image_view;
         struct anv_sampler *sampler;
      };

      struct {
         struct anv_buffer *buffer;
         uint64_t offset;
         uint64_t range;
      };

      struct anv_buffer_view *buffer_view;
   };
};

struct anv_descriptor_set {
   struct anv_descriptor_set_layout *layout;
   uint32_t size;
   uint32_t buffer_count;
   struct anv_buffer_view *buffer_views;

   /* Link to descriptor pool's desc_sets list . */
   struct list_head pool_link;

   struct anv_descriptor descriptors[0];
};

struct anv_buffer_view {
   enum isl_format format; /**< VkBufferViewCreateInfo::format */
   uint64_t range; /**< VkBufferViewCreateInfo::range */

   struct anv_address address;

   struct anv_state surface_state;
   struct anv_state storage_surface_state;
   struct anv_state writeonly_storage_surface_state;

   struct brw_image_param storage_image_param;
};

struct anv_push_descriptor_set {
   struct anv_descriptor_set set;

   /* Put this field right behind anv_descriptor_set so it fills up the
    * descriptors[0] field. */
   struct anv_descriptor descriptors[MAX_PUSH_DESCRIPTORS];
   struct anv_buffer_view buffer_views[MAX_PUSH_DESCRIPTORS];
};

struct anv_descriptor_pool {
   uint32_t size;
   uint32_t next;
   uint32_t free_list;

   struct anv_state_stream surface_state_stream;
   void *surface_state_free_list;

   struct list_head desc_sets;

   char data[0];
};

enum anv_descriptor_template_entry_type {
   ANV_DESCRIPTOR_TEMPLATE_ENTRY_TYPE_IMAGE,
   ANV_DESCRIPTOR_TEMPLATE_ENTRY_TYPE_BUFFER,
   ANV_DESCRIPTOR_TEMPLATE_ENTRY_TYPE_BUFFER_VIEW
};

struct anv_descriptor_template_entry {
   /* The type of descriptor in this entry */
   VkDescriptorType type;

   /* Binding in the descriptor set */
   uint32_t binding;

   /* Offset at which to write into the descriptor set binding */
   uint32_t array_element;

   /* Number of elements to write into the descriptor set binding */
   uint32_t array_count;

   /* Offset into the user provided data */
   size_t offset;

   /* Stride between elements into the user provided data */
   size_t stride;
};

struct anv_descriptor_update_template {
    VkPipelineBindPoint bind_point;

   /* The descriptor set this template corresponds to. This value is only
    * valid if the template was created with the templateType
    * VK_DESCRIPTOR_UPDATE_TEMPLATE_TYPE_DESCRIPTOR_SET.
    */
   uint8_t set;

   /* Number of entries in this template */
   uint32_t entry_count;

   /* Entries of the template */
   struct anv_descriptor_template_entry entries[0];
};

size_t
anv_descriptor_set_layout_size(const struct anv_descriptor_set_layout *layout);

void
anv_descriptor_set_write_image_view(struct anv_descriptor_set *set,
                                    const struct gen_device_info * const devinfo,
                                    const VkDescriptorImageInfo * const info,
                                    VkDescriptorType type,
                                    uint32_t binding,
                                    uint32_t element);

void
anv_descriptor_set_write_buffer_view(struct anv_descriptor_set *set,
                                     VkDescriptorType type,
                                     struct anv_buffer_view *buffer_view,
                                     uint32_t binding,
                                     uint32_t element);

void
anv_descriptor_set_write_buffer(struct anv_descriptor_set *set,
                                struct anv_device *device,
                                struct anv_state_stream *alloc_stream,
                                VkDescriptorType type,
                                struct anv_buffer *buffer,
                                uint32_t binding,
                                uint32_t element,
                                VkDeviceSize offset,
                                VkDeviceSize range);

void
anv_descriptor_set_write_template(struct anv_descriptor_set *set,
                                  struct anv_device *device,
                                  struct anv_state_stream *alloc_stream,
                                  const struct anv_descriptor_update_template *template,
                                  const void *data);

VkResult
anv_descriptor_set_create(struct anv_device *device,
                          struct anv_descriptor_pool *pool,
                          struct anv_descriptor_set_layout *layout,
                          struct anv_descriptor_set **out_set);

void
anv_descriptor_set_destroy(struct anv_device *device,
                           struct anv_descriptor_pool *pool,
                           struct anv_descriptor_set *set);

#define ANV_DESCRIPTOR_SET_SHADER_CONSTANTS (UINT8_MAX - 1)
#define ANV_DESCRIPTOR_SET_COLOR_ATTACHMENTS UINT8_MAX

struct anv_pipeline_binding {
   /* The descriptor set this surface corresponds to.  The special value of
    * ANV_DESCRIPTOR_SET_COLOR_ATTACHMENTS indicates that the offset refers
    * to a color attachment and not a regular descriptor.
    */
   uint8_t set;

   /* Binding in the descriptor set */
   uint32_t binding;

   /* Index in the binding */
   uint32_t index;

   /* Plane in the binding index */
   uint8_t plane;

   /* Input attachment index (relative to the subpass) */
   uint8_t input_attachment_index;

   /* For a storage image, whether it is write-only */
   bool write_only;
};

struct anv_pipeline_layout {
   struct {
      struct anv_descriptor_set_layout *layout;
      uint32_t dynamic_offset_start;
   } set[MAX_SETS];

   uint32_t num_sets;

   struct {
      bool has_dynamic_offsets;
   } stage[MESA_SHADER_STAGES];

   unsigned char sha1[20];
};

struct anv_buffer {
   struct anv_device *                          device;
   VkDeviceSize                                 size;

   VkBufferUsageFlags                           usage;

   /* Set when bound */
   struct anv_address                           address;
};

static inline uint64_t
anv_buffer_get_range(struct anv_buffer *buffer, uint64_t offset, uint64_t range)
{
   assert(offset <= buffer->size);
   if (range == VK_WHOLE_SIZE) {
      return buffer->size - offset;
   } else {
      assert(range + offset >= range);
      assert(range + offset <= buffer->size);
      return range;
   }
}

enum anv_cmd_dirty_bits {
   ANV_CMD_DIRTY_DYNAMIC_VIEWPORT                  = 1 << 0, /* VK_DYNAMIC_STATE_VIEWPORT */
   ANV_CMD_DIRTY_DYNAMIC_SCISSOR                   = 1 << 1, /* VK_DYNAMIC_STATE_SCISSOR */
   ANV_CMD_DIRTY_DYNAMIC_LINE_WIDTH                = 1 << 2, /* VK_DYNAMIC_STATE_LINE_WIDTH */
   ANV_CMD_DIRTY_DYNAMIC_DEPTH_BIAS                = 1 << 3, /* VK_DYNAMIC_STATE_DEPTH_BIAS */
   ANV_CMD_DIRTY_DYNAMIC_BLEND_CONSTANTS           = 1 << 4, /* VK_DYNAMIC_STATE_BLEND_CONSTANTS */
   ANV_CMD_DIRTY_DYNAMIC_DEPTH_BOUNDS              = 1 << 5, /* VK_DYNAMIC_STATE_DEPTH_BOUNDS */
   ANV_CMD_DIRTY_DYNAMIC_STENCIL_COMPARE_MASK      = 1 << 6, /* VK_DYNAMIC_STATE_STENCIL_COMPARE_MASK */
   ANV_CMD_DIRTY_DYNAMIC_STENCIL_WRITE_MASK        = 1 << 7, /* VK_DYNAMIC_STATE_STENCIL_WRITE_MASK */
   ANV_CMD_DIRTY_DYNAMIC_STENCIL_REFERENCE         = 1 << 8, /* VK_DYNAMIC_STATE_STENCIL_REFERENCE */
   ANV_CMD_DIRTY_DYNAMIC_ALL                       = (1 << 9) - 1,
   ANV_CMD_DIRTY_PIPELINE                          = 1 << 9,
   ANV_CMD_DIRTY_INDEX_BUFFER                      = 1 << 10,
   ANV_CMD_DIRTY_RENDER_TARGETS                    = 1 << 11,
   ANV_CMD_DIRTY_XFB_ENABLE                        = 1 << 12,
};
typedef uint32_t anv_cmd_dirty_mask_t;

enum anv_pipe_bits {
   ANV_PIPE_DEPTH_CACHE_FLUSH_BIT            = (1 << 0),
   ANV_PIPE_STALL_AT_SCOREBOARD_BIT          = (1 << 1),
   ANV_PIPE_STATE_CACHE_INVALIDATE_BIT       = (1 << 2),
   ANV_PIPE_CONSTANT_CACHE_INVALIDATE_BIT    = (1 << 3),
   ANV_PIPE_VF_CACHE_INVALIDATE_BIT          = (1 << 4),
   ANV_PIPE_DATA_CACHE_FLUSH_BIT             = (1 << 5),
   ANV_PIPE_TEXTURE_CACHE_INVALIDATE_BIT     = (1 << 10),
   ANV_PIPE_INSTRUCTION_CACHE_INVALIDATE_BIT = (1 << 11),
   ANV_PIPE_RENDER_TARGET_CACHE_FLUSH_BIT    = (1 << 12),
   ANV_PIPE_DEPTH_STALL_BIT                  = (1 << 13),
   ANV_PIPE_CS_STALL_BIT                     = (1 << 20),

   /* This bit does not exist directly in PIPE_CONTROL.  Instead it means that
    * a flush has happened but not a CS stall.  The next time we do any sort
    * of invalidation we need to insert a CS stall at that time.  Otherwise,
    * we would have to CS stall on every flush which could be bad.
    */
   ANV_PIPE_NEEDS_CS_STALL_BIT               = (1 << 21),

   /* This bit does not exist directly in PIPE_CONTROL. It means that render
    * target operations related to transfer commands with VkBuffer as
    * destination are ongoing. Some operations like copies on the command
    * streamer might need to be aware of this to trigger the appropriate stall
    * before they can proceed with the copy.
    */
   ANV_PIPE_RENDER_TARGET_BUFFER_WRITES      = (1 << 22),
};

#define ANV_PIPE_FLUSH_BITS ( \
   ANV_PIPE_DEPTH_CACHE_FLUSH_BIT | \
   ANV_PIPE_DATA_CACHE_FLUSH_BIT | \
   ANV_PIPE_RENDER_TARGET_CACHE_FLUSH_BIT)

#define ANV_PIPE_STALL_BITS ( \
   ANV_PIPE_STALL_AT_SCOREBOARD_BIT | \
   ANV_PIPE_DEPTH_STALL_BIT | \
   ANV_PIPE_CS_STALL_BIT)

#define ANV_PIPE_INVALIDATE_BITS ( \
   ANV_PIPE_STATE_CACHE_INVALIDATE_BIT | \
   ANV_PIPE_CONSTANT_CACHE_INVALIDATE_BIT | \
   ANV_PIPE_VF_CACHE_INVALIDATE_BIT | \
   ANV_PIPE_DATA_CACHE_FLUSH_BIT | \
   ANV_PIPE_TEXTURE_CACHE_INVALIDATE_BIT | \
   ANV_PIPE_INSTRUCTION_CACHE_INVALIDATE_BIT)

static inline enum anv_pipe_bits
anv_pipe_flush_bits_for_access_flags(VkAccessFlags flags)
{
   enum anv_pipe_bits pipe_bits = 0;

   unsigned b;
   for_each_bit(b, flags) {
      switch ((VkAccessFlagBits)(1 << b)) {
      case VK_ACCESS_SHADER_WRITE_BIT:
         /* We're transitioning a buffer that was previously used as write
          * destination through the data port. To make its content available
          * to future operations, flush the data cache.
          */
         pipe_bits |= ANV_PIPE_DATA_CACHE_FLUSH_BIT;
         break;
      case VK_ACCESS_COLOR_ATTACHMENT_WRITE_BIT:
         /* We're transitioning a buffer that was previously used as render
          * target. To make its content available to future operations, flush
          * the render target cache.
          */
         pipe_bits |= ANV_PIPE_RENDER_TARGET_CACHE_FLUSH_BIT;
         break;
      case VK_ACCESS_DEPTH_STENCIL_ATTACHMENT_WRITE_BIT:
         /* We're transitioning a buffer that was previously used as depth
          * buffer. To make its content available to future operations, flush
          * the depth cache.
          */
         pipe_bits |= ANV_PIPE_DEPTH_CACHE_FLUSH_BIT;
         break;
      case VK_ACCESS_TRANSFER_WRITE_BIT:
         /* We're transitioning a buffer that was previously used as a
          * transfer write destination. Generic write operations include color
          * & depth operations as well as buffer operations like :
          *     - vkCmdClearColorImage()
          *     - vkCmdClearDepthStencilImage()
          *     - vkCmdBlitImage()
          *     - vkCmdCopy*(), vkCmdUpdate*(), vkCmdFill*()
          *
          * Most of these operations are implemented using Blorp which writes
          * through the render target, so flush that cache to make it visible
          * to future operations. And for depth related operations we also
          * need to flush the depth cache.
          */
         pipe_bits |= ANV_PIPE_RENDER_TARGET_CACHE_FLUSH_BIT;
         pipe_bits |= ANV_PIPE_DEPTH_CACHE_FLUSH_BIT;
         break;
      case VK_ACCESS_MEMORY_WRITE_BIT:
         /* We're transitioning a buffer for generic write operations. Flush
          * all the caches.
          */
         pipe_bits |= ANV_PIPE_FLUSH_BITS;
         break;
      default:
         break; /* Nothing to do */
      }
   }

   return pipe_bits;
}

static inline enum anv_pipe_bits
anv_pipe_invalidate_bits_for_access_flags(VkAccessFlags flags)
{
   enum anv_pipe_bits pipe_bits = 0;

   unsigned b;
   for_each_bit(b, flags) {
      switch ((VkAccessFlagBits)(1 << b)) {
      case VK_ACCESS_INDIRECT_COMMAND_READ_BIT:
         /* Indirect draw commands take a buffer as input that we're going to
          * read from the command streamer to load some of the HW registers
          * (see genX_cmd_buffer.c:load_indirect_parameters). This requires a
          * command streamer stall so that all the cache flushes have
          * completed before the command streamer loads from memory.
          */
         pipe_bits |=  ANV_PIPE_CS_STALL_BIT;
         /* Indirect draw commands also set gl_BaseVertex & gl_BaseIndex
          * through a vertex buffer, so invalidate that cache.
          */
         pipe_bits |= ANV_PIPE_VF_CACHE_INVALIDATE_BIT;
         /* For CmdDipatchIndirect, we also load gl_NumWorkGroups through a
          * UBO from the buffer, so we need to invalidate constant cache.
          */
         pipe_bits |= ANV_PIPE_CONSTANT_CACHE_INVALIDATE_BIT;
         break;
      case VK_ACCESS_INDEX_READ_BIT:
      case VK_ACCESS_VERTEX_ATTRIBUTE_READ_BIT:
         /* We transitioning a buffer to be used for as input for vkCmdDraw*
          * commands, so we invalidate the VF cache to make sure there is no
          * stale data when we start rendering.
          */
         pipe_bits |= ANV_PIPE_VF_CACHE_INVALIDATE_BIT;
         break;
      case VK_ACCESS_UNIFORM_READ_BIT:
         /* We transitioning a buffer to be used as uniform data. Because
          * uniform is accessed through the data port & sampler, we need to
          * invalidate the texture cache (sampler) & constant cache (data
          * port) to avoid stale data.
          */
         pipe_bits |= ANV_PIPE_CONSTANT_CACHE_INVALIDATE_BIT;
         pipe_bits |= ANV_PIPE_TEXTURE_CACHE_INVALIDATE_BIT;
         break;
      case VK_ACCESS_SHADER_READ_BIT:
      case VK_ACCESS_INPUT_ATTACHMENT_READ_BIT:
      case VK_ACCESS_TRANSFER_READ_BIT:
         /* Transitioning a buffer to be read through the sampler, so
          * invalidate the texture cache, we don't want any stale data.
          */
         pipe_bits |= ANV_PIPE_TEXTURE_CACHE_INVALIDATE_BIT;
         break;
      case VK_ACCESS_MEMORY_READ_BIT:
         /* Transitioning a buffer for generic read, invalidate all the
          * caches.
          */
         pipe_bits |= ANV_PIPE_INVALIDATE_BITS;
         break;
      case VK_ACCESS_MEMORY_WRITE_BIT:
         /* Generic write, make sure all previously written things land in
          * memory.
          */
         pipe_bits |= ANV_PIPE_FLUSH_BITS;
         break;
      case VK_ACCESS_CONDITIONAL_RENDERING_READ_BIT_EXT:
         /* Transitioning a buffer for conditional rendering. We'll load the
          * content of this buffer into HW registers using the command
          * streamer, so we need to stall the command streamer to make sure
          * any in-flight flush operations have completed.
          */
         pipe_bits |= ANV_PIPE_CS_STALL_BIT;
         break;
      default:
         break; /* Nothing to do */
      }
   }

   return pipe_bits;
}

#define VK_IMAGE_ASPECT_ANY_COLOR_BIT_ANV (         \
   VK_IMAGE_ASPECT_COLOR_BIT | \
   VK_IMAGE_ASPECT_PLANE_0_BIT | \
   VK_IMAGE_ASPECT_PLANE_1_BIT | \
   VK_IMAGE_ASPECT_PLANE_2_BIT)
#define VK_IMAGE_ASPECT_PLANES_BITS_ANV ( \
   VK_IMAGE_ASPECT_PLANE_0_BIT | \
   VK_IMAGE_ASPECT_PLANE_1_BIT | \
   VK_IMAGE_ASPECT_PLANE_2_BIT)

struct anv_vertex_binding {
   struct anv_buffer *                          buffer;
   VkDeviceSize                                 offset;
};

struct anv_xfb_binding {
   struct anv_buffer *                          buffer;
   VkDeviceSize                                 offset;
   VkDeviceSize                                 size;
};

#define ANV_PARAM_PUSH(offset)         ((1 << 16) | (uint32_t)(offset))
#define ANV_PARAM_PUSH_OFFSET(param)   ((param) & 0xffff)

struct anv_push_constants {
   /* Current allocated size of this push constants data structure.
    * Because a decent chunk of it may not be used (images on SKL, for
    * instance), we won't actually allocate the entire structure up-front.
    */
   uint32_t size;

   /* Push constant data provided by the client through vkPushConstants */
   uint8_t client_data[MAX_PUSH_CONSTANTS_SIZE];

   /* Used for vkCmdDispatchBase */
   uint32_t base_work_group_id[3];

   /* Image data for image_load_store on pre-SKL */
   struct brw_image_param images[MAX_GEN8_IMAGES];
};

struct anv_dynamic_state {
   struct {
      uint32_t                                  count;
      VkViewport                                viewports[MAX_VIEWPORTS];
   } viewport;

   struct {
      uint32_t                                  count;
      VkRect2D                                  scissors[MAX_SCISSORS];
   } scissor;

   float                                        line_width;

   struct {
      float                                     bias;
      float                                     clamp;
      float                                     slope;
   } depth_bias;

   float                                        blend_constants[4];

   struct {
      float                                     min;
      float                                     max;
   } depth_bounds;

   struct {
      uint32_t                                  front;
      uint32_t                                  back;
   } stencil_compare_mask;

   struct {
      uint32_t                                  front;
      uint32_t                                  back;
   } stencil_write_mask;

   struct {
      uint32_t                                  front;
      uint32_t                                  back;
   } stencil_reference;
};

extern const struct anv_dynamic_state default_dynamic_state;

void anv_dynamic_state_copy(struct anv_dynamic_state *dest,
                            const struct anv_dynamic_state *src,
                            uint32_t copy_mask);

struct anv_surface_state {
   struct anv_state state;
   /** Address of the surface referred to by this state
    *
    * This address is relative to the start of the BO.
    */
   struct anv_address address;
   /* Address of the aux surface, if any
    *
    * This field is ANV_NULL_ADDRESS if and only if no aux surface exists.
    *
    * With the exception of gen8, the bottom 12 bits of this address' offset
    * include extra aux information.
    */
   struct anv_address aux_address;
   /* Address of the clear color, if any
    *
    * This address is relative to the start of the BO.
    */
   struct anv_address clear_address;
};

/**
 * Attachment state when recording a renderpass instance.
 *
 * The clear value is valid only if there exists a pending clear.
 */
struct anv_attachment_state {
   enum isl_aux_usage                           aux_usage;
   enum isl_aux_usage                           input_aux_usage;
   struct anv_surface_state                     color;
   struct anv_surface_state                     input;

   VkImageLayout                                current_layout;
   VkImageAspectFlags                           pending_clear_aspects;
   VkImageAspectFlags                           pending_load_aspects;
   bool                                         fast_clear;
   VkClearValue                                 clear_value;
   bool                                         clear_color_is_zero_one;
   bool                                         clear_color_is_zero;

   /* When multiview is active, attachments with a renderpass clear
    * operation have their respective layers cleared on the first
    * subpass that uses them, and only in that subpass. We keep track
    * of this using a bitfield to indicate which layers of an attachment
    * have not been cleared yet when multiview is active.
    */
   uint32_t                                     pending_clear_views;
};

/** State tracking for particular pipeline bind point
 *
 * This struct is the base struct for anv_cmd_graphics_state and
 * anv_cmd_compute_state.  These are used to track state which is bound to a
 * particular type of pipeline.  Generic state that applies per-stage such as
 * binding table offsets and push constants is tracked generically with a
 * per-stage array in anv_cmd_state.
 */
struct anv_cmd_pipeline_state {
   struct anv_pipeline *pipeline;
   struct anv_pipeline_layout *layout;

   struct anv_descriptor_set *descriptors[MAX_SETS];
   uint32_t dynamic_offsets[MAX_DYNAMIC_BUFFERS];

   struct anv_push_descriptor_set *push_descriptors[MAX_SETS];
};

/** State tracking for graphics pipeline
 *
 * This has anv_cmd_pipeline_state as a base struct to track things which get
 * bound to a graphics pipeline.  Along with general pipeline bind point state
 * which is in the anv_cmd_pipeline_state base struct, it also contains other
 * state which is graphics-specific.
 */
struct anv_cmd_graphics_state {
   struct anv_cmd_pipeline_state base;

   anv_cmd_dirty_mask_t dirty;
   uint32_t vb_dirty;

   struct anv_dynamic_state dynamic;

   struct {
      struct anv_buffer *index_buffer;
      uint32_t index_type; /**< 3DSTATE_INDEX_BUFFER.IndexFormat */
      uint32_t index_offset;
   } gen7;
};

/** State tracking for compute pipeline
 *
 * This has anv_cmd_pipeline_state as a base struct to track things which get
 * bound to a compute pipeline.  Along with general pipeline bind point state
 * which is in the anv_cmd_pipeline_state base struct, it also contains other
 * state which is compute-specific.
 */
struct anv_cmd_compute_state {
   struct anv_cmd_pipeline_state base;

   bool pipeline_dirty;

   struct anv_address num_workgroups;
};

/** State tracking for particular pipeline bind point
 *
 * This struct is the base struct for anv_cmd_graphics_state and
 * anv_cmd_compute_state.  These are used to track state which is bound to a
 * particular type of pipeline.  Generic state that applies per-stage such as
 * binding table offsets and push constants is tracked generically with a
 * per-stage array in anv_cmd_state.
 */
struct anv_cmd_pipeline_state {
   struct anv_pipeline *pipeline;

   struct anv_descriptor_set *descriptors[MAX_SETS];
   uint32_t dynamic_offsets[MAX_DYNAMIC_BUFFERS];

   struct anv_push_descriptor_set *push_descriptors[MAX_SETS];
};

/** State tracking for graphics pipeline
 *
 * This has anv_cmd_pipeline_state as a base struct to track things which get
 * bound to a graphics pipeline.  Along with general pipeline bind point state
 * which is in the anv_cmd_pipeline_state base struct, it also contains other
 * state which is graphics-specific.
 */
struct anv_cmd_graphics_state {
   struct anv_cmd_pipeline_state base;

   anv_cmd_dirty_mask_t dirty;
   uint32_t vb_dirty;

   struct anv_dynamic_state dynamic;

   struct {
      struct anv_buffer *index_buffer;
      uint32_t index_type; /**< 3DSTATE_INDEX_BUFFER.IndexFormat */
      uint32_t index_offset;
   } gen7;
};

/** State tracking for compute pipeline
 *
 * This has anv_cmd_pipeline_state as a base struct to track things which get
 * bound to a compute pipeline.  Along with general pipeline bind point state
 * which is in the anv_cmd_pipeline_state base struct, it also contains other
 * state which is compute-specific.
 */
struct anv_cmd_compute_state {
   struct anv_cmd_pipeline_state base;

   bool pipeline_dirty;

   struct anv_address num_workgroups;
};

/** State required while building cmd buffer */
struct anv_cmd_state {
   /* PIPELINE_SELECT.PipelineSelection */
   uint32_t                                     current_pipeline;
   const struct gen_l3_config *                 current_l3_config;

   struct anv_cmd_graphics_state                gfx;
   struct anv_cmd_compute_state                 compute;

   enum anv_pipe_bits                           pending_pipe_bits;
   VkShaderStageFlags                           descriptors_dirty;
   VkShaderStageFlags                           push_constants_dirty;

   struct anv_framebuffer *                     framebuffer;
   struct anv_render_pass *                     pass;
   struct anv_subpass *                         subpass;
   VkRect2D                                     render_area;
   uint32_t                                     restart_index;
   struct anv_vertex_binding                    vertex_bindings[MAX_VBS];
<<<<<<< HEAD
=======
   bool                                         xfb_enabled;
   struct anv_xfb_binding                       xfb_bindings[MAX_XFB_BUFFERS];
>>>>>>> f163900f
   VkShaderStageFlags                           push_constant_stages;
   struct anv_push_constants *                  push_constants[MESA_SHADER_STAGES];
   struct anv_state                             binding_tables[MESA_SHADER_STAGES];
   struct anv_state                             samplers[MESA_SHADER_STAGES];

   /**
    * Whether or not the gen8 PMA fix is enabled.  We ensure that, at the top
    * of any command buffer it is disabled by disabling it in EndCommandBuffer
    * and before invoking the secondary in ExecuteCommands.
    */
   bool                                         pma_fix_enabled;

   /**
    * Whether or not we know for certain that HiZ is enabled for the current
    * subpass.  If, for whatever reason, we are unsure as to whether HiZ is
    * enabled or not, this will be false.
    */
   bool                                         hiz_enabled;

   bool                                         conditional_render_enabled;

   /**
    * Array length is anv_cmd_state::pass::attachment_count. Array content is
    * valid only when recording a render pass instance.
    */
   struct anv_attachment_state *                attachments;

   /**
    * Surface states for color render targets.  These are stored in a single
    * flat array.  For depth-stencil attachments, the surface state is simply
    * left blank.
    */
   struct anv_state                             render_pass_states;

   /**
    * A null surface state of the right size to match the framebuffer.  This
    * is one of the states in render_pass_states.
    */
   struct anv_state                             null_surface_state;
};

struct anv_cmd_pool {
   VkAllocationCallbacks                        alloc;
   struct list_head                             cmd_buffers;
};

#define ANV_CMD_BUFFER_BATCH_SIZE 8192

enum anv_cmd_buffer_exec_mode {
   ANV_CMD_BUFFER_EXEC_MODE_PRIMARY,
   ANV_CMD_BUFFER_EXEC_MODE_EMIT,
   ANV_CMD_BUFFER_EXEC_MODE_GROW_AND_EMIT,
   ANV_CMD_BUFFER_EXEC_MODE_CHAIN,
   ANV_CMD_BUFFER_EXEC_MODE_COPY_AND_CHAIN,
};

struct anv_cmd_buffer {
   VK_LOADER_DATA                               _loader_data;

   struct anv_device *                          device;

   struct anv_cmd_pool *                        pool;
   struct list_head                             pool_link;

   struct anv_batch                             batch;

   /* Fields required for the actual chain of anv_batch_bo's.
    *
    * These fields are initialized by anv_cmd_buffer_init_batch_bo_chain().
    */
   struct list_head                             batch_bos;
   enum anv_cmd_buffer_exec_mode                exec_mode;

   /* A vector of anv_batch_bo pointers for every batch or surface buffer
    * referenced by this command buffer
    *
    * initialized by anv_cmd_buffer_init_batch_bo_chain()
    */
   struct u_vector                            seen_bbos;

   /* A vector of int32_t's for every block of binding tables.
    *
    * initialized by anv_cmd_buffer_init_batch_bo_chain()
    */
   struct u_vector                              bt_block_states;
   uint32_t                                     bt_next;

   struct anv_reloc_list                        surface_relocs;
   /** Last seen surface state block pool center bo offset */
   uint32_t                                     last_ss_pool_center;

   /* Serial for tracking buffer completion */
   uint32_t                                     serial;

   /* Stream objects for storing temporary data */
   struct anv_state_stream                      surface_state_stream;
   struct anv_state_stream                      dynamic_state_stream;

   VkCommandBufferUsageFlags                    usage_flags;
   VkCommandBufferLevel                         level;

   struct anv_cmd_state                         state;
};

VkResult anv_cmd_buffer_init_batch_bo_chain(struct anv_cmd_buffer *cmd_buffer);
void anv_cmd_buffer_fini_batch_bo_chain(struct anv_cmd_buffer *cmd_buffer);
void anv_cmd_buffer_reset_batch_bo_chain(struct anv_cmd_buffer *cmd_buffer);
void anv_cmd_buffer_end_batch_buffer(struct anv_cmd_buffer *cmd_buffer);
void anv_cmd_buffer_add_secondary(struct anv_cmd_buffer *primary,
                                  struct anv_cmd_buffer *secondary);
void anv_cmd_buffer_prepare_execbuf(struct anv_cmd_buffer *cmd_buffer);
VkResult anv_cmd_buffer_execbuf(struct anv_device *device,
                                struct anv_cmd_buffer *cmd_buffer,
                                const VkSemaphore *in_semaphores,
                                uint32_t num_in_semaphores,
                                const VkSemaphore *out_semaphores,
                                uint32_t num_out_semaphores,
                                VkFence fence);

VkResult anv_cmd_buffer_reset(struct anv_cmd_buffer *cmd_buffer);

VkResult
anv_cmd_buffer_ensure_push_constants_size(struct anv_cmd_buffer *cmd_buffer,
                                          gl_shader_stage stage, uint32_t size);
#define anv_cmd_buffer_ensure_push_constant_field(cmd_buffer, stage, field) \
   anv_cmd_buffer_ensure_push_constants_size(cmd_buffer, stage, \
      (offsetof(struct anv_push_constants, field) + \
       sizeof(cmd_buffer->state.push_constants[0]->field)))

struct anv_state anv_cmd_buffer_emit_dynamic(struct anv_cmd_buffer *cmd_buffer,
                                             const void *data, uint32_t size, uint32_t alignment);
struct anv_state anv_cmd_buffer_merge_dynamic(struct anv_cmd_buffer *cmd_buffer,
                                              uint32_t *a, uint32_t *b,
                                              uint32_t dwords, uint32_t alignment);

struct anv_address
anv_cmd_buffer_surface_base_address(struct anv_cmd_buffer *cmd_buffer);
struct anv_state
anv_cmd_buffer_alloc_binding_table(struct anv_cmd_buffer *cmd_buffer,
                                   uint32_t entries, uint32_t *state_offset);
struct anv_state
anv_cmd_buffer_alloc_surface_state(struct anv_cmd_buffer *cmd_buffer);
struct anv_state
anv_cmd_buffer_alloc_dynamic_state(struct anv_cmd_buffer *cmd_buffer,
                                   uint32_t size, uint32_t alignment);

VkResult
anv_cmd_buffer_new_binding_table_block(struct anv_cmd_buffer *cmd_buffer);

void gen8_cmd_buffer_emit_viewport(struct anv_cmd_buffer *cmd_buffer);
void gen8_cmd_buffer_emit_depth_viewport(struct anv_cmd_buffer *cmd_buffer,
                                         bool depth_clamp_enable);
void gen7_cmd_buffer_emit_scissor(struct anv_cmd_buffer *cmd_buffer);

void anv_cmd_buffer_setup_attachments(struct anv_cmd_buffer *cmd_buffer,
                                      struct anv_render_pass *pass,
                                      struct anv_framebuffer *framebuffer,
                                      const VkClearValue *clear_values);

void anv_cmd_buffer_emit_state_base_address(struct anv_cmd_buffer *cmd_buffer);

struct anv_state
anv_cmd_buffer_push_constants(struct anv_cmd_buffer *cmd_buffer,
                              gl_shader_stage stage);
struct anv_state
anv_cmd_buffer_cs_push_constants(struct anv_cmd_buffer *cmd_buffer);

const struct anv_image_view *
anv_cmd_buffer_get_depth_stencil_view(const struct anv_cmd_buffer *cmd_buffer);

VkResult
anv_cmd_buffer_alloc_blorp_binding_table(struct anv_cmd_buffer *cmd_buffer,
                                         uint32_t num_entries,
                                         uint32_t *state_offset,
                                         struct anv_state *bt_state);

void anv_cmd_buffer_dump(struct anv_cmd_buffer *cmd_buffer);

void anv_cmd_emit_conditional_render_predicate(struct anv_cmd_buffer *cmd_buffer);

enum anv_fence_type {
   ANV_FENCE_TYPE_NONE = 0,
   ANV_FENCE_TYPE_BO,
   ANV_FENCE_TYPE_SYNCOBJ,
   ANV_FENCE_TYPE_WSI,
};

enum anv_bo_fence_state {
   /** Indicates that this is a new (or newly reset fence) */
   ANV_BO_FENCE_STATE_RESET,

   /** Indicates that this fence has been submitted to the GPU but is still
    * (as far as we know) in use by the GPU.
    */
   ANV_BO_FENCE_STATE_SUBMITTED,

   ANV_BO_FENCE_STATE_SIGNALED,
};

struct anv_fence_impl {
   enum anv_fence_type type;

   union {
      /** Fence implementation for BO fences
       *
       * These fences use a BO and a set of CPU-tracked state flags.  The BO
       * is added to the object list of the last execbuf call in a QueueSubmit
       * and is marked EXEC_WRITE.  The state flags track when the BO has been
       * submitted to the kernel.  We need to do this because Vulkan lets you
       * wait on a fence that has not yet been submitted and I915_GEM_BUSY
       * will say it's idle in this case.
       */
      struct {
         struct anv_bo bo;
         enum anv_bo_fence_state state;
      } bo;

      /** DRM syncobj handle for syncobj-based fences */
      uint32_t syncobj;

      /** WSI fence */
      struct wsi_fence *fence_wsi;
   };
};

struct anv_fence {
   /* Permanent fence state.  Every fence has some form of permanent state
    * (type != ANV_SEMAPHORE_TYPE_NONE).  This may be a BO to fence on (for
    * cross-process fences) or it could just be a dummy for use internally.
    */
   struct anv_fence_impl permanent;

   /* Temporary fence state.  A fence *may* have temporary state.  That state
    * is added to the fence by an import operation and is reset back to
    * ANV_SEMAPHORE_TYPE_NONE when the fence is reset.  A fence with temporary
    * state cannot be signaled because the fence must already be signaled
    * before the temporary state can be exported from the fence in the other
    * process and imported here.
    */
   struct anv_fence_impl temporary;
};

struct anv_event {
   uint64_t                                     semaphore;
   struct anv_state                             state;
};

enum anv_semaphore_type {
   ANV_SEMAPHORE_TYPE_NONE = 0,
   ANV_SEMAPHORE_TYPE_DUMMY,
   ANV_SEMAPHORE_TYPE_BO,
   ANV_SEMAPHORE_TYPE_SYNC_FILE,
   ANV_SEMAPHORE_TYPE_DRM_SYNCOBJ,
};

struct anv_semaphore_impl {
   enum anv_semaphore_type type;

   union {
      /* A BO representing this semaphore when type == ANV_SEMAPHORE_TYPE_BO.
       * This BO will be added to the object list on any execbuf2 calls for
       * which this semaphore is used as a wait or signal fence.  When used as
       * a signal fence, the EXEC_OBJECT_WRITE flag will be set.
       */
      struct anv_bo *bo;

      /* The sync file descriptor when type == ANV_SEMAPHORE_TYPE_SYNC_FILE.
       * If the semaphore is in the unsignaled state due to either just being
       * created or because it has been used for a wait, fd will be -1.
       */
      int fd;

      /* Sync object handle when type == ANV_SEMAPHORE_TYPE_DRM_SYNCOBJ.
       * Unlike GEM BOs, DRM sync objects aren't deduplicated by the kernel on
       * import so we don't need to bother with a userspace cache.
       */
      uint32_t syncobj;
   };
};

struct anv_semaphore {
   /* Permanent semaphore state.  Every semaphore has some form of permanent
    * state (type != ANV_SEMAPHORE_TYPE_NONE).  This may be a BO to fence on
    * (for cross-process semaphores0 or it could just be a dummy for use
    * internally.
    */
   struct anv_semaphore_impl permanent;

   /* Temporary semaphore state.  A semaphore *may* have temporary state.
    * That state is added to the semaphore by an import operation and is reset
    * back to ANV_SEMAPHORE_TYPE_NONE when the semaphore is waited on.  A
    * semaphore with temporary state cannot be signaled because the semaphore
    * must already be signaled before the temporary state can be exported from
    * the semaphore in the other process and imported here.
    */
   struct anv_semaphore_impl temporary;
};

void anv_semaphore_reset_temporary(struct anv_device *device,
                                   struct anv_semaphore *semaphore);

struct anv_shader_module {
   unsigned char                                sha1[20];
   uint32_t                                     size;
   char                                         data[0];
};

static inline gl_shader_stage
vk_to_mesa_shader_stage(VkShaderStageFlagBits vk_stage)
{
   assert(__builtin_popcount(vk_stage) == 1);
   return ffs(vk_stage) - 1;
}

static inline VkShaderStageFlagBits
mesa_to_vk_shader_stage(gl_shader_stage mesa_stage)
{
   return (1 << mesa_stage);
}

#define ANV_STAGE_MASK ((1 << MESA_SHADER_STAGES) - 1)

#define anv_foreach_stage(stage, stage_bits)                         \
   for (gl_shader_stage stage,                                       \
        __tmp = (gl_shader_stage)((stage_bits) & ANV_STAGE_MASK);    \
        stage = __builtin_ffs(__tmp) - 1, __tmp;                     \
        __tmp &= ~(1 << (stage)))

struct anv_pipeline_bind_map {
   uint32_t surface_count;
   uint32_t sampler_count;
   uint32_t image_count;

   struct anv_pipeline_binding *                surface_to_descriptor;
   struct anv_pipeline_binding *                sampler_to_descriptor;
};

struct anv_shader_bin_key {
   uint32_t size;
   uint8_t data[0];
};

struct anv_shader_bin {
   uint32_t ref_cnt;

   const struct anv_shader_bin_key *key;

   struct anv_state kernel;
   uint32_t kernel_size;

   struct anv_state constant_data;
   uint32_t constant_data_size;

   const struct brw_stage_prog_data *prog_data;
   uint32_t prog_data_size;

   struct nir_xfb_info *xfb_info;

   struct anv_pipeline_bind_map bind_map;
};

struct anv_shader_bin *
anv_shader_bin_create(struct anv_device *device,
                      const void *key, uint32_t key_size,
                      const void *kernel, uint32_t kernel_size,
                      const void *constant_data, uint32_t constant_data_size,
                      const struct brw_stage_prog_data *prog_data,
                      uint32_t prog_data_size, const void *prog_data_param,
                      const struct nir_xfb_info *xfb_info,
                      const struct anv_pipeline_bind_map *bind_map);

void
anv_shader_bin_destroy(struct anv_device *device, struct anv_shader_bin *shader);

static inline void
anv_shader_bin_ref(struct anv_shader_bin *shader)
{
   assert(shader && shader->ref_cnt >= 1);
   p_atomic_inc(&shader->ref_cnt);
}

static inline void
anv_shader_bin_unref(struct anv_device *device, struct anv_shader_bin *shader)
{
   assert(shader && shader->ref_cnt >= 1);
   if (p_atomic_dec_zero(&shader->ref_cnt))
      anv_shader_bin_destroy(device, shader);
}

struct anv_pipeline {
   struct anv_device *                          device;
   struct anv_batch                             batch;
   uint32_t                                     batch_data[512];
   struct anv_reloc_list                        batch_relocs;
   uint32_t                                     dynamic_state_mask;
   struct anv_dynamic_state                     dynamic_state;

   struct anv_subpass *                         subpass;

   bool                                         needs_data_cache;

   struct anv_shader_bin *                      shaders[MESA_SHADER_STAGES];

   struct {
      const struct gen_l3_config *              l3_config;
      uint32_t                                  total_size;
   } urb;

   VkShaderStageFlags                           active_stages;
   struct anv_state                             blend_state;

   uint32_t                                     vb_used;
   struct anv_pipeline_vertex_binding {
      uint32_t                                  stride;
      bool                                      instanced;
      uint32_t                                  instance_divisor;
   } vb[MAX_VBS];

   uint8_t                                      xfb_used;

   bool                                         primitive_restart;
   uint32_t                                     topology;

   uint32_t                                     cs_right_mask;

   bool                                         writes_depth;
   bool                                         depth_test_enable;
   bool                                         writes_stencil;
   bool                                         stencil_test_enable;
   bool                                         depth_clamp_enable;
   bool                                         sample_shading_enable;
   bool                                         kill_pixel;

   struct {
      uint32_t                                  sf[7];
      uint32_t                                  depth_stencil_state[3];
   } gen7;

   struct {
      uint32_t                                  sf[4];
      uint32_t                                  raster[5];
      uint32_t                                  wm_depth_stencil[3];
   } gen8;

   struct {
      uint32_t                                  wm_depth_stencil[4];
   } gen9;

   uint32_t                                     interface_descriptor_data[8];
};

static inline bool
anv_pipeline_has_stage(const struct anv_pipeline *pipeline,
                       gl_shader_stage stage)
{
   return (pipeline->active_stages & mesa_to_vk_shader_stage(stage)) != 0;
}

#define ANV_DECL_GET_PROG_DATA_FUNC(prefix, stage)                   \
static inline const struct brw_##prefix##_prog_data *                \
get_##prefix##_prog_data(const struct anv_pipeline *pipeline)        \
{                                                                    \
   if (anv_pipeline_has_stage(pipeline, stage)) {                    \
      return (const struct brw_##prefix##_prog_data *)               \
             pipeline->shaders[stage]->prog_data;                    \
   } else {                                                          \
      return NULL;                                                   \
   }                                                                 \
}

ANV_DECL_GET_PROG_DATA_FUNC(vs, MESA_SHADER_VERTEX)
ANV_DECL_GET_PROG_DATA_FUNC(tcs, MESA_SHADER_TESS_CTRL)
ANV_DECL_GET_PROG_DATA_FUNC(tes, MESA_SHADER_TESS_EVAL)
ANV_DECL_GET_PROG_DATA_FUNC(gs, MESA_SHADER_GEOMETRY)
ANV_DECL_GET_PROG_DATA_FUNC(wm, MESA_SHADER_FRAGMENT)
ANV_DECL_GET_PROG_DATA_FUNC(cs, MESA_SHADER_COMPUTE)

static inline const struct brw_vue_prog_data *
anv_pipeline_get_last_vue_prog_data(const struct anv_pipeline *pipeline)
{
   if (anv_pipeline_has_stage(pipeline, MESA_SHADER_GEOMETRY))
      return &get_gs_prog_data(pipeline)->base;
   else if (anv_pipeline_has_stage(pipeline, MESA_SHADER_TESS_EVAL))
      return &get_tes_prog_data(pipeline)->base;
   else
      return &get_vs_prog_data(pipeline)->base;
}

VkResult
anv_pipeline_init(struct anv_pipeline *pipeline, struct anv_device *device,
                  struct anv_pipeline_cache *cache,
                  const VkGraphicsPipelineCreateInfo *pCreateInfo,
                  const VkAllocationCallbacks *alloc);

VkResult
anv_pipeline_compile_cs(struct anv_pipeline *pipeline,
                        struct anv_pipeline_cache *cache,
                        const VkComputePipelineCreateInfo *info,
                        const struct anv_shader_module *module,
                        const char *entrypoint,
                        const VkSpecializationInfo *spec_info);

struct anv_format_plane {
   enum isl_format isl_format:16;
   struct isl_swizzle swizzle;

   /* Whether this plane contains chroma channels */
   bool has_chroma;

   /* For downscaling of YUV planes */
   uint8_t denominator_scales[2];

   /* How to map sampled ycbcr planes to a single 4 component element. */
   struct isl_swizzle ycbcr_swizzle;

   /* What aspect is associated to this plane */
   VkImageAspectFlags aspect;
};


struct anv_format {
   struct anv_format_plane planes[3];
   VkFormat vk_format;
   uint8_t n_planes;
   bool can_ycbcr;
};

static inline uint32_t
anv_image_aspect_to_plane(VkImageAspectFlags image_aspects,
                          VkImageAspectFlags aspect_mask)
{
   switch (aspect_mask) {
   case VK_IMAGE_ASPECT_COLOR_BIT:
   case VK_IMAGE_ASPECT_DEPTH_BIT:
   case VK_IMAGE_ASPECT_PLANE_0_BIT:
      return 0;
   case VK_IMAGE_ASPECT_STENCIL_BIT:
      if ((image_aspects & VK_IMAGE_ASPECT_DEPTH_BIT) == 0)
         return 0;
      /* Fall-through */
   case VK_IMAGE_ASPECT_PLANE_1_BIT:
      return 1;
   case VK_IMAGE_ASPECT_PLANE_2_BIT:
      return 2;
   default:
      /* Purposefully assert with depth/stencil aspects. */
      unreachable("invalid image aspect");
   }
}

<<<<<<< HEAD
static inline uint32_t
anv_image_aspect_get_planes(VkImageAspectFlags aspect_mask)
{
   uint32_t planes = 0;

   if (aspect_mask & (VK_IMAGE_ASPECT_COLOR_BIT |
                      VK_IMAGE_ASPECT_DEPTH_BIT |
                      VK_IMAGE_ASPECT_STENCIL_BIT |
                      VK_IMAGE_ASPECT_PLANE_0_BIT_KHR))
      planes++;
   if (aspect_mask & VK_IMAGE_ASPECT_PLANE_1_BIT_KHR)
      planes++;
   if (aspect_mask & VK_IMAGE_ASPECT_PLANE_2_BIT_KHR)
      planes++;

   if ((aspect_mask & VK_IMAGE_ASPECT_DEPTH_BIT) != 0 &&
       (aspect_mask & VK_IMAGE_ASPECT_STENCIL_BIT) != 0)
      planes++;

   return planes;
}

=======
>>>>>>> f163900f
static inline VkImageAspectFlags
anv_plane_to_aspect(VkImageAspectFlags image_aspects,
                    uint32_t plane)
{
   if (image_aspects & VK_IMAGE_ASPECT_ANY_COLOR_BIT_ANV) {
      if (util_bitcount(image_aspects) > 1)
         return VK_IMAGE_ASPECT_PLANE_0_BIT << plane;
      return VK_IMAGE_ASPECT_COLOR_BIT;
   }
   if (image_aspects & VK_IMAGE_ASPECT_DEPTH_BIT)
      return VK_IMAGE_ASPECT_DEPTH_BIT << plane;
   assert(image_aspects == VK_IMAGE_ASPECT_STENCIL_BIT);
   return VK_IMAGE_ASPECT_STENCIL_BIT;
}

#define anv_foreach_image_aspect_bit(b, image, aspects) \
   for_each_bit(b, anv_image_expand_aspects(image, aspects))

const struct anv_format *
anv_get_format(VkFormat format);

static inline uint32_t
anv_get_format_planes(VkFormat vk_format)
{
   const struct anv_format *format = anv_get_format(vk_format);

   return format != NULL ? format->n_planes : 0;
}

struct anv_format_plane
anv_get_format_plane(const struct gen_device_info *devinfo, VkFormat vk_format,
                     VkImageAspectFlagBits aspect, VkImageTiling tiling);

static inline enum isl_format
anv_get_isl_format(const struct gen_device_info *devinfo, VkFormat vk_format,
                   VkImageAspectFlags aspect, VkImageTiling tiling)
{
   return anv_get_format_plane(devinfo, vk_format, aspect, tiling).isl_format;
}

static inline struct isl_swizzle
anv_swizzle_for_render(struct isl_swizzle swizzle)
{
   /* Sometimes the swizzle will have alpha map to one.  We do this to fake
    * RGB as RGBA for texturing
    */
   assert(swizzle.a == ISL_CHANNEL_SELECT_ONE ||
          swizzle.a == ISL_CHANNEL_SELECT_ALPHA);

   /* But it doesn't matter what we render to that channel */
   swizzle.a = ISL_CHANNEL_SELECT_ALPHA;

   return swizzle;
}

void
anv_pipeline_setup_l3_config(struct anv_pipeline *pipeline, bool needs_slm);

/**
 * Subsurface of an anv_image.
 */
struct anv_surface {
   /** Valid only if isl_surf::size_B > 0. */
   struct isl_surf isl;

   /**
    * Offset from VkImage's base address, as bound by vkBindImageMemory().
    */
   uint32_t offset;
};

struct anv_image {
   VkImageType type;
   /* The original VkFormat provided by the client.  This may not match any
    * of the actual surface formats.
    */
   VkFormat vk_format;
   const struct anv_format *format;

   VkImageAspectFlags aspects;
   VkExtent3D extent;
   uint32_t levels;
   uint32_t array_size;
   uint32_t samples; /**< VkImageCreateInfo::samples */
   uint32_t n_planes;
   VkImageUsageFlags usage; /**< Superset of VkImageCreateInfo::usage. */
   VkImageCreateFlags create_flags; /* Flags used when creating image. */
   VkImageTiling tiling; /** VkImageCreateInfo::tiling */

   /** True if this is needs to be bound to an appropriately tiled BO.
    *
    * When not using modifiers, consumers such as X11, Wayland, and KMS need
    * the tiling passed via I915_GEM_SET_TILING.  When exporting these buffers
    * we require a dedicated allocation so that we can know to allocate a
    * tiled buffer.
    */
   bool needs_set_tiling;

   /**
    * Must be DRM_FORMAT_MOD_INVALID unless tiling is
    * VK_IMAGE_TILING_DRM_FORMAT_MODIFIER_EXT.
    */
   uint64_t drm_format_mod;

   VkDeviceSize size;
   uint32_t alignment;

   /* Whether the image is made of several underlying buffer objects rather a
    * single one with different offsets.
    */
   bool disjoint;

   /* All the formats that can be used when creating views of this image
    * are CCS_E compatible.
    */
   bool ccs_e_compatible;

   /* Image was created with external format. */
   bool external_format;

   /**
    * Image subsurfaces
    *
    * For each foo, anv_image::planes[x].surface is valid if and only if
    * anv_image::aspects has a x aspect. Refer to anv_image_aspect_to_plane()
    * to figure the number associated with a given aspect.
    *
    * The hardware requires that the depth buffer and stencil buffer be
    * separate surfaces.  From Vulkan's perspective, though, depth and stencil
    * reside in the same VkImage.  To satisfy both the hardware and Vulkan, we
    * allocate the depth and stencil buffers as separate surfaces in the same
    * bo.
    *
    * Memory layout :
    *
    * -----------------------
    * |     surface0        |   /|\
    * -----------------------    |
    * |   shadow surface0   |    |
    * -----------------------    | Plane 0
    * |    aux surface0     |    |
    * -----------------------    |
    * | fast clear colors0  |   \|/
    * -----------------------
    * |     surface1        |   /|\
    * -----------------------    |
    * |   shadow surface1   |    |
    * -----------------------    | Plane 1
    * |    aux surface1     |    |
    * -----------------------    |
    * | fast clear colors1  |   \|/
    * -----------------------
    * |        ...          |
    * |                     |
    * -----------------------
    */
   struct {
      /**
       * Offset of the entire plane (whenever the image is disjoint this is
       * set to 0).
       */
      uint32_t offset;

      VkDeviceSize size;
      uint32_t alignment;

      struct anv_surface surface;

      /**
       * A surface which shadows the main surface and may have different
       * tiling. This is used for sampling using a tiling that isn't supported
       * for other operations.
       */
      struct anv_surface shadow_surface;

      /**
       * For color images, this is the aux usage for this image when not used
       * as a color attachment.
       *
       * For depth/stencil images, this is set to ISL_AUX_USAGE_HIZ if the
       * image has a HiZ buffer.
       */
      enum isl_aux_usage aux_usage;

      struct anv_surface aux_surface;

      /**
       * Offset of the fast clear state (used to compute the
       * fast_clear_state_offset of the following planes).
       */
      uint32_t fast_clear_state_offset;

      /**
       * BO associated with this plane, set when bound.
       */
      struct anv_address address;

      /**
       * When destroying the image, also free the bo.
       * */
      bool bo_is_owned;
   } planes[3];
};

/* The ordering of this enum is important */
enum anv_fast_clear_type {
   /** Image does not have/support any fast-clear blocks */
   ANV_FAST_CLEAR_NONE = 0,
   /** Image has/supports fast-clear but only to the default value */
   ANV_FAST_CLEAR_DEFAULT_VALUE = 1,
   /** Image has/supports fast-clear with an arbitrary fast-clear value */
   ANV_FAST_CLEAR_ANY = 2,
};

/* Returns the number of auxiliary buffer levels attached to an image. */
static inline uint8_t
anv_image_aux_levels(const struct anv_image * const image,
                     VkImageAspectFlagBits aspect)
{
   uint32_t plane = anv_image_aspect_to_plane(image->aspects, aspect);
   return image->planes[plane].aux_surface.isl.size_B > 0 ?
          image->planes[plane].aux_surface.isl.levels : 0;
}

/* Returns the number of auxiliary buffer layers attached to an image. */
static inline uint32_t
anv_image_aux_layers(const struct anv_image * const image,
                     VkImageAspectFlagBits aspect,
                     const uint8_t miplevel)
{
   assert(image);

   /* The miplevel must exist in the main buffer. */
   assert(miplevel < image->levels);

   if (miplevel >= anv_image_aux_levels(image, aspect)) {
      /* There are no layers with auxiliary data because the miplevel has no
       * auxiliary data.
       */
      return 0;
   } else {
      uint32_t plane = anv_image_aspect_to_plane(image->aspects, aspect);
      return MAX2(image->planes[plane].aux_surface.isl.logical_level0_px.array_len,
                  image->planes[plane].aux_surface.isl.logical_level0_px.depth >> miplevel);
   }
}

static inline struct anv_address
anv_image_get_clear_color_addr(const struct anv_device *device,
                               const struct anv_image *image,
                               VkImageAspectFlagBits aspect)
{
   assert(image->aspects & VK_IMAGE_ASPECT_ANY_COLOR_BIT_ANV);

   uint32_t plane = anv_image_aspect_to_plane(image->aspects, aspect);
   return anv_address_add(image->planes[plane].address,
                          image->planes[plane].fast_clear_state_offset);
}

static inline struct anv_address
anv_image_get_fast_clear_type_addr(const struct anv_device *device,
                                   const struct anv_image *image,
                                   VkImageAspectFlagBits aspect)
{
   struct anv_address addr =
      anv_image_get_clear_color_addr(device, image, aspect);

   const unsigned clear_color_state_size = device->info.gen >= 10 ?
      device->isl_dev.ss.clear_color_state_size :
      device->isl_dev.ss.clear_value_size;
   return anv_address_add(addr, clear_color_state_size);
}

static inline struct anv_address
anv_image_get_compression_state_addr(const struct anv_device *device,
                                     const struct anv_image *image,
                                     VkImageAspectFlagBits aspect,
                                     uint32_t level, uint32_t array_layer)
{
   assert(level < anv_image_aux_levels(image, aspect));
   assert(array_layer < anv_image_aux_layers(image, aspect, level));
   UNUSED uint32_t plane = anv_image_aspect_to_plane(image->aspects, aspect);
   assert(image->planes[plane].aux_usage == ISL_AUX_USAGE_CCS_E);

   struct anv_address addr =
      anv_image_get_fast_clear_type_addr(device, image, aspect);
   addr.offset += 4; /* Go past the fast clear type */

   if (image->type == VK_IMAGE_TYPE_3D) {
      for (uint32_t l = 0; l < level; l++)
         addr.offset += anv_minify(image->extent.depth, l) * 4;
   } else {
      addr.offset += level * image->array_size * 4;
   }
   addr.offset += array_layer * 4;

   return addr;
}

/* Returns true if a HiZ-enabled depth buffer can be sampled from. */
static inline bool
anv_can_sample_with_hiz(const struct gen_device_info * const devinfo,
                        const struct anv_image *image)
{
   if (!(image->aspects & VK_IMAGE_ASPECT_DEPTH_BIT))
      return false;

   if (devinfo->gen < 8)
      return false;

   return image->samples == 1;
}

void
anv_cmd_buffer_mark_image_written(struct anv_cmd_buffer *cmd_buffer,
                                  const struct anv_image *image,
                                  VkImageAspectFlagBits aspect,
                                  enum isl_aux_usage aux_usage,
                                  uint32_t level,
                                  uint32_t base_layer,
                                  uint32_t layer_count);

void
anv_image_clear_color(struct anv_cmd_buffer *cmd_buffer,
                      const struct anv_image *image,
                      VkImageAspectFlagBits aspect,
                      enum isl_aux_usage aux_usage,
                      enum isl_format format, struct isl_swizzle swizzle,
                      uint32_t level, uint32_t base_layer, uint32_t layer_count,
                      VkRect2D area, union isl_color_value clear_color);
void
anv_image_clear_depth_stencil(struct anv_cmd_buffer *cmd_buffer,
                              const struct anv_image *image,
                              VkImageAspectFlags aspects,
                              enum isl_aux_usage depth_aux_usage,
                              uint32_t level,
                              uint32_t base_layer, uint32_t layer_count,
                              VkRect2D area,
                              float depth_value, uint8_t stencil_value);
void
anv_image_msaa_resolve(struct anv_cmd_buffer *cmd_buffer,
                       const struct anv_image *src_image,
                       enum isl_aux_usage src_aux_usage,
                       uint32_t src_level, uint32_t src_base_layer,
                       const struct anv_image *dst_image,
                       enum isl_aux_usage dst_aux_usage,
                       uint32_t dst_level, uint32_t dst_base_layer,
                       VkImageAspectFlagBits aspect,
                       uint32_t src_x, uint32_t src_y,
                       uint32_t dst_x, uint32_t dst_y,
                       uint32_t width, uint32_t height,
                       uint32_t layer_count,
                       enum blorp_filter filter);
void
anv_image_hiz_op(struct anv_cmd_buffer *cmd_buffer,
                 const struct anv_image *image,
                 VkImageAspectFlagBits aspect, uint32_t level,
                 uint32_t base_layer, uint32_t layer_count,
                 enum isl_aux_op hiz_op);
void
anv_image_hiz_clear(struct anv_cmd_buffer *cmd_buffer,
                    const struct anv_image *image,
                    VkImageAspectFlags aspects,
                    uint32_t level,
                    uint32_t base_layer, uint32_t layer_count,
                    VkRect2D area, uint8_t stencil_value);
void
anv_image_mcs_op(struct anv_cmd_buffer *cmd_buffer,
                 const struct anv_image *image,
                 enum isl_format format,
                 VkImageAspectFlagBits aspect,
                 uint32_t base_layer, uint32_t layer_count,
                 enum isl_aux_op mcs_op, union isl_color_value *clear_value,
                 bool predicate);
void
anv_image_ccs_op(struct anv_cmd_buffer *cmd_buffer,
                 const struct anv_image *image,
                 enum isl_format format,
                 VkImageAspectFlagBits aspect, uint32_t level,
                 uint32_t base_layer, uint32_t layer_count,
                 enum isl_aux_op ccs_op, union isl_color_value *clear_value,
                 bool predicate);

void
anv_image_copy_to_shadow(struct anv_cmd_buffer *cmd_buffer,
                         const struct anv_image *image,
                         uint32_t base_level, uint32_t level_count,
                         uint32_t base_layer, uint32_t layer_count);

enum isl_aux_usage
anv_layout_to_aux_usage(const struct gen_device_info * const devinfo,
                        const struct anv_image *image,
                        const VkImageAspectFlagBits aspect,
                        const VkImageLayout layout);

enum anv_fast_clear_type
anv_layout_to_fast_clear_type(const struct gen_device_info * const devinfo,
                              const struct anv_image * const image,
                              const VkImageAspectFlagBits aspect,
                              const VkImageLayout layout);

/* This is defined as a macro so that it works for both
 * VkImageSubresourceRange and VkImageSubresourceLayers
 */
#define anv_get_layerCount(_image, _range) \
   ((_range)->layerCount == VK_REMAINING_ARRAY_LAYERS ? \
    (_image)->array_size - (_range)->baseArrayLayer : (_range)->layerCount)

static inline uint32_t
anv_get_levelCount(const struct anv_image *image,
                   const VkImageSubresourceRange *range)
{
   return range->levelCount == VK_REMAINING_MIP_LEVELS ?
          image->levels - range->baseMipLevel : range->levelCount;
}

static inline VkImageAspectFlags
anv_image_expand_aspects(const struct anv_image *image,
                         VkImageAspectFlags aspects)
{
   /* If the underlying image has color plane aspects and
    * VK_IMAGE_ASPECT_COLOR_BIT has been requested, then return the aspects of
    * the underlying image. */
   if ((image->aspects & VK_IMAGE_ASPECT_PLANES_BITS_ANV) != 0 &&
       aspects == VK_IMAGE_ASPECT_COLOR_BIT)
      return image->aspects;

   return aspects;
}

static inline bool
anv_image_aspects_compatible(VkImageAspectFlags aspects1,
                             VkImageAspectFlags aspects2)
{
   if (aspects1 == aspects2)
      return true;

   /* Only 1 color aspects are compatibles. */
   if ((aspects1 & VK_IMAGE_ASPECT_ANY_COLOR_BIT_ANV) != 0 &&
       (aspects2 & VK_IMAGE_ASPECT_ANY_COLOR_BIT_ANV) != 0 &&
       util_bitcount(aspects1) == util_bitcount(aspects2))
      return true;

   return false;
}

struct anv_image_view {
   const struct anv_image *image; /**< VkImageViewCreateInfo::image */

   VkImageAspectFlags aspect_mask;
   VkFormat vk_format;
   VkExtent3D extent; /**< Extent of VkImageViewCreateInfo::baseMipLevel. */

   unsigned n_planes;
   struct {
      uint32_t image_plane;

      struct isl_view isl;

      /**
       * RENDER_SURFACE_STATE when using image as a sampler surface with an
       * image layout of SHADER_READ_ONLY_OPTIMAL or
       * DEPTH_STENCIL_READ_ONLY_OPTIMAL.
       */
      struct anv_surface_state optimal_sampler_surface_state;

      /**
       * RENDER_SURFACE_STATE when using image as a sampler surface with an
       * image layout of GENERAL.
       */
      struct anv_surface_state general_sampler_surface_state;

      /**
       * RENDER_SURFACE_STATE when using image as a storage image. Separate
       * states for write-only and readable, using the real format for
       * write-only and the lowered format for readable.
       */
      struct anv_surface_state storage_surface_state;
      struct anv_surface_state writeonly_storage_surface_state;

      struct brw_image_param storage_image_param;
   } planes[3];
};

enum anv_image_view_state_flags {
   ANV_IMAGE_VIEW_STATE_STORAGE_WRITE_ONLY   = (1 << 0),
   ANV_IMAGE_VIEW_STATE_TEXTURE_OPTIMAL      = (1 << 1),
};

void anv_image_fill_surface_state(struct anv_device *device,
                                  const struct anv_image *image,
                                  VkImageAspectFlagBits aspect,
                                  const struct isl_view *view,
                                  isl_surf_usage_flags_t view_usage,
                                  enum isl_aux_usage aux_usage,
                                  const union isl_color_value *clear_color,
                                  enum anv_image_view_state_flags flags,
                                  struct anv_surface_state *state_inout,
                                  struct brw_image_param *image_param_out);

struct anv_image_create_info {
   const VkImageCreateInfo *vk_info;

   /** An opt-in bitmask which filters an ISL-mapping of the Vulkan tiling. */
   isl_tiling_flags_t isl_tiling_flags;

   /** These flags will be added to any derived from VkImageCreateInfo. */
   isl_surf_usage_flags_t isl_extra_usage_flags;

   uint32_t stride;
   bool external_format;
};

VkResult anv_image_create(VkDevice _device,
                          const struct anv_image_create_info *info,
                          const VkAllocationCallbacks* alloc,
                          VkImage *pImage);

const struct anv_surface *
anv_image_get_surface_for_aspect_mask(const struct anv_image *image,
                                      VkImageAspectFlags aspect_mask);

enum isl_format
anv_isl_format_for_descriptor_type(VkDescriptorType type);

static inline struct VkExtent3D
anv_sanitize_image_extent(const VkImageType imageType,
                          const struct VkExtent3D imageExtent)
{
   switch (imageType) {
   case VK_IMAGE_TYPE_1D:
      return (VkExtent3D) { imageExtent.width, 1, 1 };
   case VK_IMAGE_TYPE_2D:
      return (VkExtent3D) { imageExtent.width, imageExtent.height, 1 };
   case VK_IMAGE_TYPE_3D:
      return imageExtent;
   default:
      unreachable("invalid image type");
   }
}

static inline struct VkOffset3D
anv_sanitize_image_offset(const VkImageType imageType,
                          const struct VkOffset3D imageOffset)
{
   switch (imageType) {
   case VK_IMAGE_TYPE_1D:
      return (VkOffset3D) { imageOffset.x, 0, 0 };
   case VK_IMAGE_TYPE_2D:
      return (VkOffset3D) { imageOffset.x, imageOffset.y, 0 };
   case VK_IMAGE_TYPE_3D:
      return imageOffset;
   default:
      unreachable("invalid image type");
   }
}

VkFormatFeatureFlags
anv_get_image_format_features(const struct gen_device_info *devinfo,
                              VkFormat vk_format,
                              const struct anv_format *anv_format,
                              VkImageTiling vk_tiling);

void anv_fill_buffer_surface_state(struct anv_device *device,
                                   struct anv_state state,
                                   enum isl_format format,
                                   struct anv_address address,
                                   uint32_t range, uint32_t stride);

static inline void
anv_clear_color_from_att_state(union isl_color_value *clear_color,
                               const struct anv_attachment_state *att_state,
                               const struct anv_image_view *iview)
{
   const struct isl_format_layout *view_fmtl =
      isl_format_get_layout(iview->planes[0].isl.format);

#define COPY_CLEAR_COLOR_CHANNEL(c, i) \
   if (view_fmtl->channels.c.bits) \
      clear_color->u32[i] = att_state->clear_value.color.uint32[i]

   COPY_CLEAR_COLOR_CHANNEL(r, 0);
   COPY_CLEAR_COLOR_CHANNEL(g, 1);
   COPY_CLEAR_COLOR_CHANNEL(b, 2);
   COPY_CLEAR_COLOR_CHANNEL(a, 3);

#undef COPY_CLEAR_COLOR_CHANNEL
}


struct anv_ycbcr_conversion {
   const struct anv_format *        format;
   VkSamplerYcbcrModelConversion    ycbcr_model;
   VkSamplerYcbcrRange              ycbcr_range;
   VkComponentSwizzle               mapping[4];
   VkChromaLocation                 chroma_offsets[2];
   VkFilter                         chroma_filter;
   bool                             chroma_reconstruction;
};

struct anv_sampler {
   uint32_t                     state[3][4];
   uint32_t                     n_planes;
   struct anv_ycbcr_conversion *conversion;
};

struct anv_framebuffer {
   uint32_t                                     width;
   uint32_t                                     height;
   uint32_t                                     layers;

   uint32_t                                     attachment_count;
   struct anv_image_view *                      attachments[0];
};

struct anv_subpass_attachment {
   VkImageUsageFlagBits usage;
   uint32_t attachment;
   VkImageLayout layout;
};

struct anv_subpass {
   uint32_t                                     attachment_count;

   /**
    * A pointer to all attachment references used in this subpass.
    * Only valid if ::attachment_count > 0.
    */
   struct anv_subpass_attachment *              attachments;
   uint32_t                                     input_count;
   struct anv_subpass_attachment *              input_attachments;
   uint32_t                                     color_count;
   struct anv_subpass_attachment *              color_attachments;
   struct anv_subpass_attachment *              resolve_attachments;

   struct anv_subpass_attachment *              depth_stencil_attachment;
   struct anv_subpass_attachment *              ds_resolve_attachment;
   VkResolveModeFlagBitsKHR                     depth_resolve_mode;
   VkResolveModeFlagBitsKHR                     stencil_resolve_mode;

   uint32_t                                     view_mask;

   /** Subpass has a depth/stencil self-dependency */
   bool                                         has_ds_self_dep;

   /** Subpass has at least one color resolve attachment */
   bool                                         has_color_resolve;
};

static inline unsigned
anv_subpass_view_count(const struct anv_subpass *subpass)
{
   return MAX2(1, util_bitcount(subpass->view_mask));
}

struct anv_render_pass_attachment {
   /* TODO: Consider using VkAttachmentDescription instead of storing each of
    * its members individually.
    */
   VkFormat                                     format;
   uint32_t                                     samples;
   VkImageUsageFlags                            usage;
   VkAttachmentLoadOp                           load_op;
   VkAttachmentStoreOp                          store_op;
   VkAttachmentLoadOp                           stencil_load_op;
   VkImageLayout                                initial_layout;
   VkImageLayout                                final_layout;
   VkImageLayout                                first_subpass_layout;

   /* The subpass id in which the attachment will be used last. */
   uint32_t                                     last_subpass_idx;
};

struct anv_render_pass {
   uint32_t                                     attachment_count;
   uint32_t                                     subpass_count;
   /* An array of subpass_count+1 flushes, one per subpass boundary */
   enum anv_pipe_bits *                         subpass_flushes;
   struct anv_render_pass_attachment *          attachments;
   struct anv_subpass                           subpasses[0];
};

#define ANV_PIPELINE_STATISTICS_MASK 0x000007ff

struct anv_query_pool {
   VkQueryType                                  type;
   VkQueryPipelineStatisticFlags                pipeline_statistics;
   /** Stride between slots, in bytes */
   uint32_t                                     stride;
   /** Number of slots in this query pool */
   uint32_t                                     slots;
   struct anv_bo                                bo;
};

int anv_get_instance_entrypoint_index(const char *name);
int anv_get_device_entrypoint_index(const char *name);

bool
anv_instance_entrypoint_is_enabled(int index, uint32_t core_version,
                                   const struct anv_instance_extension_table *instance);

bool
anv_device_entrypoint_is_enabled(int index, uint32_t core_version,
                                 const struct anv_instance_extension_table *instance,
                                 const struct anv_device_extension_table *device);

void *anv_lookup_entrypoint(const struct gen_device_info *devinfo,
                            const char *name);

void anv_dump_image_to_ppm(struct anv_device *device,
                           struct anv_image *image, unsigned miplevel,
                           unsigned array_layer, VkImageAspectFlagBits aspect,
                           const char *filename);

enum anv_dump_action {
   ANV_DUMP_FRAMEBUFFERS_BIT = 0x1,
};

void anv_dump_start(struct anv_device *device, enum anv_dump_action actions);
void anv_dump_finish(void);

void anv_dump_add_framebuffer(struct anv_cmd_buffer *cmd_buffer,
                              struct anv_framebuffer *fb);

static inline uint32_t
anv_get_subpass_id(const struct anv_cmd_state * const cmd_state)
{
   /* This function must be called from within a subpass. */
   assert(cmd_state->pass && cmd_state->subpass);

   const uint32_t subpass_id = cmd_state->subpass - cmd_state->pass->subpasses;

   /* The id of this subpass shouldn't exceed the number of subpasses in this
    * render pass minus 1.
    */
   assert(subpass_id < cmd_state->pass->subpass_count);
   return subpass_id;
}

#define ANV_DEFINE_HANDLE_CASTS(__anv_type, __VkType)                      \
                                                                           \
   static inline struct __anv_type *                                       \
   __anv_type ## _from_handle(__VkType _handle)                            \
   {                                                                       \
      return (struct __anv_type *) _handle;                                \
   }                                                                       \
                                                                           \
   static inline __VkType                                                  \
   __anv_type ## _to_handle(struct __anv_type *_obj)                       \
   {                                                                       \
      return (__VkType) _obj;                                              \
   }

#define ANV_DEFINE_NONDISP_HANDLE_CASTS(__anv_type, __VkType)              \
                                                                           \
   static inline struct __anv_type *                                       \
   __anv_type ## _from_handle(__VkType _handle)                            \
   {                                                                       \
      return (struct __anv_type *)(uintptr_t) _handle;                     \
   }                                                                       \
                                                                           \
   static inline __VkType                                                  \
   __anv_type ## _to_handle(struct __anv_type *_obj)                       \
   {                                                                       \
      return (__VkType)(uintptr_t) _obj;                                   \
   }

#define ANV_FROM_HANDLE(__anv_type, __name, __handle) \
   struct __anv_type *__name = __anv_type ## _from_handle(__handle)

ANV_DEFINE_HANDLE_CASTS(anv_cmd_buffer, VkCommandBuffer)
ANV_DEFINE_HANDLE_CASTS(anv_device, VkDevice)
ANV_DEFINE_HANDLE_CASTS(anv_instance, VkInstance)
ANV_DEFINE_HANDLE_CASTS(anv_physical_device, VkPhysicalDevice)
ANV_DEFINE_HANDLE_CASTS(anv_queue, VkQueue)

ANV_DEFINE_NONDISP_HANDLE_CASTS(anv_cmd_pool, VkCommandPool)
ANV_DEFINE_NONDISP_HANDLE_CASTS(anv_buffer, VkBuffer)
ANV_DEFINE_NONDISP_HANDLE_CASTS(anv_buffer_view, VkBufferView)
ANV_DEFINE_NONDISP_HANDLE_CASTS(anv_descriptor_pool, VkDescriptorPool)
ANV_DEFINE_NONDISP_HANDLE_CASTS(anv_descriptor_set, VkDescriptorSet)
ANV_DEFINE_NONDISP_HANDLE_CASTS(anv_descriptor_set_layout, VkDescriptorSetLayout)
ANV_DEFINE_NONDISP_HANDLE_CASTS(anv_descriptor_update_template, VkDescriptorUpdateTemplate)
ANV_DEFINE_NONDISP_HANDLE_CASTS(anv_device_memory, VkDeviceMemory)
ANV_DEFINE_NONDISP_HANDLE_CASTS(anv_fence, VkFence)
ANV_DEFINE_NONDISP_HANDLE_CASTS(anv_event, VkEvent)
ANV_DEFINE_NONDISP_HANDLE_CASTS(anv_framebuffer, VkFramebuffer)
ANV_DEFINE_NONDISP_HANDLE_CASTS(anv_image, VkImage)
ANV_DEFINE_NONDISP_HANDLE_CASTS(anv_image_view, VkImageView);
ANV_DEFINE_NONDISP_HANDLE_CASTS(anv_pipeline_cache, VkPipelineCache)
ANV_DEFINE_NONDISP_HANDLE_CASTS(anv_pipeline, VkPipeline)
ANV_DEFINE_NONDISP_HANDLE_CASTS(anv_pipeline_layout, VkPipelineLayout)
ANV_DEFINE_NONDISP_HANDLE_CASTS(anv_query_pool, VkQueryPool)
ANV_DEFINE_NONDISP_HANDLE_CASTS(anv_render_pass, VkRenderPass)
ANV_DEFINE_NONDISP_HANDLE_CASTS(anv_sampler, VkSampler)
ANV_DEFINE_NONDISP_HANDLE_CASTS(anv_semaphore, VkSemaphore)
ANV_DEFINE_NONDISP_HANDLE_CASTS(anv_shader_module, VkShaderModule)
ANV_DEFINE_NONDISP_HANDLE_CASTS(vk_debug_report_callback, VkDebugReportCallbackEXT)
ANV_DEFINE_NONDISP_HANDLE_CASTS(anv_ycbcr_conversion, VkSamplerYcbcrConversion)

/* Gen-specific function declarations */
#ifdef genX
#  include "anv_genX.h"
#else
#  define genX(x) gen7_##x
#  include "anv_genX.h"
#  undef genX
#  define genX(x) gen75_##x
#  include "anv_genX.h"
#  undef genX
#  define genX(x) gen8_##x
#  include "anv_genX.h"
#  undef genX
#  define genX(x) gen9_##x
#  include "anv_genX.h"
#  undef genX
#  define genX(x) gen10_##x
#  include "anv_genX.h"
#  undef genX
#  define genX(x) gen11_##x
#  include "anv_genX.h"
#  undef genX
#endif

#endif /* ANV_PRIVATE_H */<|MERGE_RESOLUTION|>--- conflicted
+++ resolved
@@ -414,12 +414,9 @@
 #define vk_error(error) __vk_errorf(NULL, NULL,\
                                     VK_DEBUG_REPORT_OBJECT_TYPE_UNKNOWN_EXT,\
                                     error, __FILE__, __LINE__, NULL)
-<<<<<<< HEAD
-=======
 #define vk_errorv(instance, obj, error, format, args)\
     __vk_errorv(instance, obj, REPORT_OBJECT_TYPE(obj), error,\
                 __FILE__, __LINE__, format, args)
->>>>>>> f163900f
 #define vk_errorf(instance, obj, error, format, ...)\
     __vk_errorf(instance, obj, REPORT_OBJECT_TYPE(obj), error,\
                 __FILE__, __LINE__, format, ## __VA_ARGS__)
@@ -2188,60 +2185,6 @@
    struct anv_address num_workgroups;
 };
 
-/** State tracking for particular pipeline bind point
- *
- * This struct is the base struct for anv_cmd_graphics_state and
- * anv_cmd_compute_state.  These are used to track state which is bound to a
- * particular type of pipeline.  Generic state that applies per-stage such as
- * binding table offsets and push constants is tracked generically with a
- * per-stage array in anv_cmd_state.
- */
-struct anv_cmd_pipeline_state {
-   struct anv_pipeline *pipeline;
-
-   struct anv_descriptor_set *descriptors[MAX_SETS];
-   uint32_t dynamic_offsets[MAX_DYNAMIC_BUFFERS];
-
-   struct anv_push_descriptor_set *push_descriptors[MAX_SETS];
-};
-
-/** State tracking for graphics pipeline
- *
- * This has anv_cmd_pipeline_state as a base struct to track things which get
- * bound to a graphics pipeline.  Along with general pipeline bind point state
- * which is in the anv_cmd_pipeline_state base struct, it also contains other
- * state which is graphics-specific.
- */
-struct anv_cmd_graphics_state {
-   struct anv_cmd_pipeline_state base;
-
-   anv_cmd_dirty_mask_t dirty;
-   uint32_t vb_dirty;
-
-   struct anv_dynamic_state dynamic;
-
-   struct {
-      struct anv_buffer *index_buffer;
-      uint32_t index_type; /**< 3DSTATE_INDEX_BUFFER.IndexFormat */
-      uint32_t index_offset;
-   } gen7;
-};
-
-/** State tracking for compute pipeline
- *
- * This has anv_cmd_pipeline_state as a base struct to track things which get
- * bound to a compute pipeline.  Along with general pipeline bind point state
- * which is in the anv_cmd_pipeline_state base struct, it also contains other
- * state which is compute-specific.
- */
-struct anv_cmd_compute_state {
-   struct anv_cmd_pipeline_state base;
-
-   bool pipeline_dirty;
-
-   struct anv_address num_workgroups;
-};
-
 /** State required while building cmd buffer */
 struct anv_cmd_state {
    /* PIPELINE_SELECT.PipelineSelection */
@@ -2261,11 +2204,8 @@
    VkRect2D                                     render_area;
    uint32_t                                     restart_index;
    struct anv_vertex_binding                    vertex_bindings[MAX_VBS];
-<<<<<<< HEAD
-=======
    bool                                         xfb_enabled;
    struct anv_xfb_binding                       xfb_bindings[MAX_XFB_BUFFERS];
->>>>>>> f163900f
    VkShaderStageFlags                           push_constant_stages;
    struct anv_push_constants *                  push_constants[MESA_SHADER_STAGES];
    struct anv_state                             binding_tables[MESA_SHADER_STAGES];
@@ -2816,31 +2756,6 @@
    }
 }
 
-<<<<<<< HEAD
-static inline uint32_t
-anv_image_aspect_get_planes(VkImageAspectFlags aspect_mask)
-{
-   uint32_t planes = 0;
-
-   if (aspect_mask & (VK_IMAGE_ASPECT_COLOR_BIT |
-                      VK_IMAGE_ASPECT_DEPTH_BIT |
-                      VK_IMAGE_ASPECT_STENCIL_BIT |
-                      VK_IMAGE_ASPECT_PLANE_0_BIT_KHR))
-      planes++;
-   if (aspect_mask & VK_IMAGE_ASPECT_PLANE_1_BIT_KHR)
-      planes++;
-   if (aspect_mask & VK_IMAGE_ASPECT_PLANE_2_BIT_KHR)
-      planes++;
-
-   if ((aspect_mask & VK_IMAGE_ASPECT_DEPTH_BIT) != 0 &&
-       (aspect_mask & VK_IMAGE_ASPECT_STENCIL_BIT) != 0)
-      planes++;
-
-   return planes;
-}
-
-=======
->>>>>>> f163900f
 static inline VkImageAspectFlags
 anv_plane_to_aspect(VkImageAspectFlags image_aspects,
                     uint32_t plane)
