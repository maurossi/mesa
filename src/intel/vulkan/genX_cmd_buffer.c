/*
 * Copyright © 2015 Intel Corporation
 *
 * Permission is hereby granted, free of charge, to any person obtaining a
 * copy of this software and associated documentation files (the "Software"),
 * to deal in the Software without restriction, including without limitation
 * the rights to use, copy, modify, merge, publish, distribute, sublicense,
 * and/or sell copies of the Software, and to permit persons to whom the
 * Software is furnished to do so, subject to the following conditions:
 *
 * The above copyright notice and this permission notice (including the next
 * paragraph) shall be included in all copies or substantial portions of the
 * Software.
 *
 * THE SOFTWARE IS PROVIDED "AS IS", WITHOUT WARRANTY OF ANY KIND, EXPRESS OR
 * IMPLIED, INCLUDING BUT NOT LIMITED TO THE WARRANTIES OF MERCHANTABILITY,
 * FITNESS FOR A PARTICULAR PURPOSE AND NONINFRINGEMENT.  IN NO EVENT SHALL
 * THE AUTHORS OR COPYRIGHT HOLDERS BE LIABLE FOR ANY CLAIM, DAMAGES OR OTHER
 * LIABILITY, WHETHER IN AN ACTION OF CONTRACT, TORT OR OTHERWISE, ARISING
 * FROM, OUT OF OR IN CONNECTION WITH THE SOFTWARE OR THE USE OR OTHER DEALINGS
 * IN THE SOFTWARE.
 */

#include <assert.h>
#include <stdbool.h>

#include "anv_private.h"
#include "vk_format_info.h"
#include "vk_util.h"

#include "common/gen_l3_config.h"
#include "genxml/gen_macros.h"
#include "genxml/genX_pack.h"

static void
emit_lrm(struct anv_batch *batch,
         uint32_t reg, struct anv_bo *bo, uint32_t offset)
{
   anv_batch_emit(batch, GENX(MI_LOAD_REGISTER_MEM), lrm) {
      lrm.RegisterAddress  = reg;
      lrm.MemoryAddress    = (struct anv_address) { bo, offset };
   }
}

static void
emit_lri(struct anv_batch *batch, uint32_t reg, uint32_t imm)
{
   anv_batch_emit(batch, GENX(MI_LOAD_REGISTER_IMM), lri) {
      lri.RegisterOffset   = reg;
      lri.DataDWord        = imm;
   }
}

#if GEN_IS_HASWELL || GEN_GEN >= 8
static void
emit_lrr(struct anv_batch *batch, uint32_t dst, uint32_t src)
{
   anv_batch_emit(batch, GENX(MI_LOAD_REGISTER_REG), lrr) {
      lrr.SourceRegisterAddress        = src;
      lrr.DestinationRegisterAddress   = dst;
   }
}
#endif

void
genX(cmd_buffer_emit_state_base_address)(struct anv_cmd_buffer *cmd_buffer)
{
   struct anv_device *device = cmd_buffer->device;

   /* Emit a render target cache flush.
    *
    * This isn't documented anywhere in the PRM.  However, it seems to be
    * necessary prior to changing the surface state base adress.  Without
    * this, we get GPU hangs when using multi-level command buffers which
    * clear depth, reset state base address, and then go render stuff.
    */
   anv_batch_emit(&cmd_buffer->batch, GENX(PIPE_CONTROL), pc) {
      pc.DCFlushEnable = true;
      pc.RenderTargetCacheFlushEnable = true;
      pc.CommandStreamerStallEnable = true;
   }

   anv_batch_emit(&cmd_buffer->batch, GENX(STATE_BASE_ADDRESS), sba) {
      sba.GeneralStateBaseAddress = (struct anv_address) { NULL, 0 };
      sba.GeneralStateMemoryObjectControlState = GENX(MOCS);
      sba.GeneralStateBaseAddressModifyEnable = true;

      sba.SurfaceStateBaseAddress =
         anv_cmd_buffer_surface_base_address(cmd_buffer);
      sba.SurfaceStateMemoryObjectControlState = GENX(MOCS);
      sba.SurfaceStateBaseAddressModifyEnable = true;

      sba.DynamicStateBaseAddress =
         (struct anv_address) { &device->dynamic_state_pool.block_pool.bo, 0 };
      sba.DynamicStateMemoryObjectControlState = GENX(MOCS);
      sba.DynamicStateBaseAddressModifyEnable = true;

      sba.IndirectObjectBaseAddress = (struct anv_address) { NULL, 0 };
      sba.IndirectObjectMemoryObjectControlState = GENX(MOCS);
      sba.IndirectObjectBaseAddressModifyEnable = true;

      sba.InstructionBaseAddress =
         (struct anv_address) { &device->instruction_state_pool.block_pool.bo, 0 };
      sba.InstructionMemoryObjectControlState = GENX(MOCS);
      sba.InstructionBaseAddressModifyEnable = true;

#  if (GEN_GEN >= 8)
      /* Broadwell requires that we specify a buffer size for a bunch of
       * these fields.  However, since we will be growing the BO's live, we
       * just set them all to the maximum.
       */
      sba.GeneralStateBufferSize                = 0xfffff;
      sba.GeneralStateBufferSizeModifyEnable    = true;
      sba.DynamicStateBufferSize                = 0xfffff;
      sba.DynamicStateBufferSizeModifyEnable    = true;
      sba.IndirectObjectBufferSize              = 0xfffff;
      sba.IndirectObjectBufferSizeModifyEnable  = true;
      sba.InstructionBufferSize                 = 0xfffff;
      sba.InstructionBuffersizeModifyEnable     = true;
#  endif
   }

   /* After re-setting the surface state base address, we have to do some
    * cache flusing so that the sampler engine will pick up the new
    * SURFACE_STATE objects and binding tables. From the Broadwell PRM,
    * Shared Function > 3D Sampler > State > State Caching (page 96):
    *
    *    Coherency with system memory in the state cache, like the texture
    *    cache is handled partially by software. It is expected that the
    *    command stream or shader will issue Cache Flush operation or
    *    Cache_Flush sampler message to ensure that the L1 cache remains
    *    coherent with system memory.
    *
    *    [...]
    *
    *    Whenever the value of the Dynamic_State_Base_Addr,
    *    Surface_State_Base_Addr are altered, the L1 state cache must be
    *    invalidated to ensure the new surface or sampler state is fetched
    *    from system memory.
    *
    * The PIPE_CONTROL command has a "State Cache Invalidation Enable" bit
    * which, according the PIPE_CONTROL instruction documentation in the
    * Broadwell PRM:
    *
    *    Setting this bit is independent of any other bit in this packet.
    *    This bit controls the invalidation of the L1 and L2 state caches
    *    at the top of the pipe i.e. at the parsing time.
    *
    * Unfortunately, experimentation seems to indicate that state cache
    * invalidation through a PIPE_CONTROL does nothing whatsoever in
    * regards to surface state and binding tables.  In stead, it seems that
    * invalidating the texture cache is what is actually needed.
    *
    * XXX:  As far as we have been able to determine through
    * experimentation, shows that flush the texture cache appears to be
    * sufficient.  The theory here is that all of the sampling/rendering
    * units cache the binding table in the texture cache.  However, we have
    * yet to be able to actually confirm this.
    */
   anv_batch_emit(&cmd_buffer->batch, GENX(PIPE_CONTROL), pc) {
      pc.TextureCacheInvalidationEnable = true;
      pc.ConstantCacheInvalidationEnable = true;
      pc.StateCacheInvalidationEnable = true;
   }
}

static void
add_surface_state_reloc(struct anv_cmd_buffer *cmd_buffer,
                        struct anv_state state,
                        struct anv_bo *bo, uint32_t offset)
{
   const struct isl_device *isl_dev = &cmd_buffer->device->isl_dev;

   VkResult result =
      anv_reloc_list_add(&cmd_buffer->surface_relocs, &cmd_buffer->pool->alloc,
                         state.offset + isl_dev->ss.addr_offset, bo, offset);
   if (result != VK_SUCCESS)
      anv_batch_set_error(&cmd_buffer->batch, result);
}

static void
add_image_view_relocs(struct anv_cmd_buffer *cmd_buffer,
                      const struct anv_image_view *image_view,
                      const uint32_t plane,
                      struct anv_surface_state state)
{
   const struct isl_device *isl_dev = &cmd_buffer->device->isl_dev;
   const struct anv_image *image = image_view->image;
   uint32_t image_plane = image_view->planes[plane].image_plane;

   add_surface_state_reloc(cmd_buffer, state.state,
                           image->planes[image_plane].bo, state.address);

   if (state.aux_address) {
      VkResult result =
         anv_reloc_list_add(&cmd_buffer->surface_relocs,
                            &cmd_buffer->pool->alloc,
                            state.state.offset + isl_dev->ss.aux_addr_offset,
                            image->planes[image_plane].bo, state.aux_address);
      if (result != VK_SUCCESS)
         anv_batch_set_error(&cmd_buffer->batch, result);
   }
}

static bool
color_is_zero_one(VkClearColorValue value, enum isl_format format)
{
   if (isl_format_has_int_channel(format)) {
      for (unsigned i = 0; i < 4; i++) {
         if (value.int32[i] != 0 && value.int32[i] != 1)
            return false;
      }
   } else {
      for (unsigned i = 0; i < 4; i++) {
         if (value.float32[i] != 0.0f && value.float32[i] != 1.0f)
            return false;
      }
   }

   return true;
}

static void
color_attachment_compute_aux_usage(struct anv_device * device,
                                   struct anv_cmd_state * cmd_state,
                                   uint32_t att, VkRect2D render_area,
                                   union isl_color_value *fast_clear_color)
{
   struct anv_attachment_state *att_state = &cmd_state->attachments[att];
   struct anv_image_view *iview = cmd_state->framebuffer->attachments[att];

   assert(iview->n_planes == 1);

   if (iview->planes[0].isl.base_array_layer >=
       anv_image_aux_layers(iview->image, VK_IMAGE_ASPECT_COLOR_BIT,
                            iview->planes[0].isl.base_level)) {
      /* There is no aux buffer which corresponds to the level and layer(s)
       * being accessed.
       */
      att_state->aux_usage = ISL_AUX_USAGE_NONE;
      att_state->input_aux_usage = ISL_AUX_USAGE_NONE;
      att_state->fast_clear = false;
      return;
   } else if (iview->image->planes[0].aux_usage == ISL_AUX_USAGE_MCS) {
      att_state->aux_usage = ISL_AUX_USAGE_MCS;
      att_state->input_aux_usage = ISL_AUX_USAGE_MCS;
      att_state->fast_clear = false;
      return;
   } else if (iview->image->planes[0].aux_usage == ISL_AUX_USAGE_CCS_E) {
      att_state->aux_usage = ISL_AUX_USAGE_CCS_E;
      att_state->input_aux_usage = ISL_AUX_USAGE_CCS_E;
   } else {
      att_state->aux_usage = ISL_AUX_USAGE_CCS_D;
      /* From the Sky Lake PRM, RENDER_SURFACE_STATE::AuxiliarySurfaceMode:
       *
       *    "If Number of Multisamples is MULTISAMPLECOUNT_1, AUX_CCS_D
       *    setting is only allowed if Surface Format supported for Fast
       *    Clear. In addition, if the surface is bound to the sampling
       *    engine, Surface Format must be supported for Render Target
       *    Compression for surfaces bound to the sampling engine."
       *
       * In other words, we can only sample from a fast-cleared image if it
       * also supports color compression.
       */
      if (isl_format_supports_ccs_e(&device->info, iview->planes[0].isl.format)) {
         att_state->input_aux_usage = ISL_AUX_USAGE_CCS_D;

         /* While fast-clear resolves and partial resolves are fairly cheap in the
          * case where you render to most of the pixels, full resolves are not
          * because they potentially involve reading and writing the entire
          * framebuffer.  If we can't texture with CCS_E, we should leave it off and
          * limit ourselves to fast clears.
          */
         if (cmd_state->pass->attachments[att].first_subpass_layout ==
             VK_IMAGE_LAYOUT_COLOR_ATTACHMENT_OPTIMAL) {
            anv_perf_warn(device->instance, iview->image,
                          "Not temporarily enabling CCS_E.");
         }
      } else {
         att_state->input_aux_usage = ISL_AUX_USAGE_NONE;
      }
   }

   assert(iview->image->planes[0].aux_surface.isl.usage & ISL_SURF_USAGE_CCS_BIT);

   att_state->clear_color_is_zero_one =
      color_is_zero_one(att_state->clear_value.color, iview->planes[0].isl.format);
   att_state->clear_color_is_zero =
      att_state->clear_value.color.uint32[0] == 0 &&
      att_state->clear_value.color.uint32[1] == 0 &&
      att_state->clear_value.color.uint32[2] == 0 &&
      att_state->clear_value.color.uint32[3] == 0;

   if (att_state->pending_clear_aspects == VK_IMAGE_ASPECT_COLOR_BIT) {
      /* Start off assuming fast clears are possible */
      att_state->fast_clear = true;

      /* Potentially, we could do partial fast-clears but doing so has crazy
       * alignment restrictions.  It's easier to just restrict to full size
       * fast clears for now.
       */
      if (render_area.offset.x != 0 ||
          render_area.offset.y != 0 ||
          render_area.extent.width != iview->extent.width ||
          render_area.extent.height != iview->extent.height)
         att_state->fast_clear = false;

      /* On Broadwell and earlier, we can only handle 0/1 clear colors */
      if (GEN_GEN <= 8 && !att_state->clear_color_is_zero_one)
         att_state->fast_clear = false;

      /* We allow fast clears when all aux layers of the miplevel are targeted.
       * See add_fast_clear_state_buffer() for more information. Also, because
       * we only either do a fast clear or a normal clear and not both, this
       * complies with the gen7 restriction of not fast-clearing multiple
       * layers.
       */
      if (cmd_state->framebuffer->layers !=
          anv_image_aux_layers(iview->image, VK_IMAGE_ASPECT_COLOR_BIT,
                               iview->planes[0].isl.base_level)) {
         att_state->fast_clear = false;
         if (GEN_GEN == 7) {
            anv_perf_warn(device->instance, iview->image,
                          "Not fast-clearing the first layer in "
                          "a multi-layer fast clear.");
         }
      }

      /* We only allow fast clears in the GENERAL layout if the auxiliary
       * buffer is always enabled and the fast-clear value is all 0's. See
       * add_fast_clear_state_buffer() for more information.
       */
      if (cmd_state->pass->attachments[att].first_subpass_layout ==
          VK_IMAGE_LAYOUT_GENERAL &&
          (!att_state->clear_color_is_zero ||
           iview->image->planes[0].aux_usage == ISL_AUX_USAGE_NONE)) {
         att_state->fast_clear = false;
      }

      if (att_state->fast_clear) {
         memcpy(fast_clear_color->u32, att_state->clear_value.color.uint32,
                sizeof(fast_clear_color->u32));
      }
   } else {
      att_state->fast_clear = false;
   }
}

static bool
need_input_attachment_state(const struct anv_render_pass_attachment *att)
{
   if (!(att->usage & VK_IMAGE_USAGE_INPUT_ATTACHMENT_BIT))
      return false;

   /* We only allocate input attachment states for color surfaces. Compression
    * is not yet enabled for depth textures and stencil doesn't allow
    * compression so we can just use the texture surface state from the view.
    */
   return vk_format_is_color(att->format);
}

/* Transitions a HiZ-enabled depth buffer from one layout to another. Unless
 * the initial layout is undefined, the HiZ buffer and depth buffer will
 * represent the same data at the end of this operation.
 */
static void
transition_depth_buffer(struct anv_cmd_buffer *cmd_buffer,
                        const struct anv_image *image,
                        VkImageLayout initial_layout,
                        VkImageLayout final_layout)
{
   assert(image);

   /* A transition is a no-op if HiZ is not enabled, or if the initial and
    * final layouts are equal.
    *
    * The undefined layout indicates that the user doesn't care about the data
    * that's currently in the buffer. Therefore, a data-preserving resolve
    * operation is not needed.
    */
   if (image->planes[0].aux_usage != ISL_AUX_USAGE_HIZ || initial_layout == final_layout)
      return;

   const bool hiz_enabled = ISL_AUX_USAGE_HIZ ==
      anv_layout_to_aux_usage(&cmd_buffer->device->info, image,
                              VK_IMAGE_ASPECT_DEPTH_BIT, initial_layout);
   const bool enable_hiz = ISL_AUX_USAGE_HIZ ==
      anv_layout_to_aux_usage(&cmd_buffer->device->info, image,
                              VK_IMAGE_ASPECT_DEPTH_BIT, final_layout);

   enum blorp_hiz_op hiz_op;
   if (hiz_enabled && !enable_hiz) {
      hiz_op = BLORP_HIZ_OP_DEPTH_RESOLVE;
   } else if (!hiz_enabled && enable_hiz) {
      hiz_op = BLORP_HIZ_OP_HIZ_RESOLVE;
   } else {
      assert(hiz_enabled == enable_hiz);
      /* If the same buffer will be used, no resolves are necessary. */
      hiz_op = BLORP_HIZ_OP_NONE;
   }

   if (hiz_op != BLORP_HIZ_OP_NONE)
      anv_gen8_hiz_op_resolve(cmd_buffer, image, hiz_op);
}

#define MI_PREDICATE_SRC0  0x2400
#define MI_PREDICATE_SRC1  0x2408

/* Manages the state of an color image subresource to ensure resolves are
 * performed properly.
 */
static void
genX(set_image_needs_resolve)(struct anv_cmd_buffer *cmd_buffer,
                        const struct anv_image *image,
                        VkImageAspectFlagBits aspect,
                        unsigned level, bool needs_resolve)
{
   assert(cmd_buffer && image);
   assert(image->aspects & VK_IMAGE_ASPECT_ANY_COLOR_BIT_ANV);
   assert(level < anv_image_aux_levels(image, aspect));

   /* The HW docs say that there is no way to guarantee the completion of
    * the following command. We use it nevertheless because it shows no
    * issues in testing is currently being used in the GL driver.
    */
   anv_batch_emit(&cmd_buffer->batch, GENX(MI_STORE_DATA_IMM), sdi) {
      sdi.Address = anv_image_get_needs_resolve_addr(cmd_buffer->device,
                                                     image, aspect, level);
      sdi.ImmediateData = needs_resolve;
   }
}

static void
genX(load_needs_resolve_predicate)(struct anv_cmd_buffer *cmd_buffer,
                                   const struct anv_image *image,
                                   VkImageAspectFlagBits aspect,
                                   unsigned level)
{
   assert(cmd_buffer && image);
   assert(image->aspects & VK_IMAGE_ASPECT_ANY_COLOR_BIT_ANV);
   assert(level < anv_image_aux_levels(image, aspect));

   const struct anv_address resolve_flag_addr =
      anv_image_get_needs_resolve_addr(cmd_buffer->device,
                                       image, aspect, level);

   /* Make the pending predicated resolve a no-op if one is not needed.
    * predicate = do_resolve = resolve_flag != 0;
    */
   emit_lri(&cmd_buffer->batch, MI_PREDICATE_SRC1    , 0);
   emit_lri(&cmd_buffer->batch, MI_PREDICATE_SRC1 + 4, 0);
   emit_lri(&cmd_buffer->batch, MI_PREDICATE_SRC0    , 0);
   emit_lrm(&cmd_buffer->batch, MI_PREDICATE_SRC0 + 4,
            resolve_flag_addr.bo, resolve_flag_addr.offset);
   anv_batch_emit(&cmd_buffer->batch, GENX(MI_PREDICATE), mip) {
      mip.LoadOperation    = LOAD_LOADINV;
      mip.CombineOperation = COMBINE_SET;
      mip.CompareOperation = COMPARE_SRCS_EQUAL;
   }
}

static void
init_fast_clear_state_entry(struct anv_cmd_buffer *cmd_buffer,
                            const struct anv_image *image,
                            VkImageAspectFlagBits aspect,
                            unsigned level)
{
   assert(cmd_buffer && image);
   assert(image->aspects & VK_IMAGE_ASPECT_ANY_COLOR_BIT_ANV);
   assert(level < anv_image_aux_levels(image, aspect));

   uint32_t plane = anv_image_aspect_to_plane(image->aspects, aspect);
   enum isl_aux_usage aux_usage = image->planes[plane].aux_usage;

   /* The resolve flag should updated to signify that fast-clear/compression
    * data needs to be removed when leaving the undefined layout. Such data
    * may need to be removed if it would cause accesses to the color buffer
    * to return incorrect data. The fast clear data in CCS_D buffers should
    * be removed because CCS_D isn't enabled all the time.
    */
   genX(set_image_needs_resolve)(cmd_buffer, image, aspect, level,
                                 aux_usage == ISL_AUX_USAGE_NONE);

   /* The fast clear value dword(s) will be copied into a surface state object.
    * Ensure that the restrictions of the fields in the dword(s) are followed.
    *
    * CCS buffers on SKL+ can have any value set for the clear colors.
    */
   if (image->samples == 1 && GEN_GEN >= 9)
      return;

   /* Other combinations of auxiliary buffers and platforms require specific
    * values in the clear value dword(s).
    */
   struct anv_address addr =
      anv_image_get_clear_color_addr(cmd_buffer->device, image, aspect, level);
   unsigned i = 0;
   for (; i < cmd_buffer->device->isl_dev.ss.clear_value_size; i += 4) {
      anv_batch_emit(&cmd_buffer->batch, GENX(MI_STORE_DATA_IMM), sdi) {
         sdi.Address = addr;

         if (GEN_GEN >= 9) {
            /* MCS buffers on SKL+ can only have 1/0 clear colors. */
            assert(aux_usage == ISL_AUX_USAGE_MCS);
            sdi.ImmediateData = 0;
         } else if (GEN_VERSIONx10 >= 75) {
            /* Pre-SKL, the dword containing the clear values also contains
             * other fields, so we need to initialize those fields to match the
             * values that would be in a color attachment.
             */
            assert(i == 0);
            sdi.ImmediateData = ISL_CHANNEL_SELECT_RED   << 25 |
                                ISL_CHANNEL_SELECT_GREEN << 22 |
                                ISL_CHANNEL_SELECT_BLUE  << 19 |
                                ISL_CHANNEL_SELECT_ALPHA << 16;
         }  else if (GEN_VERSIONx10 == 70) {
            /* On IVB, the dword containing the clear values also contains
             * other fields that must be zero or can be zero.
             */
            assert(i == 0);
            sdi.ImmediateData = 0;
         }
      }

      addr.offset += 4;
   }
}

/* Copy the fast-clear value dword(s) between a surface state object and an
 * image's fast clear state buffer.
 */
static void
genX(copy_fast_clear_dwords)(struct anv_cmd_buffer *cmd_buffer,
                             struct anv_state surface_state,
                             const struct anv_image *image,
                             VkImageAspectFlagBits aspect,
                             unsigned level,
                             bool copy_from_surface_state)
{
   assert(cmd_buffer && image);
   assert(image->aspects & VK_IMAGE_ASPECT_ANY_COLOR_BIT_ANV);
   assert(level < anv_image_aux_levels(image, aspect));

   struct anv_bo *ss_bo =
      &cmd_buffer->device->surface_state_pool.block_pool.bo;
   uint32_t ss_clear_offset = surface_state.offset +
      cmd_buffer->device->isl_dev.ss.clear_value_offset;
   const struct anv_address entry_addr =
      anv_image_get_clear_color_addr(cmd_buffer->device, image, aspect, level);
   unsigned copy_size = cmd_buffer->device->isl_dev.ss.clear_value_size;

   if (copy_from_surface_state) {
      genX(cmd_buffer_mi_memcpy)(cmd_buffer, entry_addr.bo, entry_addr.offset,
                                 ss_bo, ss_clear_offset, copy_size);
   } else {
      genX(cmd_buffer_mi_memcpy)(cmd_buffer, ss_bo, ss_clear_offset,
                                 entry_addr.bo, entry_addr.offset, copy_size);

      /* Updating a surface state object may require that the state cache be
       * invalidated. From the SKL PRM, Shared Functions -> State -> State
       * Caching:
       *
       *    Whenever the RENDER_SURFACE_STATE object in memory pointed to by
       *    the Binding Table Pointer (BTP) and Binding Table Index (BTI) is
       *    modified [...], the L1 state cache must be invalidated to ensure
       *    the new surface or sampler state is fetched from system memory.
       *
       * In testing, SKL doesn't actually seem to need this, but HSW does.
       */
      cmd_buffer->state.pending_pipe_bits |=
         ANV_PIPE_STATE_CACHE_INVALIDATE_BIT;
   }
}

/**
 * @brief Transitions a color buffer from one layout to another.
 *
 * See section 6.1.1. Image Layout Transitions of the Vulkan 1.0.50 spec for
 * more information.
 *
 * @param level_count VK_REMAINING_MIP_LEVELS isn't supported.
 * @param layer_count VK_REMAINING_ARRAY_LAYERS isn't supported. For 3D images,
 *                    this represents the maximum layers to transition at each
 *                    specified miplevel.
 */
static void
transition_color_buffer(struct anv_cmd_buffer *cmd_buffer,
                        const struct anv_image *image,
                        VkImageAspectFlagBits aspect,
                        const uint32_t base_level, uint32_t level_count,
                        uint32_t base_layer, uint32_t layer_count,
                        VkImageLayout initial_layout,
                        VkImageLayout final_layout)
{
   /* Validate the inputs. */
   assert(cmd_buffer);
   assert(image && image->aspects & VK_IMAGE_ASPECT_ANY_COLOR_BIT_ANV);
   /* These values aren't supported for simplicity's sake. */
   assert(level_count != VK_REMAINING_MIP_LEVELS &&
          layer_count != VK_REMAINING_ARRAY_LAYERS);
   /* Ensure the subresource range is valid. */
   uint64_t last_level_num = base_level + level_count;
   const uint32_t max_depth = anv_minify(image->extent.depth, base_level);
   UNUSED const uint32_t image_layers = MAX2(image->array_size, max_depth);
   assert((uint64_t)base_layer + layer_count  <= image_layers);
   assert(last_level_num <= image->levels);
   /* The spec disallows these final layouts. */
   assert(final_layout != VK_IMAGE_LAYOUT_UNDEFINED &&
          final_layout != VK_IMAGE_LAYOUT_PREINITIALIZED);

   /* No work is necessary if the layout stays the same or if this subresource
    * range lacks auxiliary data.
    */
   if (initial_layout == final_layout)
      return;

   uint32_t plane = anv_image_aspect_to_plane(image->aspects, aspect);

   if (image->planes[plane].shadow_surface.isl.size > 0 &&
       final_layout == VK_IMAGE_LAYOUT_SHADER_READ_ONLY_OPTIMAL) {
      /* This surface is a linear compressed image with a tiled shadow surface
       * for texturing.  The client is about to use it in READ_ONLY_OPTIMAL so
       * we need to ensure the shadow copy is up-to-date.
       */
      assert(image->aspects == VK_IMAGE_ASPECT_COLOR_BIT);
      assert(image->planes[plane].surface.isl.tiling == ISL_TILING_LINEAR);
      assert(image->planes[plane].shadow_surface.isl.tiling != ISL_TILING_LINEAR);
      assert(isl_format_is_compressed(image->planes[plane].surface.isl.format));
      assert(plane == 0);
      anv_image_copy_to_shadow(cmd_buffer, image,
                               base_level, level_count,
                               base_layer, layer_count);
   }

   if (base_layer >= anv_image_aux_layers(image, aspect, base_level))
      return;

   /* A transition of a 3D subresource works on all slices at a time. */
   if (image->type == VK_IMAGE_TYPE_3D) {
      base_layer = 0;
      layer_count = anv_minify(image->extent.depth, base_level);
   }

   /* We're interested in the subresource range subset that has aux data. */
   level_count = MIN2(level_count, anv_image_aux_levels(image, aspect) - base_level);
   layer_count = MIN2(layer_count,
                      anv_image_aux_layers(image, aspect, base_level) - base_layer);
   last_level_num = base_level + level_count;

   /* Record whether or not the layout is undefined. Pre-initialized images
    * with auxiliary buffers have a non-linear layout and are thus undefined.
    */
   assert(image->tiling == VK_IMAGE_TILING_OPTIMAL);
   const bool undef_layout = initial_layout == VK_IMAGE_LAYOUT_UNDEFINED ||
                             initial_layout == VK_IMAGE_LAYOUT_PREINITIALIZED;

   /* Do preparatory work before the resolve operation or return early if no
    * resolve is actually needed.
    */
   if (undef_layout) {
      /* A subresource in the undefined layout may have been aliased and
       * populated with any arrangement of bits. Therefore, we must initialize
       * the related aux buffer and clear buffer entry with desirable values.
       *
       * Initialize the relevant clear buffer entries.
       */
      for (unsigned level = base_level; level < last_level_num; level++)
         init_fast_clear_state_entry(cmd_buffer, image, aspect, level);

      /* Initialize the aux buffers to enable correct rendering. This operation
       * requires up to two steps: one to rid the aux buffer of data that may
       * cause GPU hangs, and another to ensure that writes done without aux
       * will be visible to reads done with aux.
       *
       * Having an aux buffer with invalid data is possible for CCS buffers
       * SKL+ and for MCS buffers with certain sample counts (2x and 8x). One
       * easy way to get to a valid state is to fast-clear the specified range.
       *
       * Even for MCS buffers that have sample counts that don't require
       * certain bits to be reserved (4x and 8x), we're unsure if the hardware
       * will be okay with the sample mappings given by the undefined buffer.
       * We don't have any data to show that this is a problem, but we want to
       * avoid causing difficult-to-debug problems.
       */
      if ((GEN_GEN >= 9 && image->samples == 1) || image->samples > 1) {
         if (image->samples == 4 || image->samples == 16) {
            anv_perf_warn(cmd_buffer->device->instance, image,
                          "Doing a potentially unnecessary fast-clear to "
                          "define an MCS buffer.");
         }

         anv_image_fast_clear(cmd_buffer, image, aspect,
                              base_level, level_count,
                              base_layer, layer_count);
      }
      /* At this point, some elements of the CCS buffer may have the fast-clear
       * bit-arrangement. As the user writes to a subresource, we need to have
       * the associated CCS elements enter the ambiguated state. This enables
       * reads (implicit or explicit) to reflect the user-written data instead
       * of the clear color. The only time such elements will not change their
       * state as described above, is in a final layout that doesn't have CCS
       * enabled. In this case, we must force the associated CCS buffers of the
       * specified range to enter the ambiguated state in advance.
       */
      if (image->samples == 1 &&
          image->planes[plane].aux_usage != ISL_AUX_USAGE_CCS_E &&
          final_layout != VK_IMAGE_LAYOUT_COLOR_ATTACHMENT_OPTIMAL) {
         /* The CCS_D buffer may not be enabled in the final layout. Continue
          * executing this function to perform a resolve.
          */
          anv_perf_warn(cmd_buffer->device->instance, image,
                        "Performing an additional resolve for CCS_D layout "
                        "transition. Consider always leaving it on or "
                        "performing an ambiguation pass.");
      } else {
         /* Writes in the final layout will be aware of the auxiliary buffer.
          * In addition, the clear buffer entries and the auxiliary buffers
          * have been populated with values that will result in correct
          * rendering.
          */
         return;
      }
   } else if (initial_layout != VK_IMAGE_LAYOUT_COLOR_ATTACHMENT_OPTIMAL) {
      /* Resolves are only necessary if the subresource may contain blocks
       * fast-cleared to values unsupported in other layouts. This only occurs
       * if the initial layout is COLOR_ATTACHMENT_OPTIMAL.
       */
      return;
   } else if (image->samples > 1) {
      /* MCS buffers don't need resolving. */
      return;
   }

   /* Perform a resolve to synchronize data between the main and aux buffer.
    * Before we begin, we must satisfy the cache flushing requirement specified
    * in the Sky Lake PRM Vol. 7, "MCS Buffer for Render Target(s)":
    *
    *    Any transition from any value in {Clear, Render, Resolve} to a
    *    different value in {Clear, Render, Resolve} requires end of pipe
    *    synchronization.
    *
    * We perform a flush of the write cache before and after the clear and
    * resolve operations to meet this requirement.
    *
    * Unlike other drawing, fast clear operations are not properly
    * synchronized. The first PIPE_CONTROL here likely ensures that the
    * contents of the previous render or clear hit the render target before we
    * resolve and the second likely ensures that the resolve is complete before
    * we do any more rendering or clearing.
    */
   cmd_buffer->state.pending_pipe_bits |=
      ANV_PIPE_RENDER_TARGET_CACHE_FLUSH_BIT | ANV_PIPE_CS_STALL_BIT;

   for (uint32_t level = base_level; level < last_level_num; level++) {

      /* The number of layers changes at each 3D miplevel. */
      if (image->type == VK_IMAGE_TYPE_3D) {
         layer_count = MIN2(layer_count, anv_image_aux_layers(image, aspect, level));
      }

      genX(load_needs_resolve_predicate)(cmd_buffer, image, aspect, level);

      anv_ccs_resolve(cmd_buffer, image, aspect, level, base_layer, layer_count,
                      image->planes[plane].aux_usage == ISL_AUX_USAGE_CCS_E ?
                      BLORP_FAST_CLEAR_OP_RESOLVE_PARTIAL :
                      BLORP_FAST_CLEAR_OP_RESOLVE_FULL);

      genX(set_image_needs_resolve)(cmd_buffer, image, aspect, level, false);
   }

   cmd_buffer->state.pending_pipe_bits |=
      ANV_PIPE_RENDER_TARGET_CACHE_FLUSH_BIT | ANV_PIPE_CS_STALL_BIT;
}

/**
 * Setup anv_cmd_state::attachments for vkCmdBeginRenderPass.
 */
static VkResult
genX(cmd_buffer_setup_attachments)(struct anv_cmd_buffer *cmd_buffer,
                                   struct anv_render_pass *pass,
                                   const VkRenderPassBeginInfo *begin)
{
   const struct isl_device *isl_dev = &cmd_buffer->device->isl_dev;
   struct anv_cmd_state *state = &cmd_buffer->state;

   vk_free(&cmd_buffer->pool->alloc, state->attachments);

   if (pass->attachment_count > 0) {
      state->attachments = vk_alloc(&cmd_buffer->pool->alloc,
                                    pass->attachment_count *
                                         sizeof(state->attachments[0]),
                                    8, VK_SYSTEM_ALLOCATION_SCOPE_OBJECT);
      if (state->attachments == NULL) {
         /* Propagate VK_ERROR_OUT_OF_HOST_MEMORY to vkEndCommandBuffer */
         return anv_batch_set_error(&cmd_buffer->batch,
                                    VK_ERROR_OUT_OF_HOST_MEMORY);
      }
   } else {
      state->attachments = NULL;
   }

   /* Reserve one for the NULL state. */
   unsigned num_states = 1;
   for (uint32_t i = 0; i < pass->attachment_count; ++i) {
      if (vk_format_is_color(pass->attachments[i].format))
         num_states++;

      if (need_input_attachment_state(&pass->attachments[i]))
         num_states++;
   }

   const uint32_t ss_stride = align_u32(isl_dev->ss.size, isl_dev->ss.align);
   state->render_pass_states =
      anv_state_stream_alloc(&cmd_buffer->surface_state_stream,
                             num_states * ss_stride, isl_dev->ss.align);

   struct anv_state next_state = state->render_pass_states;
   next_state.alloc_size = isl_dev->ss.size;

   state->null_surface_state = next_state;
   next_state.offset += ss_stride;
   next_state.map += ss_stride;

   for (uint32_t i = 0; i < pass->attachment_count; ++i) {
      if (vk_format_is_color(pass->attachments[i].format)) {
         state->attachments[i].color.state = next_state;
         next_state.offset += ss_stride;
         next_state.map += ss_stride;
      }

      if (need_input_attachment_state(&pass->attachments[i])) {
         state->attachments[i].input.state = next_state;
         next_state.offset += ss_stride;
         next_state.map += ss_stride;
      }
   }
   assert(next_state.offset == state->render_pass_states.offset +
                               state->render_pass_states.alloc_size);

   if (begin) {
      ANV_FROM_HANDLE(anv_framebuffer, framebuffer, begin->framebuffer);
      assert(pass->attachment_count == framebuffer->attachment_count);

      isl_null_fill_state(isl_dev, state->null_surface_state.map,
                          isl_extent3d(framebuffer->width,
                                       framebuffer->height,
                                       framebuffer->layers));

      for (uint32_t i = 0; i < pass->attachment_count; ++i) {
         struct anv_render_pass_attachment *att = &pass->attachments[i];
         VkImageAspectFlags att_aspects = vk_format_aspects(att->format);
         VkImageAspectFlags clear_aspects = 0;

         if (att_aspects & VK_IMAGE_ASPECT_ANY_COLOR_BIT_ANV) {
            /* color attachment */
            if (att->load_op == VK_ATTACHMENT_LOAD_OP_CLEAR) {
               clear_aspects |= VK_IMAGE_ASPECT_COLOR_BIT;
            }
         } else {
            /* depthstencil attachment */
            if ((att_aspects & VK_IMAGE_ASPECT_DEPTH_BIT) &&
                att->load_op == VK_ATTACHMENT_LOAD_OP_CLEAR) {
               clear_aspects |= VK_IMAGE_ASPECT_DEPTH_BIT;
            }
            if ((att_aspects & VK_IMAGE_ASPECT_STENCIL_BIT) &&
                att->stencil_load_op == VK_ATTACHMENT_LOAD_OP_CLEAR) {
               clear_aspects |= VK_IMAGE_ASPECT_STENCIL_BIT;
            }
         }

         state->attachments[i].current_layout = att->initial_layout;
         state->attachments[i].pending_clear_aspects = clear_aspects;
         if (clear_aspects)
            state->attachments[i].clear_value = begin->pClearValues[i];

         struct anv_image_view *iview = framebuffer->attachments[i];
         anv_assert(iview->vk_format == att->format);

         union isl_color_value clear_color = { .u32 = { 0, } };
         if (att_aspects & VK_IMAGE_ASPECT_ANY_COLOR_BIT_ANV) {
            anv_assert(iview->n_planes == 1);
            assert(att_aspects == VK_IMAGE_ASPECT_COLOR_BIT);
            color_attachment_compute_aux_usage(cmd_buffer->device,
                                               state, i, begin->renderArea,
                                               &clear_color);

            anv_image_fill_surface_state(cmd_buffer->device,
                                         iview->image,
                                         VK_IMAGE_ASPECT_COLOR_BIT,
                                         &iview->planes[0].isl,
                                         ISL_SURF_USAGE_RENDER_TARGET_BIT,
                                         state->attachments[i].aux_usage,
                                         &clear_color,
                                         0,
                                         &state->attachments[i].color,
                                         NULL);

            add_image_view_relocs(cmd_buffer, iview, 0,
                                  state->attachments[i].color);
         } else {
            /* This field will be initialized after the first subpass
             * transition.
             */
            state->attachments[i].aux_usage = ISL_AUX_USAGE_NONE;

            state->attachments[i].input_aux_usage = ISL_AUX_USAGE_NONE;
         }

         if (need_input_attachment_state(&pass->attachments[i])) {
            anv_image_fill_surface_state(cmd_buffer->device,
                                         iview->image,
                                         VK_IMAGE_ASPECT_COLOR_BIT,
                                         &iview->planes[0].isl,
                                         ISL_SURF_USAGE_TEXTURE_BIT,
                                         state->attachments[i].input_aux_usage,
                                         &clear_color,
                                         0,
                                         &state->attachments[i].input,
                                         NULL);

            add_image_view_relocs(cmd_buffer, iview, 0,
                                  state->attachments[i].input);
         }
      }
   }

   return VK_SUCCESS;
}

VkResult
genX(BeginCommandBuffer)(
    VkCommandBuffer                             commandBuffer,
    const VkCommandBufferBeginInfo*             pBeginInfo)
{
   ANV_FROM_HANDLE(anv_cmd_buffer, cmd_buffer, commandBuffer);

   /* If this is the first vkBeginCommandBuffer, we must *initialize* the
    * command buffer's state. Otherwise, we must *reset* its state. In both
    * cases we reset it.
    *
    * From the Vulkan 1.0 spec:
    *
    *    If a command buffer is in the executable state and the command buffer
    *    was allocated from a command pool with the
    *    VK_COMMAND_POOL_CREATE_RESET_COMMAND_BUFFER_BIT flag set, then
    *    vkBeginCommandBuffer implicitly resets the command buffer, behaving
    *    as if vkResetCommandBuffer had been called with
    *    VK_COMMAND_BUFFER_RESET_RELEASE_RESOURCES_BIT not set. It then puts
    *    the command buffer in the recording state.
    */
   anv_cmd_buffer_reset(cmd_buffer);

   cmd_buffer->usage_flags = pBeginInfo->flags;

   assert(cmd_buffer->level == VK_COMMAND_BUFFER_LEVEL_SECONDARY ||
          !(cmd_buffer->usage_flags & VK_COMMAND_BUFFER_USAGE_RENDER_PASS_CONTINUE_BIT));

   genX(cmd_buffer_emit_state_base_address)(cmd_buffer);

   /* We sometimes store vertex data in the dynamic state buffer for blorp
    * operations and our dynamic state stream may re-use data from previous
    * command buffers.  In order to prevent stale cache data, we flush the VF
    * cache.  We could do this on every blorp call but that's not really
    * needed as all of the data will get written by the CPU prior to the GPU
    * executing anything.  The chances are fairly high that they will use
    * blorp at least once per primary command buffer so it shouldn't be
    * wasted.
    */
   if (cmd_buffer->level == VK_COMMAND_BUFFER_LEVEL_PRIMARY)
      cmd_buffer->state.pending_pipe_bits |= ANV_PIPE_VF_CACHE_INVALIDATE_BIT;

   /* We send an "Indirect State Pointers Disable" packet at
    * EndCommandBuffer, so all push contant packets are ignored during a
    * context restore. Documentation says after that command, we need to
    * emit push constants again before any rendering operation. So we
    * flag them dirty here to make sure they get emitted.
    */
   if (GEN_GEN == 10)
      cmd_buffer->state.push_constants_dirty |= VK_SHADER_STAGE_ALL_GRAPHICS;

   VkResult result = VK_SUCCESS;
   if (cmd_buffer->usage_flags &
       VK_COMMAND_BUFFER_USAGE_RENDER_PASS_CONTINUE_BIT) {
      assert(pBeginInfo->pInheritanceInfo);
      cmd_buffer->state.pass =
         anv_render_pass_from_handle(pBeginInfo->pInheritanceInfo->renderPass);
      cmd_buffer->state.subpass =
         &cmd_buffer->state.pass->subpasses[pBeginInfo->pInheritanceInfo->subpass];

      /* This is optional in the inheritance info. */
      cmd_buffer->state.framebuffer =
         anv_framebuffer_from_handle(pBeginInfo->pInheritanceInfo->framebuffer);

      result = genX(cmd_buffer_setup_attachments)(cmd_buffer,
                                                  cmd_buffer->state.pass, NULL);

      /* Record that HiZ is enabled if we can. */
      if (cmd_buffer->state.framebuffer) {
         const struct anv_image_view * const iview =
            anv_cmd_buffer_get_depth_stencil_view(cmd_buffer);

         if (iview) {
            VkImageLayout layout =
                cmd_buffer->state.subpass->depth_stencil_attachment.layout;

            enum isl_aux_usage aux_usage =
               anv_layout_to_aux_usage(&cmd_buffer->device->info, iview->image,
                                       VK_IMAGE_ASPECT_DEPTH_BIT, layout);

            cmd_buffer->state.hiz_enabled = aux_usage == ISL_AUX_USAGE_HIZ;
         }
      }

      cmd_buffer->state.gfx.dirty |= ANV_CMD_DIRTY_RENDER_TARGETS;
   }

   return result;
}

/* From the PRM, Volume 2a:
 *
 *    "Indirect State Pointers Disable
 *
 *    At the completion of the post-sync operation associated with this pipe
 *    control packet, the indirect state pointers in the hardware are
 *    considered invalid; the indirect pointers are not saved in the context.
 *    If any new indirect state commands are executed in the command stream
 *    while the pipe control is pending, the new indirect state commands are
 *    preserved.
 *
 *    [DevIVB+]: Using Invalidate State Pointer (ISP) only inhibits context
 *    restoring of Push Constant (3DSTATE_CONSTANT_*) commands. Push Constant
 *    commands are only considered as Indirect State Pointers. Once ISP is
 *    issued in a context, SW must initialize by programming push constant
 *    commands for all the shaders (at least to zero length) before attempting
 *    any rendering operation for the same context."
 *
 * 3DSTATE_CONSTANT_* packets are restored during a context restore,
 * even though they point to a BO that has been already unreferenced at
 * the end of the previous batch buffer. This has been fine so far since
 * we are protected by these scratch page (every address not covered by
 * a BO should be pointing to the scratch page). But on CNL, it is
 * causing a GPU hang during context restore at the 3DSTATE_CONSTANT_*
 * instruction.
 *
 * The flag "Indirect State Pointers Disable" in PIPE_CONTROL tells the
 * hardware to ignore previous 3DSTATE_CONSTANT_* packets during a
 * context restore, so the mentioned hang doesn't happen. However,
 * software must program push constant commands for all stages prior to
 * rendering anything. So we flag them dirty in BeginCommandBuffer.
 */
static void
emit_isp_disable(struct anv_cmd_buffer *cmd_buffer)
{
   anv_batch_emit(&cmd_buffer->batch, GENX(PIPE_CONTROL), pc) {
         pc.IndirectStatePointersDisable = true;
         pc.CommandStreamerStallEnable = true;
   }
}

VkResult
genX(EndCommandBuffer)(
    VkCommandBuffer                             commandBuffer)
{
   ANV_FROM_HANDLE(anv_cmd_buffer, cmd_buffer, commandBuffer);

   if (anv_batch_has_error(&cmd_buffer->batch))
      return cmd_buffer->batch.status;

   /* We want every command buffer to start with the PMA fix in a known state,
    * so we disable it at the end of the command buffer.
    */
   genX(cmd_buffer_enable_pma_fix)(cmd_buffer, false);

   genX(cmd_buffer_apply_pipe_flushes)(cmd_buffer);

   if (GEN_GEN == 10)
      emit_isp_disable(cmd_buffer);

   anv_cmd_buffer_end_batch_buffer(cmd_buffer);

   return VK_SUCCESS;
}

void
genX(CmdExecuteCommands)(
    VkCommandBuffer                             commandBuffer,
    uint32_t                                    commandBufferCount,
    const VkCommandBuffer*                      pCmdBuffers)
{
   ANV_FROM_HANDLE(anv_cmd_buffer, primary, commandBuffer);

   assert(primary->level == VK_COMMAND_BUFFER_LEVEL_PRIMARY);

<<<<<<< HEAD
=======
   if (anv_batch_has_error(&primary->batch))
      return;

   /* The secondary command buffers will assume that the PMA fix is disabled
    * when they begin executing.  Make sure this is true.
    */
   genX(cmd_buffer_enable_pma_fix)(primary, false);

>>>>>>> 5d3caa1c
   /* The secondary command buffer doesn't know which textures etc. have been
    * flushed prior to their execution.  Apply those flushes now.
    */
   genX(cmd_buffer_apply_pipe_flushes)(primary);

   for (uint32_t i = 0; i < commandBufferCount; i++) {
      ANV_FROM_HANDLE(anv_cmd_buffer, secondary, pCmdBuffers[i]);

      assert(secondary->level == VK_COMMAND_BUFFER_LEVEL_SECONDARY);
      assert(!anv_batch_has_error(&secondary->batch));

      if (secondary->usage_flags &
          VK_COMMAND_BUFFER_USAGE_RENDER_PASS_CONTINUE_BIT) {
         /* If we're continuing a render pass from the primary, we need to
          * copy the surface states for the current subpass into the storage
          * we allocated for them in BeginCommandBuffer.
          */
         struct anv_bo *ss_bo =
            &primary->device->surface_state_pool.block_pool.bo;
         struct anv_state src_state = primary->state.render_pass_states;
         struct anv_state dst_state = secondary->state.render_pass_states;
         assert(src_state.alloc_size == dst_state.alloc_size);

         genX(cmd_buffer_so_memcpy)(primary, ss_bo, dst_state.offset,
                                    ss_bo, src_state.offset,
                                    src_state.alloc_size);
      }

      anv_cmd_buffer_add_secondary(primary, secondary);
   }

   /* The secondary may have selected a different pipeline (3D or compute) and
    * may have changed the current L3$ configuration.  Reset our tracking
    * variables to invalid values to ensure that we re-emit these in the case
    * where we do any draws or compute dispatches from the primary after the
    * secondary has returned.
    */
   primary->state.current_pipeline = UINT32_MAX;
   primary->state.current_l3_config = NULL;

   /* Each of the secondary command buffers will use its own state base
    * address.  We need to re-emit state base address for the primary after
    * all of the secondaries are done.
    *
    * TODO: Maybe we want to make this a dirty bit to avoid extra state base
    * address calls?
    */
   genX(cmd_buffer_emit_state_base_address)(primary);
}

#define IVB_L3SQCREG1_SQGHPCI_DEFAULT     0x00730000
#define VLV_L3SQCREG1_SQGHPCI_DEFAULT     0x00d30000
#define HSW_L3SQCREG1_SQGHPCI_DEFAULT     0x00610000

/**
 * Program the hardware to use the specified L3 configuration.
 */
void
genX(cmd_buffer_config_l3)(struct anv_cmd_buffer *cmd_buffer,
                           const struct gen_l3_config *cfg)
{
   assert(cfg);
   if (cfg == cmd_buffer->state.current_l3_config)
      return;

   if (unlikely(INTEL_DEBUG & DEBUG_L3)) {
      intel_logd("L3 config transition: ");
      gen_dump_l3_config(cfg, stderr);
   }

   const bool has_slm = cfg->n[GEN_L3P_SLM];

   /* According to the hardware docs, the L3 partitioning can only be changed
    * while the pipeline is completely drained and the caches are flushed,
    * which involves a first PIPE_CONTROL flush which stalls the pipeline...
    */
   anv_batch_emit(&cmd_buffer->batch, GENX(PIPE_CONTROL), pc) {
      pc.DCFlushEnable = true;
      pc.PostSyncOperation = NoWrite;
      pc.CommandStreamerStallEnable = true;
   }

   /* ...followed by a second pipelined PIPE_CONTROL that initiates
    * invalidation of the relevant caches.  Note that because RO invalidation
    * happens at the top of the pipeline (i.e. right away as the PIPE_CONTROL
    * command is processed by the CS) we cannot combine it with the previous
    * stalling flush as the hardware documentation suggests, because that
    * would cause the CS to stall on previous rendering *after* RO
    * invalidation and wouldn't prevent the RO caches from being polluted by
    * concurrent rendering before the stall completes.  This intentionally
    * doesn't implement the SKL+ hardware workaround suggesting to enable CS
    * stall on PIPE_CONTROLs with the texture cache invalidation bit set for
    * GPGPU workloads because the previous and subsequent PIPE_CONTROLs
    * already guarantee that there is no concurrent GPGPU kernel execution
    * (see SKL HSD 2132585).
    */
   anv_batch_emit(&cmd_buffer->batch, GENX(PIPE_CONTROL), pc) {
      pc.TextureCacheInvalidationEnable = true;
      pc.ConstantCacheInvalidationEnable = true;
      pc.InstructionCacheInvalidateEnable = true;
      pc.StateCacheInvalidationEnable = true;
      pc.PostSyncOperation = NoWrite;
   }

   /* Now send a third stalling flush to make sure that invalidation is
    * complete when the L3 configuration registers are modified.
    */
   anv_batch_emit(&cmd_buffer->batch, GENX(PIPE_CONTROL), pc) {
      pc.DCFlushEnable = true;
      pc.PostSyncOperation = NoWrite;
      pc.CommandStreamerStallEnable = true;
   }

#if GEN_GEN >= 8

   assert(!cfg->n[GEN_L3P_IS] && !cfg->n[GEN_L3P_C] && !cfg->n[GEN_L3P_T]);

   uint32_t l3cr;
   anv_pack_struct(&l3cr, GENX(L3CNTLREG),
                   .SLMEnable = has_slm,
                   .URBAllocation = cfg->n[GEN_L3P_URB],
                   .ROAllocation = cfg->n[GEN_L3P_RO],
                   .DCAllocation = cfg->n[GEN_L3P_DC],
                   .AllAllocation = cfg->n[GEN_L3P_ALL]);

   /* Set up the L3 partitioning. */
   emit_lri(&cmd_buffer->batch, GENX(L3CNTLREG_num), l3cr);

#else

   const bool has_dc = cfg->n[GEN_L3P_DC] || cfg->n[GEN_L3P_ALL];
   const bool has_is = cfg->n[GEN_L3P_IS] || cfg->n[GEN_L3P_RO] ||
                       cfg->n[GEN_L3P_ALL];
   const bool has_c = cfg->n[GEN_L3P_C] || cfg->n[GEN_L3P_RO] ||
                      cfg->n[GEN_L3P_ALL];
   const bool has_t = cfg->n[GEN_L3P_T] || cfg->n[GEN_L3P_RO] ||
                      cfg->n[GEN_L3P_ALL];

   assert(!cfg->n[GEN_L3P_ALL]);

   /* When enabled SLM only uses a portion of the L3 on half of the banks,
    * the matching space on the remaining banks has to be allocated to a
    * client (URB for all validated configurations) set to the
    * lower-bandwidth 2-bank address hashing mode.
    */
   const struct gen_device_info *devinfo = &cmd_buffer->device->info;
   const bool urb_low_bw = has_slm && !devinfo->is_baytrail;
   assert(!urb_low_bw || cfg->n[GEN_L3P_URB] == cfg->n[GEN_L3P_SLM]);

   /* Minimum number of ways that can be allocated to the URB. */
   MAYBE_UNUSED const unsigned n0_urb = devinfo->is_baytrail ? 32 : 0;
   assert(cfg->n[GEN_L3P_URB] >= n0_urb);

   uint32_t l3sqcr1, l3cr2, l3cr3;
   anv_pack_struct(&l3sqcr1, GENX(L3SQCREG1),
                   .ConvertDC_UC = !has_dc,
                   .ConvertIS_UC = !has_is,
                   .ConvertC_UC = !has_c,
                   .ConvertT_UC = !has_t);
   l3sqcr1 |=
      GEN_IS_HASWELL ? HSW_L3SQCREG1_SQGHPCI_DEFAULT :
      devinfo->is_baytrail ? VLV_L3SQCREG1_SQGHPCI_DEFAULT :
      IVB_L3SQCREG1_SQGHPCI_DEFAULT;

   anv_pack_struct(&l3cr2, GENX(L3CNTLREG2),
                   .SLMEnable = has_slm,
                   .URBLowBandwidth = urb_low_bw,
                   .URBAllocation = cfg->n[GEN_L3P_URB] - n0_urb,
#if !GEN_IS_HASWELL
                   .ALLAllocation = cfg->n[GEN_L3P_ALL],
#endif
                   .ROAllocation = cfg->n[GEN_L3P_RO],
                   .DCAllocation = cfg->n[GEN_L3P_DC]);

   anv_pack_struct(&l3cr3, GENX(L3CNTLREG3),
                   .ISAllocation = cfg->n[GEN_L3P_IS],
                   .ISLowBandwidth = 0,
                   .CAllocation = cfg->n[GEN_L3P_C],
                   .CLowBandwidth = 0,
                   .TAllocation = cfg->n[GEN_L3P_T],
                   .TLowBandwidth = 0);

   /* Set up the L3 partitioning. */
   emit_lri(&cmd_buffer->batch, GENX(L3SQCREG1_num), l3sqcr1);
   emit_lri(&cmd_buffer->batch, GENX(L3CNTLREG2_num), l3cr2);
   emit_lri(&cmd_buffer->batch, GENX(L3CNTLREG3_num), l3cr3);

#if GEN_IS_HASWELL
   if (cmd_buffer->device->instance->physicalDevice.cmd_parser_version >= 4) {
      /* Enable L3 atomics on HSW if we have a DC partition, otherwise keep
       * them disabled to avoid crashing the system hard.
       */
      uint32_t scratch1, chicken3;
      anv_pack_struct(&scratch1, GENX(SCRATCH1),
                      .L3AtomicDisable = !has_dc);
      anv_pack_struct(&chicken3, GENX(CHICKEN3),
                      .L3AtomicDisableMask = true,
                      .L3AtomicDisable = !has_dc);
      emit_lri(&cmd_buffer->batch, GENX(SCRATCH1_num), scratch1);
      emit_lri(&cmd_buffer->batch, GENX(CHICKEN3_num), chicken3);
   }
#endif

#endif

   cmd_buffer->state.current_l3_config = cfg;
}

void
genX(cmd_buffer_apply_pipe_flushes)(struct anv_cmd_buffer *cmd_buffer)
{
   enum anv_pipe_bits bits = cmd_buffer->state.pending_pipe_bits;

   /* Flushes are pipelined while invalidations are handled immediately.
    * Therefore, if we're flushing anything then we need to schedule a stall
    * before any invalidations can happen.
    */
   if (bits & ANV_PIPE_FLUSH_BITS)
      bits |= ANV_PIPE_NEEDS_CS_STALL_BIT;

   /* If we're going to do an invalidate and we have a pending CS stall that
    * has yet to be resolved, we do the CS stall now.
    */
   if ((bits & ANV_PIPE_INVALIDATE_BITS) &&
       (bits & ANV_PIPE_NEEDS_CS_STALL_BIT)) {
      bits |= ANV_PIPE_CS_STALL_BIT;
      bits &= ~ANV_PIPE_NEEDS_CS_STALL_BIT;
   }

   if (bits & (ANV_PIPE_FLUSH_BITS | ANV_PIPE_CS_STALL_BIT)) {
      anv_batch_emit(&cmd_buffer->batch, GENX(PIPE_CONTROL), pipe) {
         pipe.DepthCacheFlushEnable = bits & ANV_PIPE_DEPTH_CACHE_FLUSH_BIT;
         pipe.DCFlushEnable = bits & ANV_PIPE_DATA_CACHE_FLUSH_BIT;
         pipe.RenderTargetCacheFlushEnable =
            bits & ANV_PIPE_RENDER_TARGET_CACHE_FLUSH_BIT;

         pipe.DepthStallEnable = bits & ANV_PIPE_DEPTH_STALL_BIT;
         pipe.CommandStreamerStallEnable = bits & ANV_PIPE_CS_STALL_BIT;
         pipe.StallAtPixelScoreboard = bits & ANV_PIPE_STALL_AT_SCOREBOARD_BIT;

         /*
          * According to the Broadwell documentation, any PIPE_CONTROL with the
          * "Command Streamer Stall" bit set must also have another bit set,
          * with five different options:
          *
          *  - Render Target Cache Flush
          *  - Depth Cache Flush
          *  - Stall at Pixel Scoreboard
          *  - Post-Sync Operation
          *  - Depth Stall
          *  - DC Flush Enable
          *
          * I chose "Stall at Pixel Scoreboard" since that's what we use in
          * mesa and it seems to work fine. The choice is fairly arbitrary.
          */
         if ((bits & ANV_PIPE_CS_STALL_BIT) &&
             !(bits & (ANV_PIPE_FLUSH_BITS | ANV_PIPE_DEPTH_STALL_BIT |
                       ANV_PIPE_STALL_AT_SCOREBOARD_BIT)))
            pipe.StallAtPixelScoreboard = true;
      }

      bits &= ~(ANV_PIPE_FLUSH_BITS | ANV_PIPE_CS_STALL_BIT);
   }

   if (bits & ANV_PIPE_INVALIDATE_BITS) {
      anv_batch_emit(&cmd_buffer->batch, GENX(PIPE_CONTROL), pipe) {
         pipe.StateCacheInvalidationEnable =
            bits & ANV_PIPE_STATE_CACHE_INVALIDATE_BIT;
         pipe.ConstantCacheInvalidationEnable =
            bits & ANV_PIPE_CONSTANT_CACHE_INVALIDATE_BIT;
         pipe.VFCacheInvalidationEnable =
            bits & ANV_PIPE_VF_CACHE_INVALIDATE_BIT;
         pipe.TextureCacheInvalidationEnable =
            bits & ANV_PIPE_TEXTURE_CACHE_INVALIDATE_BIT;
         pipe.InstructionCacheInvalidateEnable =
            bits & ANV_PIPE_INSTRUCTION_CACHE_INVALIDATE_BIT;
      }

      bits &= ~ANV_PIPE_INVALIDATE_BITS;
   }

   cmd_buffer->state.pending_pipe_bits = bits;
}

void genX(CmdPipelineBarrier)(
    VkCommandBuffer                             commandBuffer,
    VkPipelineStageFlags                        srcStageMask,
    VkPipelineStageFlags                        destStageMask,
    VkBool32                                    byRegion,
    uint32_t                                    memoryBarrierCount,
    const VkMemoryBarrier*                      pMemoryBarriers,
    uint32_t                                    bufferMemoryBarrierCount,
    const VkBufferMemoryBarrier*                pBufferMemoryBarriers,
    uint32_t                                    imageMemoryBarrierCount,
    const VkImageMemoryBarrier*                 pImageMemoryBarriers)
{
   ANV_FROM_HANDLE(anv_cmd_buffer, cmd_buffer, commandBuffer);

   /* XXX: Right now, we're really dumb and just flush whatever categories
    * the app asks for.  One of these days we may make this a bit better
    * but right now that's all the hardware allows for in most areas.
    */
   VkAccessFlags src_flags = 0;
   VkAccessFlags dst_flags = 0;

   for (uint32_t i = 0; i < memoryBarrierCount; i++) {
      src_flags |= pMemoryBarriers[i].srcAccessMask;
      dst_flags |= pMemoryBarriers[i].dstAccessMask;
   }

   for (uint32_t i = 0; i < bufferMemoryBarrierCount; i++) {
      src_flags |= pBufferMemoryBarriers[i].srcAccessMask;
      dst_flags |= pBufferMemoryBarriers[i].dstAccessMask;
   }

   for (uint32_t i = 0; i < imageMemoryBarrierCount; i++) {
      src_flags |= pImageMemoryBarriers[i].srcAccessMask;
      dst_flags |= pImageMemoryBarriers[i].dstAccessMask;
      ANV_FROM_HANDLE(anv_image, image, pImageMemoryBarriers[i].image);
      const VkImageSubresourceRange *range =
         &pImageMemoryBarriers[i].subresourceRange;

      if (range->aspectMask & VK_IMAGE_ASPECT_DEPTH_BIT) {
         transition_depth_buffer(cmd_buffer, image,
                                 pImageMemoryBarriers[i].oldLayout,
                                 pImageMemoryBarriers[i].newLayout);
      } else if (range->aspectMask & VK_IMAGE_ASPECT_ANY_COLOR_BIT_ANV) {
         VkImageAspectFlags color_aspects =
            anv_image_expand_aspects(image, range->aspectMask);
         uint32_t aspect_bit;

         anv_foreach_image_aspect_bit(aspect_bit, image, color_aspects) {
            transition_color_buffer(cmd_buffer, image, 1UL << aspect_bit,
                                    range->baseMipLevel,
                                    anv_get_levelCount(image, range),
                                    range->baseArrayLayer,
                                    anv_get_layerCount(image, range),
                                    pImageMemoryBarriers[i].oldLayout,
                                    pImageMemoryBarriers[i].newLayout);
         }
      }
   }

   cmd_buffer->state.pending_pipe_bits |=
      anv_pipe_flush_bits_for_access_flags(src_flags) |
      anv_pipe_invalidate_bits_for_access_flags(dst_flags);
}

static void
cmd_buffer_alloc_push_constants(struct anv_cmd_buffer *cmd_buffer)
{
   VkShaderStageFlags stages =
      cmd_buffer->state.gfx.base.pipeline->active_stages;

   /* In order to avoid thrash, we assume that vertex and fragment stages
    * always exist.  In the rare case where one is missing *and* the other
    * uses push concstants, this may be suboptimal.  However, avoiding stalls
    * seems more important.
    */
   stages |= VK_SHADER_STAGE_FRAGMENT_BIT | VK_SHADER_STAGE_VERTEX_BIT;

   if (stages == cmd_buffer->state.push_constant_stages)
      return;

#if GEN_GEN >= 8
   const unsigned push_constant_kb = 32;
#elif GEN_IS_HASWELL
   const unsigned push_constant_kb = cmd_buffer->device->info.gt == 3 ? 32 : 16;
#else
   const unsigned push_constant_kb = 16;
#endif

   const unsigned num_stages =
      _mesa_bitcount(stages & VK_SHADER_STAGE_ALL_GRAPHICS);
   unsigned size_per_stage = push_constant_kb / num_stages;

   /* Broadwell+ and Haswell gt3 require that the push constant sizes be in
    * units of 2KB.  Incidentally, these are the same platforms that have
    * 32KB worth of push constant space.
    */
   if (push_constant_kb == 32)
      size_per_stage &= ~1u;

   uint32_t kb_used = 0;
   for (int i = MESA_SHADER_VERTEX; i < MESA_SHADER_FRAGMENT; i++) {
      unsigned push_size = (stages & (1 << i)) ? size_per_stage : 0;
      anv_batch_emit(&cmd_buffer->batch,
                     GENX(3DSTATE_PUSH_CONSTANT_ALLOC_VS), alloc) {
         alloc._3DCommandSubOpcode  = 18 + i;
         alloc.ConstantBufferOffset = (push_size > 0) ? kb_used : 0;
         alloc.ConstantBufferSize   = push_size;
      }
      kb_used += push_size;
   }

   anv_batch_emit(&cmd_buffer->batch,
                  GENX(3DSTATE_PUSH_CONSTANT_ALLOC_PS), alloc) {
      alloc.ConstantBufferOffset = kb_used;
      alloc.ConstantBufferSize = push_constant_kb - kb_used;
   }

   cmd_buffer->state.push_constant_stages = stages;

   /* From the BDW PRM for 3DSTATE_PUSH_CONSTANT_ALLOC_VS:
    *
    *    "The 3DSTATE_CONSTANT_VS must be reprogrammed prior to
    *    the next 3DPRIMITIVE command after programming the
    *    3DSTATE_PUSH_CONSTANT_ALLOC_VS"
    *
    * Since 3DSTATE_PUSH_CONSTANT_ALLOC_VS is programmed as part of
    * pipeline setup, we need to dirty push constants.
    */
   cmd_buffer->state.push_constants_dirty |= VK_SHADER_STAGE_ALL_GRAPHICS;
}

static const struct anv_descriptor *
anv_descriptor_for_binding(const struct anv_cmd_pipeline_state *pipe_state,
                           const struct anv_pipeline_binding *binding)
{
   assert(binding->set < MAX_SETS);
   const struct anv_descriptor_set *set =
      pipe_state->descriptors[binding->set];
   const uint32_t offset =
      set->layout->binding[binding->binding].descriptor_index;
   return &set->descriptors[offset + binding->index];
}

static uint32_t
dynamic_offset_for_binding(const struct anv_cmd_pipeline_state *pipe_state,
                           const struct anv_pipeline *pipeline,
                           const struct anv_pipeline_binding *binding)
{
   assert(binding->set < MAX_SETS);
   const struct anv_descriptor_set *set =
      pipe_state->descriptors[binding->set];

   uint32_t dynamic_offset_idx =
      pipeline->layout->set[binding->set].dynamic_offset_start +
      set->layout->binding[binding->binding].dynamic_offset_index +
      binding->index;

   return pipe_state->dynamic_offsets[dynamic_offset_idx];
}

static VkResult
emit_binding_table(struct anv_cmd_buffer *cmd_buffer,
                   gl_shader_stage stage,
                   struct anv_state *bt_state)
{
   struct anv_subpass *subpass = cmd_buffer->state.subpass;
   struct anv_cmd_pipeline_state *pipe_state;
   struct anv_pipeline *pipeline;
   uint32_t bias, state_offset;

   switch (stage) {
   case  MESA_SHADER_COMPUTE:
      pipe_state = &cmd_buffer->state.compute.base;
      bias = 1;
      break;
   default:
      pipe_state = &cmd_buffer->state.gfx.base;
      bias = 0;
      break;
   }
   pipeline = pipe_state->pipeline;

   if (!anv_pipeline_has_stage(pipeline, stage)) {
      *bt_state = (struct anv_state) { 0, };
      return VK_SUCCESS;
   }

   struct anv_pipeline_bind_map *map = &pipeline->shaders[stage]->bind_map;
   if (bias + map->surface_count == 0) {
      *bt_state = (struct anv_state) { 0, };
      return VK_SUCCESS;
   }

   *bt_state = anv_cmd_buffer_alloc_binding_table(cmd_buffer,
                                                  bias + map->surface_count,
                                                  &state_offset);
   uint32_t *bt_map = bt_state->map;

   if (bt_state->map == NULL)
      return VK_ERROR_OUT_OF_DEVICE_MEMORY;

   if (stage == MESA_SHADER_COMPUTE &&
       get_cs_prog_data(pipeline)->uses_num_work_groups) {
      struct anv_bo *bo = cmd_buffer->state.compute.num_workgroups.bo;
      uint32_t bo_offset = cmd_buffer->state.compute.num_workgroups.offset;

      struct anv_state surface_state;
      surface_state =
         anv_cmd_buffer_alloc_surface_state(cmd_buffer);

      const enum isl_format format =
         anv_isl_format_for_descriptor_type(VK_DESCRIPTOR_TYPE_STORAGE_BUFFER);
      anv_fill_buffer_surface_state(cmd_buffer->device, surface_state,
                                    format, bo_offset, 12, 1);

      bt_map[0] = surface_state.offset + state_offset;
      add_surface_state_reloc(cmd_buffer, surface_state, bo, bo_offset);
   }

   if (map->surface_count == 0)
      goto out;

   if (map->image_count > 0) {
      VkResult result =
         anv_cmd_buffer_ensure_push_constant_field(cmd_buffer, stage, images);
      if (result != VK_SUCCESS)
         return result;

      cmd_buffer->state.push_constants_dirty |= 1 << stage;
   }

   uint32_t image = 0;
   for (uint32_t s = 0; s < map->surface_count; s++) {
      struct anv_pipeline_binding *binding = &map->surface_to_descriptor[s];

      struct anv_state surface_state;

      if (binding->set == ANV_DESCRIPTOR_SET_COLOR_ATTACHMENTS) {
         /* Color attachment binding */
         assert(stage == MESA_SHADER_FRAGMENT);
         assert(binding->binding == 0);
         if (binding->index < subpass->color_count) {
            const unsigned att =
               subpass->color_attachments[binding->index].attachment;

            /* From the Vulkan 1.0.46 spec:
             *
             *    "If any color or depth/stencil attachments are
             *    VK_ATTACHMENT_UNUSED, then no writes occur for those
             *    attachments."
             */
            if (att == VK_ATTACHMENT_UNUSED) {
               surface_state = cmd_buffer->state.null_surface_state;
            } else {
               surface_state = cmd_buffer->state.attachments[att].color.state;
            }
         } else {
            surface_state = cmd_buffer->state.null_surface_state;
         }

         bt_map[bias + s] = surface_state.offset + state_offset;
         continue;
      }

      const struct anv_descriptor *desc =
         anv_descriptor_for_binding(pipe_state, binding);

      switch (desc->type) {
      case VK_DESCRIPTOR_TYPE_SAMPLER:
         /* Nothing for us to do here */
         continue;

      case VK_DESCRIPTOR_TYPE_COMBINED_IMAGE_SAMPLER:
      case VK_DESCRIPTOR_TYPE_SAMPLED_IMAGE: {
         struct anv_surface_state sstate =
            (desc->layout == VK_IMAGE_LAYOUT_GENERAL) ?
            desc->image_view->planes[binding->plane].general_sampler_surface_state :
            desc->image_view->planes[binding->plane].optimal_sampler_surface_state;
         surface_state = sstate.state;
         assert(surface_state.alloc_size);
         add_image_view_relocs(cmd_buffer, desc->image_view,
                               binding->plane, sstate);
         break;
      }
      case VK_DESCRIPTOR_TYPE_INPUT_ATTACHMENT:
         assert(stage == MESA_SHADER_FRAGMENT);
<<<<<<< HEAD
         if (desc->image_view->aspect_mask != VK_IMAGE_ASPECT_COLOR_BIT) {
=======
         if ((desc->image_view->aspect_mask & VK_IMAGE_ASPECT_ANY_COLOR_BIT_ANV) == 0) {
>>>>>>> 5d3caa1c
            /* For depth and stencil input attachments, we treat it like any
             * old texture that a user may have bound.
             */
            struct anv_surface_state sstate =
               (desc->layout == VK_IMAGE_LAYOUT_GENERAL) ?
               desc->image_view->planes[binding->plane].general_sampler_surface_state :
               desc->image_view->planes[binding->plane].optimal_sampler_surface_state;
            surface_state = sstate.state;
            assert(surface_state.alloc_size);
            add_image_view_relocs(cmd_buffer, desc->image_view,
                                  binding->plane, sstate);
         } else {
            /* For color input attachments, we create the surface state at
             * vkBeginRenderPass time so that we can include aux and clear
             * color information.
             */
            assert(binding->input_attachment_index < subpass->input_count);
            const unsigned subpass_att = binding->input_attachment_index;
            const unsigned att = subpass->input_attachments[subpass_att].attachment;
            surface_state = cmd_buffer->state.attachments[att].input.state;
         }
         break;

      case VK_DESCRIPTOR_TYPE_STORAGE_IMAGE: {
         struct anv_surface_state sstate = (binding->write_only)
            ? desc->image_view->planes[binding->plane].writeonly_storage_surface_state
            : desc->image_view->planes[binding->plane].storage_surface_state;
         surface_state = sstate.state;
         assert(surface_state.alloc_size);
         add_image_view_relocs(cmd_buffer, desc->image_view,
                               binding->plane, sstate);

         struct brw_image_param *image_param =
            &cmd_buffer->state.push_constants[stage]->images[image++];

         *image_param = desc->image_view->planes[binding->plane].storage_image_param;
         image_param->surface_idx = bias + s;
         break;
      }

      case VK_DESCRIPTOR_TYPE_UNIFORM_BUFFER:
      case VK_DESCRIPTOR_TYPE_STORAGE_BUFFER:
      case VK_DESCRIPTOR_TYPE_UNIFORM_TEXEL_BUFFER:
         surface_state = desc->buffer_view->surface_state;
         assert(surface_state.alloc_size);
         add_surface_state_reloc(cmd_buffer, surface_state,
                                 desc->buffer_view->bo,
                                 desc->buffer_view->offset);
         break;

      case VK_DESCRIPTOR_TYPE_UNIFORM_BUFFER_DYNAMIC:
      case VK_DESCRIPTOR_TYPE_STORAGE_BUFFER_DYNAMIC: {
         /* Compute the offset within the buffer */
         uint32_t dynamic_offset =
            dynamic_offset_for_binding(pipe_state, pipeline, binding);
         uint64_t offset = desc->offset + dynamic_offset;
         /* Clamp to the buffer size */
         offset = MIN2(offset, desc->buffer->size);
         /* Clamp the range to the buffer size */
         uint32_t range = MIN2(desc->range, desc->buffer->size - offset);

         surface_state =
            anv_state_stream_alloc(&cmd_buffer->surface_state_stream, 64, 64);
         enum isl_format format =
            anv_isl_format_for_descriptor_type(desc->type);

         anv_fill_buffer_surface_state(cmd_buffer->device, surface_state,
                                       format, offset, range, 1);
         add_surface_state_reloc(cmd_buffer, surface_state,
                                 desc->buffer->bo,
                                 desc->buffer->offset + offset);
         break;
      }

      case VK_DESCRIPTOR_TYPE_STORAGE_TEXEL_BUFFER:
         surface_state = (binding->write_only)
            ? desc->buffer_view->writeonly_storage_surface_state
            : desc->buffer_view->storage_surface_state;
         assert(surface_state.alloc_size);
         add_surface_state_reloc(cmd_buffer, surface_state,
                                 desc->buffer_view->bo,
                                 desc->buffer_view->offset);

         struct brw_image_param *image_param =
            &cmd_buffer->state.push_constants[stage]->images[image++];

         *image_param = desc->buffer_view->storage_image_param;
         image_param->surface_idx = bias + s;
         break;

      default:
         assert(!"Invalid descriptor type");
         continue;
      }

      bt_map[bias + s] = surface_state.offset + state_offset;
   }
   assert(image == map->image_count);

 out:
   anv_state_flush(cmd_buffer->device, *bt_state);

   return VK_SUCCESS;
}

static VkResult
emit_samplers(struct anv_cmd_buffer *cmd_buffer,
              gl_shader_stage stage,
              struct anv_state *state)
{
   struct anv_cmd_pipeline_state *pipe_state =
      stage == MESA_SHADER_COMPUTE ? &cmd_buffer->state.compute.base :
                                     &cmd_buffer->state.gfx.base;
   struct anv_pipeline *pipeline = pipe_state->pipeline;

   if (!anv_pipeline_has_stage(pipeline, stage)) {
      *state = (struct anv_state) { 0, };
      return VK_SUCCESS;
   }

   struct anv_pipeline_bind_map *map = &pipeline->shaders[stage]->bind_map;
   if (map->sampler_count == 0) {
      *state = (struct anv_state) { 0, };
      return VK_SUCCESS;
   }

   uint32_t size = map->sampler_count * 16;
   *state = anv_cmd_buffer_alloc_dynamic_state(cmd_buffer, size, 32);

   if (state->map == NULL)
      return VK_ERROR_OUT_OF_DEVICE_MEMORY;

   for (uint32_t s = 0; s < map->sampler_count; s++) {
      struct anv_pipeline_binding *binding = &map->sampler_to_descriptor[s];
      const struct anv_descriptor *desc =
         anv_descriptor_for_binding(pipe_state, binding);

      if (desc->type != VK_DESCRIPTOR_TYPE_SAMPLER &&
          desc->type != VK_DESCRIPTOR_TYPE_COMBINED_IMAGE_SAMPLER)
         continue;

      struct anv_sampler *sampler = desc->sampler;

      /* This can happen if we have an unfilled slot since TYPE_SAMPLER
       * happens to be zero.
       */
      if (sampler == NULL)
         continue;

      memcpy(state->map + (s * 16),
             sampler->state[binding->plane], sizeof(sampler->state[0]));
   }

   anv_state_flush(cmd_buffer->device, *state);

   return VK_SUCCESS;
}

static uint32_t
flush_descriptor_sets(struct anv_cmd_buffer *cmd_buffer)
{
   struct anv_pipeline *pipeline = cmd_buffer->state.gfx.base.pipeline;

   VkShaderStageFlags dirty = cmd_buffer->state.descriptors_dirty &
                              pipeline->active_stages;

   VkResult result = VK_SUCCESS;
   anv_foreach_stage(s, dirty) {
      result = emit_samplers(cmd_buffer, s, &cmd_buffer->state.samplers[s]);
      if (result != VK_SUCCESS)
         break;
      result = emit_binding_table(cmd_buffer, s,
                                  &cmd_buffer->state.binding_tables[s]);
      if (result != VK_SUCCESS)
         break;
   }

   if (result != VK_SUCCESS) {
      assert(result == VK_ERROR_OUT_OF_DEVICE_MEMORY);

      result = anv_cmd_buffer_new_binding_table_block(cmd_buffer);
      if (result != VK_SUCCESS)
         return 0;

      /* Re-emit state base addresses so we get the new surface state base
       * address before we start emitting binding tables etc.
       */
      genX(cmd_buffer_emit_state_base_address)(cmd_buffer);

      /* Re-emit all active binding tables */
      dirty |= pipeline->active_stages;
      anv_foreach_stage(s, dirty) {
         result = emit_samplers(cmd_buffer, s, &cmd_buffer->state.samplers[s]);
         if (result != VK_SUCCESS) {
            anv_batch_set_error(&cmd_buffer->batch, result);
            return 0;
         }
         result = emit_binding_table(cmd_buffer, s,
                                     &cmd_buffer->state.binding_tables[s]);
         if (result != VK_SUCCESS) {
            anv_batch_set_error(&cmd_buffer->batch, result);
            return 0;
         }
      }
   }

   cmd_buffer->state.descriptors_dirty &= ~dirty;

   return dirty;
}

static void
cmd_buffer_emit_descriptor_pointers(struct anv_cmd_buffer *cmd_buffer,
                                    uint32_t stages)
{
   static const uint32_t sampler_state_opcodes[] = {
      [MESA_SHADER_VERTEX]                      = 43,
      [MESA_SHADER_TESS_CTRL]                   = 44, /* HS */
      [MESA_SHADER_TESS_EVAL]                   = 45, /* DS */
      [MESA_SHADER_GEOMETRY]                    = 46,
      [MESA_SHADER_FRAGMENT]                    = 47,
      [MESA_SHADER_COMPUTE]                     = 0,
   };

   static const uint32_t binding_table_opcodes[] = {
      [MESA_SHADER_VERTEX]                      = 38,
      [MESA_SHADER_TESS_CTRL]                   = 39,
      [MESA_SHADER_TESS_EVAL]                   = 40,
      [MESA_SHADER_GEOMETRY]                    = 41,
      [MESA_SHADER_FRAGMENT]                    = 42,
      [MESA_SHADER_COMPUTE]                     = 0,
   };

   anv_foreach_stage(s, stages) {
      assert(s < ARRAY_SIZE(binding_table_opcodes));
      assert(binding_table_opcodes[s] > 0);

      if (cmd_buffer->state.samplers[s].alloc_size > 0) {
         anv_batch_emit(&cmd_buffer->batch,
                        GENX(3DSTATE_SAMPLER_STATE_POINTERS_VS), ssp) {
            ssp._3DCommandSubOpcode = sampler_state_opcodes[s];
            ssp.PointertoVSSamplerState = cmd_buffer->state.samplers[s].offset;
         }
      }

      /* Always emit binding table pointers if we're asked to, since on SKL
       * this is what flushes push constants. */
      anv_batch_emit(&cmd_buffer->batch,
                     GENX(3DSTATE_BINDING_TABLE_POINTERS_VS), btp) {
         btp._3DCommandSubOpcode = binding_table_opcodes[s];
         btp.PointertoVSBindingTable = cmd_buffer->state.binding_tables[s].offset;
      }
   }
}

static void
cmd_buffer_flush_push_constants(struct anv_cmd_buffer *cmd_buffer,
                                VkShaderStageFlags dirty_stages)
{
   const struct anv_cmd_graphics_state *gfx_state = &cmd_buffer->state.gfx;
   const struct anv_pipeline *pipeline = gfx_state->base.pipeline;

   static const uint32_t push_constant_opcodes[] = {
      [MESA_SHADER_VERTEX]                      = 21,
      [MESA_SHADER_TESS_CTRL]                   = 25, /* HS */
      [MESA_SHADER_TESS_EVAL]                   = 26, /* DS */
      [MESA_SHADER_GEOMETRY]                    = 22,
      [MESA_SHADER_FRAGMENT]                    = 23,
      [MESA_SHADER_COMPUTE]                     = 0,
   };

   VkShaderStageFlags flushed = 0;

   anv_foreach_stage(stage, dirty_stages) {
      assert(stage < ARRAY_SIZE(push_constant_opcodes));
      assert(push_constant_opcodes[stage] > 0);

      anv_batch_emit(&cmd_buffer->batch, GENX(3DSTATE_CONSTANT_VS), c) {
         c._3DCommandSubOpcode = push_constant_opcodes[stage];

         if (anv_pipeline_has_stage(pipeline, stage)) {
#if GEN_GEN >= 8 || GEN_IS_HASWELL
            const struct brw_stage_prog_data *prog_data =
               pipeline->shaders[stage]->prog_data;
            const struct anv_pipeline_bind_map *bind_map =
               &pipeline->shaders[stage]->bind_map;

            /* The Skylake PRM contains the following restriction:
             *
             *    "The driver must ensure The following case does not occur
             *     without a flush to the 3D engine: 3DSTATE_CONSTANT_* with
             *     buffer 3 read length equal to zero committed followed by a
             *     3DSTATE_CONSTANT_* with buffer 0 read length not equal to
             *     zero committed."
             *
             * To avoid this, we program the buffers in the highest slots.
             * This way, slot 0 is only used if slot 3 is also used.
             */
            int n = 3;

            for (int i = 3; i >= 0; i--) {
               const struct brw_ubo_range *range = &prog_data->ubo_ranges[i];
               if (range->length == 0)
                  continue;

               const unsigned surface =
                  prog_data->binding_table.ubo_start + range->block;

               assert(surface <= bind_map->surface_count);
               const struct anv_pipeline_binding *binding =
                  &bind_map->surface_to_descriptor[surface];

               const struct anv_descriptor *desc =
                  anv_descriptor_for_binding(&gfx_state->base, binding);

               struct anv_address read_addr;
               uint32_t read_len;
               if (desc->type == VK_DESCRIPTOR_TYPE_UNIFORM_BUFFER) {
                  read_len = MIN2(range->length,
                     DIV_ROUND_UP(desc->buffer_view->range, 32) - range->start);
                  read_addr = (struct anv_address) {
                     .bo = desc->buffer_view->bo,
                     .offset = desc->buffer_view->offset +
                               range->start * 32,
                  };
               } else {
                  assert(desc->type == VK_DESCRIPTOR_TYPE_UNIFORM_BUFFER_DYNAMIC);

                  uint32_t dynamic_offset =
                     dynamic_offset_for_binding(&gfx_state->base,
                                                pipeline, binding);
                  uint32_t buf_offset =
                     MIN2(desc->offset + dynamic_offset, desc->buffer->size);
                  uint32_t buf_range =
                     MIN2(desc->range, desc->buffer->size - buf_offset);

                  read_len = MIN2(range->length,
                     DIV_ROUND_UP(buf_range, 32) - range->start);
                  read_addr = (struct anv_address) {
                     .bo = desc->buffer->bo,
                     .offset = desc->buffer->offset + buf_offset +
                               range->start * 32,
                  };
               }

               if (read_len > 0) {
                  c.ConstantBody.Buffer[n] = read_addr;
                  c.ConstantBody.ReadLength[n] = read_len;
                  n--;
               }
            }

            struct anv_state state =
               anv_cmd_buffer_push_constants(cmd_buffer, stage);

            if (state.alloc_size > 0) {
               c.ConstantBody.Buffer[n] = (struct anv_address) {
                  .bo = &cmd_buffer->device->dynamic_state_pool.block_pool.bo,
                  .offset = state.offset,
               };
               c.ConstantBody.ReadLength[n] =
                  DIV_ROUND_UP(state.alloc_size, 32);
            }
#else
            /* For Ivy Bridge, the push constants packets have a different
             * rule that would require us to iterate in the other direction
             * and possibly mess around with dynamic state base address.
             * Don't bother; just emit regular push constants at n = 0.
             */
            struct anv_state state =
               anv_cmd_buffer_push_constants(cmd_buffer, stage);

            if (state.alloc_size > 0) {
               c.ConstantBody.Buffer[0].offset = state.offset,
               c.ConstantBody.ReadLength[0] =
                  DIV_ROUND_UP(state.alloc_size, 32);
            }
#endif
         }
      }

      flushed |= mesa_to_vk_shader_stage(stage);
   }

   cmd_buffer->state.push_constants_dirty &= ~flushed;
}

void
genX(cmd_buffer_flush_state)(struct anv_cmd_buffer *cmd_buffer)
{
   struct anv_pipeline *pipeline = cmd_buffer->state.gfx.base.pipeline;
   uint32_t *p;

   uint32_t vb_emit = cmd_buffer->state.gfx.vb_dirty & pipeline->vb_used;

   assert((pipeline->active_stages & VK_SHADER_STAGE_COMPUTE_BIT) == 0);

   genX(cmd_buffer_config_l3)(cmd_buffer, pipeline->urb.l3_config);

   genX(flush_pipeline_select_3d)(cmd_buffer);

   if (vb_emit) {
      const uint32_t num_buffers = __builtin_popcount(vb_emit);
      const uint32_t num_dwords = 1 + num_buffers * 4;

      p = anv_batch_emitn(&cmd_buffer->batch, num_dwords,
                          GENX(3DSTATE_VERTEX_BUFFERS));
      uint32_t vb, i = 0;
      for_each_bit(vb, vb_emit) {
         struct anv_buffer *buffer = cmd_buffer->state.vertex_bindings[vb].buffer;
         uint32_t offset = cmd_buffer->state.vertex_bindings[vb].offset;

         struct GENX(VERTEX_BUFFER_STATE) state = {
            .VertexBufferIndex = vb,

#if GEN_GEN >= 8
            .MemoryObjectControlState = GENX(MOCS),
#else
            .BufferAccessType = pipeline->instancing_enable[vb] ? INSTANCEDATA : VERTEXDATA,
            /* Our implementation of VK_KHR_multiview uses instancing to draw
             * the different views.  If the client asks for instancing, we
             * need to use the Instance Data Step Rate to ensure that we
             * repeat the client's per-instance data once for each view.
             */
            .InstanceDataStepRate = anv_subpass_view_count(pipeline->subpass),
            .VertexBufferMemoryObjectControlState = GENX(MOCS),
#endif

            .AddressModifyEnable = true,
            .BufferPitch = pipeline->binding_stride[vb],
            .BufferStartingAddress = { buffer->bo, buffer->offset + offset },

#if GEN_GEN >= 8
            .BufferSize = buffer->size - offset
#else
            .EndAddress = { buffer->bo, buffer->offset + buffer->size - 1},
#endif
         };

         GENX(VERTEX_BUFFER_STATE_pack)(&cmd_buffer->batch, &p[1 + i * 4], &state);
         i++;
      }
   }

   cmd_buffer->state.gfx.vb_dirty &= ~vb_emit;

   if (cmd_buffer->state.gfx.dirty & ANV_CMD_DIRTY_PIPELINE) {
      anv_batch_emit_batch(&cmd_buffer->batch, &pipeline->batch);

      /* The exact descriptor layout is pulled from the pipeline, so we need
       * to re-emit binding tables on every pipeline change.
       */
      cmd_buffer->state.descriptors_dirty |= pipeline->active_stages;

      /* If the pipeline changed, we may need to re-allocate push constant
       * space in the URB.
       */
      cmd_buffer_alloc_push_constants(cmd_buffer);
   }

#if GEN_GEN <= 7
   if (cmd_buffer->state.descriptors_dirty & VK_SHADER_STAGE_VERTEX_BIT ||
       cmd_buffer->state.push_constants_dirty & VK_SHADER_STAGE_VERTEX_BIT) {
      /* From the IVB PRM Vol. 2, Part 1, Section 3.2.1:
       *
       *    "A PIPE_CONTROL with Post-Sync Operation set to 1h and a depth
       *    stall needs to be sent just prior to any 3DSTATE_VS,
       *    3DSTATE_URB_VS, 3DSTATE_CONSTANT_VS,
       *    3DSTATE_BINDING_TABLE_POINTER_VS,
       *    3DSTATE_SAMPLER_STATE_POINTER_VS command.  Only one
       *    PIPE_CONTROL needs to be sent before any combination of VS
       *    associated 3DSTATE."
       */
      anv_batch_emit(&cmd_buffer->batch, GENX(PIPE_CONTROL), pc) {
         pc.DepthStallEnable  = true;
         pc.PostSyncOperation = WriteImmediateData;
         pc.Address           =
            (struct anv_address) { &cmd_buffer->device->workaround_bo, 0 };
      }
   }
#endif

   /* Render targets live in the same binding table as fragment descriptors */
   if (cmd_buffer->state.gfx.dirty & ANV_CMD_DIRTY_RENDER_TARGETS)
      cmd_buffer->state.descriptors_dirty |= VK_SHADER_STAGE_FRAGMENT_BIT;

   /* We emit the binding tables and sampler tables first, then emit push
    * constants and then finally emit binding table and sampler table
    * pointers.  It has to happen in this order, since emitting the binding
    * tables may change the push constants (in case of storage images). After
    * emitting push constants, on SKL+ we have to emit the corresponding
    * 3DSTATE_BINDING_TABLE_POINTER_* for the push constants to take effect.
    */
   uint32_t dirty = 0;
   if (cmd_buffer->state.descriptors_dirty)
      dirty = flush_descriptor_sets(cmd_buffer);

   if (dirty || cmd_buffer->state.push_constants_dirty) {
      /* Because we're pushing UBOs, we have to push whenever either
       * descriptors or push constants is dirty.
       */
      dirty |= cmd_buffer->state.push_constants_dirty;
      dirty &= ANV_STAGE_MASK & VK_SHADER_STAGE_ALL_GRAPHICS;
      cmd_buffer_flush_push_constants(cmd_buffer, dirty);
   }

   if (dirty)
      cmd_buffer_emit_descriptor_pointers(cmd_buffer, dirty);

   if (cmd_buffer->state.gfx.dirty & ANV_CMD_DIRTY_DYNAMIC_VIEWPORT)
      gen8_cmd_buffer_emit_viewport(cmd_buffer);

   if (cmd_buffer->state.gfx.dirty & (ANV_CMD_DIRTY_DYNAMIC_VIEWPORT |
                                  ANV_CMD_DIRTY_PIPELINE)) {
      gen8_cmd_buffer_emit_depth_viewport(cmd_buffer,
                                          pipeline->depth_clamp_enable);
   }

   if (cmd_buffer->state.gfx.dirty & ANV_CMD_DIRTY_DYNAMIC_SCISSOR)
      gen7_cmd_buffer_emit_scissor(cmd_buffer);

   genX(cmd_buffer_flush_dynamic_state)(cmd_buffer);

   genX(cmd_buffer_apply_pipe_flushes)(cmd_buffer);
}

static void
emit_vertex_bo(struct anv_cmd_buffer *cmd_buffer,
               struct anv_bo *bo, uint32_t offset,
               uint32_t size, uint32_t index)
{
   uint32_t *p = anv_batch_emitn(&cmd_buffer->batch, 5,
                                 GENX(3DSTATE_VERTEX_BUFFERS));

   GENX(VERTEX_BUFFER_STATE_pack)(&cmd_buffer->batch, p + 1,
      &(struct GENX(VERTEX_BUFFER_STATE)) {
         .VertexBufferIndex = index,
         .AddressModifyEnable = true,
         .BufferPitch = 0,
#if (GEN_GEN >= 8)
         .MemoryObjectControlState = GENX(MOCS),
         .BufferStartingAddress = { bo, offset },
         .BufferSize = size
#else
         .VertexBufferMemoryObjectControlState = GENX(MOCS),
         .BufferStartingAddress = { bo, offset },
         .EndAddress = { bo, offset + size },
#endif
      });
}

static void
emit_base_vertex_instance_bo(struct anv_cmd_buffer *cmd_buffer,
                             struct anv_bo *bo, uint32_t offset)
{
   emit_vertex_bo(cmd_buffer, bo, offset, 8, ANV_SVGS_VB_INDEX);
}

static void
emit_base_vertex_instance(struct anv_cmd_buffer *cmd_buffer,
                          uint32_t base_vertex, uint32_t base_instance)
{
   struct anv_state id_state =
      anv_cmd_buffer_alloc_dynamic_state(cmd_buffer, 8, 4);

   ((uint32_t *)id_state.map)[0] = base_vertex;
   ((uint32_t *)id_state.map)[1] = base_instance;

   anv_state_flush(cmd_buffer->device, id_state);

   emit_base_vertex_instance_bo(cmd_buffer,
      &cmd_buffer->device->dynamic_state_pool.block_pool.bo, id_state.offset);
}

static void
emit_draw_index(struct anv_cmd_buffer *cmd_buffer, uint32_t draw_index)
{
   struct anv_state state =
      anv_cmd_buffer_alloc_dynamic_state(cmd_buffer, 4, 4);

   ((uint32_t *)state.map)[0] = draw_index;

   anv_state_flush(cmd_buffer->device, state);

   emit_vertex_bo(cmd_buffer,
                  &cmd_buffer->device->dynamic_state_pool.block_pool.bo,
                  state.offset, 4, ANV_DRAWID_VB_INDEX);
}

void genX(CmdDraw)(
    VkCommandBuffer                             commandBuffer,
    uint32_t                                    vertexCount,
    uint32_t                                    instanceCount,
    uint32_t                                    firstVertex,
    uint32_t                                    firstInstance)
{
   ANV_FROM_HANDLE(anv_cmd_buffer, cmd_buffer, commandBuffer);
   struct anv_pipeline *pipeline = cmd_buffer->state.gfx.base.pipeline;
   const struct brw_vs_prog_data *vs_prog_data = get_vs_prog_data(pipeline);

   if (anv_batch_has_error(&cmd_buffer->batch))
      return;

   genX(cmd_buffer_flush_state)(cmd_buffer);

   if (vs_prog_data->uses_basevertex || vs_prog_data->uses_baseinstance)
      emit_base_vertex_instance(cmd_buffer, firstVertex, firstInstance);
   if (vs_prog_data->uses_drawid)
      emit_draw_index(cmd_buffer, 0);

   /* Our implementation of VK_KHR_multiview uses instancing to draw the
    * different views.  We need to multiply instanceCount by the view count.
    */
   instanceCount *= anv_subpass_view_count(cmd_buffer->state.subpass);

   anv_batch_emit(&cmd_buffer->batch, GENX(3DPRIMITIVE), prim) {
      prim.VertexAccessType         = SEQUENTIAL;
      prim.PrimitiveTopologyType    = pipeline->topology;
      prim.VertexCountPerInstance   = vertexCount;
      prim.StartVertexLocation      = firstVertex;
      prim.InstanceCount            = instanceCount;
      prim.StartInstanceLocation    = firstInstance;
      prim.BaseVertexLocation       = 0;
   }
}

void genX(CmdDrawIndexed)(
    VkCommandBuffer                             commandBuffer,
    uint32_t                                    indexCount,
    uint32_t                                    instanceCount,
    uint32_t                                    firstIndex,
    int32_t                                     vertexOffset,
    uint32_t                                    firstInstance)
{
   ANV_FROM_HANDLE(anv_cmd_buffer, cmd_buffer, commandBuffer);
   struct anv_pipeline *pipeline = cmd_buffer->state.gfx.base.pipeline;
   const struct brw_vs_prog_data *vs_prog_data = get_vs_prog_data(pipeline);

   if (anv_batch_has_error(&cmd_buffer->batch))
      return;

   genX(cmd_buffer_flush_state)(cmd_buffer);

   if (vs_prog_data->uses_basevertex || vs_prog_data->uses_baseinstance)
      emit_base_vertex_instance(cmd_buffer, vertexOffset, firstInstance);
   if (vs_prog_data->uses_drawid)
      emit_draw_index(cmd_buffer, 0);

   /* Our implementation of VK_KHR_multiview uses instancing to draw the
    * different views.  We need to multiply instanceCount by the view count.
    */
   instanceCount *= anv_subpass_view_count(cmd_buffer->state.subpass);

   anv_batch_emit(&cmd_buffer->batch, GENX(3DPRIMITIVE), prim) {
      prim.VertexAccessType         = RANDOM;
      prim.PrimitiveTopologyType    = pipeline->topology;
      prim.VertexCountPerInstance   = indexCount;
      prim.StartVertexLocation      = firstIndex;
      prim.InstanceCount            = instanceCount;
      prim.StartInstanceLocation    = firstInstance;
      prim.BaseVertexLocation       = vertexOffset;
   }
}

/* Auto-Draw / Indirect Registers */
#define GEN7_3DPRIM_END_OFFSET          0x2420
#define GEN7_3DPRIM_START_VERTEX        0x2430
#define GEN7_3DPRIM_VERTEX_COUNT        0x2434
#define GEN7_3DPRIM_INSTANCE_COUNT      0x2438
#define GEN7_3DPRIM_START_INSTANCE      0x243C
#define GEN7_3DPRIM_BASE_VERTEX         0x2440

/* MI_MATH only exists on Haswell+ */
#if GEN_IS_HASWELL || GEN_GEN >= 8

static uint32_t
mi_alu(uint32_t opcode, uint32_t op1, uint32_t op2)
{
   struct GENX(MI_MATH_ALU_INSTRUCTION) instr = {
      .ALUOpcode = opcode,
      .Operand1 = op1,
      .Operand2 = op2,
   };

   uint32_t dw;
   GENX(MI_MATH_ALU_INSTRUCTION_pack)(NULL, &dw, &instr);

   return dw;
}

#define CS_GPR(n) (0x2600 + (n) * 8)

/* Emit dwords to multiply GPR0 by N */
static void
build_alu_multiply_gpr0(uint32_t *dw, unsigned *dw_count, uint32_t N)
{
   VK_OUTARRAY_MAKE(out, dw, dw_count);

#define append_alu(opcode, operand1, operand2) \
   vk_outarray_append(&out, alu_dw) *alu_dw = mi_alu(opcode, operand1, operand2)

   assert(N > 0);
   unsigned top_bit = 31 - __builtin_clz(N);
   for (int i = top_bit - 1; i >= 0; i--) {
      /* We get our initial data in GPR0 and we write the final data out to
       * GPR0 but we use GPR1 as our scratch register.
       */
      unsigned src_reg = i == top_bit - 1 ? MI_ALU_REG0 : MI_ALU_REG1;
      unsigned dst_reg = i == 0 ? MI_ALU_REG0 : MI_ALU_REG1;

      /* Shift the current value left by 1 */
      append_alu(MI_ALU_LOAD, MI_ALU_SRCA, src_reg);
      append_alu(MI_ALU_LOAD, MI_ALU_SRCB, src_reg);
      append_alu(MI_ALU_ADD, 0, 0);

      if (N & (1 << i)) {
         /* Store ACCU to R1 and add R0 to R1 */
         append_alu(MI_ALU_STORE, MI_ALU_REG1, MI_ALU_ACCU);
         append_alu(MI_ALU_LOAD, MI_ALU_SRCA, MI_ALU_REG0);
         append_alu(MI_ALU_LOAD, MI_ALU_SRCB, MI_ALU_REG1);
         append_alu(MI_ALU_ADD, 0, 0);
      }

      append_alu(MI_ALU_STORE, dst_reg, MI_ALU_ACCU);
   }

#undef append_alu
}

static void
emit_mul_gpr0(struct anv_batch *batch, uint32_t N)
{
   uint32_t num_dwords;
   build_alu_multiply_gpr0(NULL, &num_dwords, N);

   uint32_t *dw = anv_batch_emitn(batch, 1 + num_dwords, GENX(MI_MATH));
   build_alu_multiply_gpr0(dw + 1, &num_dwords, N);
}

#endif /* GEN_IS_HASWELL || GEN_GEN >= 8 */

static void
load_indirect_parameters(struct anv_cmd_buffer *cmd_buffer,
                         struct anv_buffer *buffer, uint64_t offset,
                         bool indexed)
{
   struct anv_batch *batch = &cmd_buffer->batch;
   struct anv_bo *bo = buffer->bo;
   uint32_t bo_offset = buffer->offset + offset;

   emit_lrm(batch, GEN7_3DPRIM_VERTEX_COUNT, bo, bo_offset);

   unsigned view_count = anv_subpass_view_count(cmd_buffer->state.subpass);
   if (view_count > 1) {
#if GEN_IS_HASWELL || GEN_GEN >= 8
      emit_lrm(batch, CS_GPR(0), bo, bo_offset + 4);
      emit_mul_gpr0(batch, view_count);
      emit_lrr(batch, GEN7_3DPRIM_INSTANCE_COUNT, CS_GPR(0));
#else
      anv_finishme("Multiview + indirect draw requires MI_MATH; "
                   "MI_MATH is not supported on Ivy Bridge");
      emit_lrm(batch, GEN7_3DPRIM_INSTANCE_COUNT, bo, bo_offset + 4);
#endif
   } else {
      emit_lrm(batch, GEN7_3DPRIM_INSTANCE_COUNT, bo, bo_offset + 4);
   }

   emit_lrm(batch, GEN7_3DPRIM_START_VERTEX, bo, bo_offset + 8);

   if (indexed) {
      emit_lrm(batch, GEN7_3DPRIM_BASE_VERTEX, bo, bo_offset + 12);
      emit_lrm(batch, GEN7_3DPRIM_START_INSTANCE, bo, bo_offset + 16);
   } else {
      emit_lrm(batch, GEN7_3DPRIM_START_INSTANCE, bo, bo_offset + 12);
      emit_lri(batch, GEN7_3DPRIM_BASE_VERTEX, 0);
   }
}

void genX(CmdDrawIndirect)(
    VkCommandBuffer                             commandBuffer,
    VkBuffer                                    _buffer,
    VkDeviceSize                                offset,
    uint32_t                                    drawCount,
    uint32_t                                    stride)
{
   ANV_FROM_HANDLE(anv_cmd_buffer, cmd_buffer, commandBuffer);
   ANV_FROM_HANDLE(anv_buffer, buffer, _buffer);
   struct anv_pipeline *pipeline = cmd_buffer->state.gfx.base.pipeline;
   const struct brw_vs_prog_data *vs_prog_data = get_vs_prog_data(pipeline);

   if (anv_batch_has_error(&cmd_buffer->batch))
      return;

   genX(cmd_buffer_flush_state)(cmd_buffer);

   for (uint32_t i = 0; i < drawCount; i++) {
      struct anv_bo *bo = buffer->bo;
      uint32_t bo_offset = buffer->offset + offset;

      if (vs_prog_data->uses_basevertex || vs_prog_data->uses_baseinstance)
         emit_base_vertex_instance_bo(cmd_buffer, bo, bo_offset + 8);
      if (vs_prog_data->uses_drawid)
         emit_draw_index(cmd_buffer, i);

      load_indirect_parameters(cmd_buffer, buffer, offset, false);

      anv_batch_emit(&cmd_buffer->batch, GENX(3DPRIMITIVE), prim) {
         prim.IndirectParameterEnable  = true;
         prim.VertexAccessType         = SEQUENTIAL;
         prim.PrimitiveTopologyType    = pipeline->topology;
      }

      offset += stride;
   }
}

void genX(CmdDrawIndexedIndirect)(
    VkCommandBuffer                             commandBuffer,
    VkBuffer                                    _buffer,
    VkDeviceSize                                offset,
    uint32_t                                    drawCount,
    uint32_t                                    stride)
{
   ANV_FROM_HANDLE(anv_cmd_buffer, cmd_buffer, commandBuffer);
   ANV_FROM_HANDLE(anv_buffer, buffer, _buffer);
   struct anv_pipeline *pipeline = cmd_buffer->state.gfx.base.pipeline;
   const struct brw_vs_prog_data *vs_prog_data = get_vs_prog_data(pipeline);

   if (anv_batch_has_error(&cmd_buffer->batch))
      return;

   genX(cmd_buffer_flush_state)(cmd_buffer);

   for (uint32_t i = 0; i < drawCount; i++) {
      struct anv_bo *bo = buffer->bo;
      uint32_t bo_offset = buffer->offset + offset;

      /* TODO: We need to stomp base vertex to 0 somehow */
      if (vs_prog_data->uses_basevertex || vs_prog_data->uses_baseinstance)
         emit_base_vertex_instance_bo(cmd_buffer, bo, bo_offset + 12);
      if (vs_prog_data->uses_drawid)
         emit_draw_index(cmd_buffer, i);

      load_indirect_parameters(cmd_buffer, buffer, offset, true);

      anv_batch_emit(&cmd_buffer->batch, GENX(3DPRIMITIVE), prim) {
         prim.IndirectParameterEnable  = true;
         prim.VertexAccessType         = RANDOM;
         prim.PrimitiveTopologyType    = pipeline->topology;
      }

      offset += stride;
   }
}

static VkResult
flush_compute_descriptor_set(struct anv_cmd_buffer *cmd_buffer)
{
   struct anv_pipeline *pipeline = cmd_buffer->state.compute.base.pipeline;
   struct anv_state surfaces = { 0, }, samplers = { 0, };
   VkResult result;

   result = emit_binding_table(cmd_buffer, MESA_SHADER_COMPUTE, &surfaces);
   if (result != VK_SUCCESS) {
      assert(result == VK_ERROR_OUT_OF_DEVICE_MEMORY);

      result = anv_cmd_buffer_new_binding_table_block(cmd_buffer);
      if (result != VK_SUCCESS)
         return result;

      /* Re-emit state base addresses so we get the new surface state base
       * address before we start emitting binding tables etc.
       */
      genX(cmd_buffer_emit_state_base_address)(cmd_buffer);

      result = emit_binding_table(cmd_buffer, MESA_SHADER_COMPUTE, &surfaces);
      if (result != VK_SUCCESS) {
         anv_batch_set_error(&cmd_buffer->batch, result);
         return result;
      }
   }

   result = emit_samplers(cmd_buffer, MESA_SHADER_COMPUTE, &samplers);
   if (result != VK_SUCCESS) {
      anv_batch_set_error(&cmd_buffer->batch, result);
      return result;
   }

   uint32_t iface_desc_data_dw[GENX(INTERFACE_DESCRIPTOR_DATA_length)];
   struct GENX(INTERFACE_DESCRIPTOR_DATA) desc = {
      .BindingTablePointer = surfaces.offset,
      .SamplerStatePointer = samplers.offset,
   };
   GENX(INTERFACE_DESCRIPTOR_DATA_pack)(NULL, iface_desc_data_dw, &desc);

   struct anv_state state =
      anv_cmd_buffer_merge_dynamic(cmd_buffer, iface_desc_data_dw,
                                   pipeline->interface_descriptor_data,
                                   GENX(INTERFACE_DESCRIPTOR_DATA_length),
                                   64);

   uint32_t size = GENX(INTERFACE_DESCRIPTOR_DATA_length) * sizeof(uint32_t);
   anv_batch_emit(&cmd_buffer->batch,
                  GENX(MEDIA_INTERFACE_DESCRIPTOR_LOAD), mid) {
      mid.InterfaceDescriptorTotalLength        = size;
      mid.InterfaceDescriptorDataStartAddress   = state.offset;
   }

   return VK_SUCCESS;
}

void
genX(cmd_buffer_flush_compute_state)(struct anv_cmd_buffer *cmd_buffer)
{
   struct anv_pipeline *pipeline = cmd_buffer->state.compute.base.pipeline;
   MAYBE_UNUSED VkResult result;

   assert(pipeline->active_stages == VK_SHADER_STAGE_COMPUTE_BIT);

   genX(cmd_buffer_config_l3)(cmd_buffer, pipeline->urb.l3_config);

   genX(flush_pipeline_select_gpgpu)(cmd_buffer);

   if (cmd_buffer->state.compute.pipeline_dirty) {
      /* From the Sky Lake PRM Vol 2a, MEDIA_VFE_STATE:
       *
       *    "A stalling PIPE_CONTROL is required before MEDIA_VFE_STATE unless
       *    the only bits that are changed are scoreboard related: Scoreboard
       *    Enable, Scoreboard Type, Scoreboard Mask, Scoreboard * Delta. For
       *    these scoreboard related states, a MEDIA_STATE_FLUSH is
       *    sufficient."
       */
      cmd_buffer->state.pending_pipe_bits |= ANV_PIPE_CS_STALL_BIT;
      genX(cmd_buffer_apply_pipe_flushes)(cmd_buffer);

      anv_batch_emit_batch(&cmd_buffer->batch, &pipeline->batch);
   }

   if ((cmd_buffer->state.descriptors_dirty & VK_SHADER_STAGE_COMPUTE_BIT) ||
       cmd_buffer->state.compute.pipeline_dirty) {
      /* FIXME: figure out descriptors for gen7 */
      result = flush_compute_descriptor_set(cmd_buffer);
      if (result != VK_SUCCESS)
         return;

      cmd_buffer->state.descriptors_dirty &= ~VK_SHADER_STAGE_COMPUTE_BIT;
   }

   if (cmd_buffer->state.push_constants_dirty & VK_SHADER_STAGE_COMPUTE_BIT) {
      struct anv_state push_state =
         anv_cmd_buffer_cs_push_constants(cmd_buffer);

      if (push_state.alloc_size) {
         anv_batch_emit(&cmd_buffer->batch, GENX(MEDIA_CURBE_LOAD), curbe) {
            curbe.CURBETotalDataLength    = push_state.alloc_size;
            curbe.CURBEDataStartAddress   = push_state.offset;
         }
      }
   }

   cmd_buffer->state.compute.pipeline_dirty = false;

   genX(cmd_buffer_apply_pipe_flushes)(cmd_buffer);
}

#if GEN_GEN == 7

static VkResult
verify_cmd_parser(const struct anv_device *device,
                  int required_version,
                  const char *function)
{
   if (device->instance->physicalDevice.cmd_parser_version < required_version) {
      return vk_errorf(device->instance, device->instance,
                       VK_ERROR_FEATURE_NOT_PRESENT,
                       "cmd parser version %d is required for %s",
                       required_version, function);
   } else {
      return VK_SUCCESS;
   }
}

#endif

void genX(CmdDispatch)(
    VkCommandBuffer                             commandBuffer,
    uint32_t                                    x,
    uint32_t                                    y,
    uint32_t                                    z)
{
   ANV_FROM_HANDLE(anv_cmd_buffer, cmd_buffer, commandBuffer);
   struct anv_pipeline *pipeline = cmd_buffer->state.compute.base.pipeline;
   const struct brw_cs_prog_data *prog_data = get_cs_prog_data(pipeline);

   if (anv_batch_has_error(&cmd_buffer->batch))
      return;

   if (prog_data->uses_num_work_groups) {
      struct anv_state state =
         anv_cmd_buffer_alloc_dynamic_state(cmd_buffer, 12, 4);
      uint32_t *sizes = state.map;
      sizes[0] = x;
      sizes[1] = y;
      sizes[2] = z;
      anv_state_flush(cmd_buffer->device, state);
      cmd_buffer->state.compute.num_workgroups = (struct anv_address) {
         .bo = &cmd_buffer->device->dynamic_state_pool.block_pool.bo,
         .offset = state.offset,
      };
   }

   genX(cmd_buffer_flush_compute_state)(cmd_buffer);

   anv_batch_emit(&cmd_buffer->batch, GENX(GPGPU_WALKER), ggw) {
      ggw.SIMDSize                     = prog_data->simd_size / 16;
      ggw.ThreadDepthCounterMaximum    = 0;
      ggw.ThreadHeightCounterMaximum   = 0;
      ggw.ThreadWidthCounterMaximum    = prog_data->threads - 1;
      ggw.ThreadGroupIDXDimension      = x;
      ggw.ThreadGroupIDYDimension      = y;
      ggw.ThreadGroupIDZDimension      = z;
      ggw.RightExecutionMask           = pipeline->cs_right_mask;
      ggw.BottomExecutionMask          = 0xffffffff;
   }

   anv_batch_emit(&cmd_buffer->batch, GENX(MEDIA_STATE_FLUSH), msf);
}

#define GPGPU_DISPATCHDIMX 0x2500
#define GPGPU_DISPATCHDIMY 0x2504
#define GPGPU_DISPATCHDIMZ 0x2508

void genX(CmdDispatchIndirect)(
    VkCommandBuffer                             commandBuffer,
    VkBuffer                                    _buffer,
    VkDeviceSize                                offset)
{
   ANV_FROM_HANDLE(anv_cmd_buffer, cmd_buffer, commandBuffer);
   ANV_FROM_HANDLE(anv_buffer, buffer, _buffer);
   struct anv_pipeline *pipeline = cmd_buffer->state.compute.base.pipeline;
   const struct brw_cs_prog_data *prog_data = get_cs_prog_data(pipeline);
   struct anv_bo *bo = buffer->bo;
   uint32_t bo_offset = buffer->offset + offset;
   struct anv_batch *batch = &cmd_buffer->batch;

#if GEN_GEN == 7
   /* Linux 4.4 added command parser version 5 which allows the GPGPU
    * indirect dispatch registers to be written.
    */
   if (verify_cmd_parser(cmd_buffer->device, 5,
                         "vkCmdDispatchIndirect") != VK_SUCCESS)
      return;
#endif

   if (prog_data->uses_num_work_groups) {
      cmd_buffer->state.compute.num_workgroups = (struct anv_address) {
         .bo = bo,
         .offset = bo_offset,
      };
   }

   genX(cmd_buffer_flush_compute_state)(cmd_buffer);

   emit_lrm(batch, GPGPU_DISPATCHDIMX, bo, bo_offset);
   emit_lrm(batch, GPGPU_DISPATCHDIMY, bo, bo_offset + 4);
   emit_lrm(batch, GPGPU_DISPATCHDIMZ, bo, bo_offset + 8);

#if GEN_GEN <= 7
   /* Clear upper 32-bits of SRC0 and all 64-bits of SRC1 */
   emit_lri(batch, MI_PREDICATE_SRC0 + 4, 0);
   emit_lri(batch, MI_PREDICATE_SRC1 + 0, 0);
   emit_lri(batch, MI_PREDICATE_SRC1 + 4, 0);

   /* Load compute_dispatch_indirect_x_size into SRC0 */
   emit_lrm(batch, MI_PREDICATE_SRC0, bo, bo_offset + 0);

   /* predicate = (compute_dispatch_indirect_x_size == 0); */
   anv_batch_emit(batch, GENX(MI_PREDICATE), mip) {
      mip.LoadOperation    = LOAD_LOAD;
      mip.CombineOperation = COMBINE_SET;
      mip.CompareOperation = COMPARE_SRCS_EQUAL;
   }

   /* Load compute_dispatch_indirect_y_size into SRC0 */
   emit_lrm(batch, MI_PREDICATE_SRC0, bo, bo_offset + 4);

   /* predicate |= (compute_dispatch_indirect_y_size == 0); */
   anv_batch_emit(batch, GENX(MI_PREDICATE), mip) {
      mip.LoadOperation    = LOAD_LOAD;
      mip.CombineOperation = COMBINE_OR;
      mip.CompareOperation = COMPARE_SRCS_EQUAL;
   }

   /* Load compute_dispatch_indirect_z_size into SRC0 */
   emit_lrm(batch, MI_PREDICATE_SRC0, bo, bo_offset + 8);

   /* predicate |= (compute_dispatch_indirect_z_size == 0); */
   anv_batch_emit(batch, GENX(MI_PREDICATE), mip) {
      mip.LoadOperation    = LOAD_LOAD;
      mip.CombineOperation = COMBINE_OR;
      mip.CompareOperation = COMPARE_SRCS_EQUAL;
   }

   /* predicate = !predicate; */
#define COMPARE_FALSE                           1
   anv_batch_emit(batch, GENX(MI_PREDICATE), mip) {
      mip.LoadOperation    = LOAD_LOADINV;
      mip.CombineOperation = COMBINE_OR;
      mip.CompareOperation = COMPARE_FALSE;
   }
#endif

   anv_batch_emit(batch, GENX(GPGPU_WALKER), ggw) {
      ggw.IndirectParameterEnable      = true;
      ggw.PredicateEnable              = GEN_GEN <= 7;
      ggw.SIMDSize                     = prog_data->simd_size / 16;
      ggw.ThreadDepthCounterMaximum    = 0;
      ggw.ThreadHeightCounterMaximum   = 0;
      ggw.ThreadWidthCounterMaximum    = prog_data->threads - 1;
      ggw.RightExecutionMask           = pipeline->cs_right_mask;
      ggw.BottomExecutionMask          = 0xffffffff;
   }

   anv_batch_emit(batch, GENX(MEDIA_STATE_FLUSH), msf);
}

static void
genX(flush_pipeline_select)(struct anv_cmd_buffer *cmd_buffer,
                            uint32_t pipeline)
{
   UNUSED const struct gen_device_info *devinfo = &cmd_buffer->device->info;

   if (cmd_buffer->state.current_pipeline == pipeline)
      return;

#if GEN_GEN >= 8 && GEN_GEN < 10
   /* From the Broadwell PRM, Volume 2a: Instructions, PIPELINE_SELECT:
    *
    *   Software must clear the COLOR_CALC_STATE Valid field in
    *   3DSTATE_CC_STATE_POINTERS command prior to send a PIPELINE_SELECT
    *   with Pipeline Select set to GPGPU.
    *
    * The internal hardware docs recommend the same workaround for Gen9
    * hardware too.
    */
   if (pipeline == GPGPU)
      anv_batch_emit(&cmd_buffer->batch, GENX(3DSTATE_CC_STATE_POINTERS), t);
<<<<<<< HEAD
#endif

   /* From "BXML » GT » MI » vol1a GPU Overview » [Instruction]
    * PIPELINE_SELECT [DevBWR+]":
    *
    *   Project: DEVSNB+
    *
    *   Software must ensure all the write caches are flushed through a
    *   stalling PIPE_CONTROL command followed by another PIPE_CONTROL
    *   command to invalidate read only caches prior to programming
    *   MI_PIPELINE_SELECT command to change the Pipeline Select Mode.
    */
   anv_batch_emit(&cmd_buffer->batch, GENX(PIPE_CONTROL), pc) {
      pc.RenderTargetCacheFlushEnable  = true;
      pc.DepthCacheFlushEnable         = true;
      pc.DCFlushEnable                 = true;
      pc.PostSyncOperation             = NoWrite;
      pc.CommandStreamerStallEnable    = true;
   }

   anv_batch_emit(&cmd_buffer->batch, GENX(PIPE_CONTROL), pc) {
      pc.TextureCacheInvalidationEnable   = true;
      pc.ConstantCacheInvalidationEnable  = true;
      pc.StateCacheInvalidationEnable     = true;
      pc.InstructionCacheInvalidateEnable = true;
      pc.PostSyncOperation                = NoWrite;
   }
=======
#endif

   /* From "BXML » GT » MI » vol1a GPU Overview » [Instruction]
    * PIPELINE_SELECT [DevBWR+]":
    *
    *   Project: DEVSNB+
    *
    *   Software must ensure all the write caches are flushed through a
    *   stalling PIPE_CONTROL command followed by another PIPE_CONTROL
    *   command to invalidate read only caches prior to programming
    *   MI_PIPELINE_SELECT command to change the Pipeline Select Mode.
    */
   anv_batch_emit(&cmd_buffer->batch, GENX(PIPE_CONTROL), pc) {
      pc.RenderTargetCacheFlushEnable  = true;
      pc.DepthCacheFlushEnable         = true;
      pc.DCFlushEnable                 = true;
      pc.PostSyncOperation             = NoWrite;
      pc.CommandStreamerStallEnable    = true;
   }

   anv_batch_emit(&cmd_buffer->batch, GENX(PIPE_CONTROL), pc) {
      pc.TextureCacheInvalidationEnable   = true;
      pc.ConstantCacheInvalidationEnable  = true;
      pc.StateCacheInvalidationEnable     = true;
      pc.InstructionCacheInvalidateEnable = true;
      pc.PostSyncOperation                = NoWrite;
   }

   anv_batch_emit(&cmd_buffer->batch, GENX(PIPELINE_SELECT), ps) {
#if GEN_GEN >= 9
      ps.MaskBits = 3;
#endif
      ps.PipelineSelection = pipeline;
   }

#if GEN_GEN == 9
   if (devinfo->is_geminilake) {
      /* Project: DevGLK
       *
       * "This chicken bit works around a hardware issue with barrier logic
       *  encountered when switching between GPGPU and 3D pipelines.  To
       *  workaround the issue, this mode bit should be set after a pipeline
       *  is selected."
       */
      uint32_t scec;
      anv_pack_struct(&scec, GENX(SLICE_COMMON_ECO_CHICKEN1),
                      .GLKBarrierMode =
                          pipeline == GPGPU ? GLK_BARRIER_MODE_GPGPU
                                            : GLK_BARRIER_MODE_3D_HULL,
                      .GLKBarrierModeMask = 1);
      emit_lri(&cmd_buffer->batch, GENX(SLICE_COMMON_ECO_CHICKEN1_num), scec);
   }
#endif

   cmd_buffer->state.current_pipeline = pipeline;
>>>>>>> 5d3caa1c
}

void
genX(flush_pipeline_select_3d)(struct anv_cmd_buffer *cmd_buffer)
{
   genX(flush_pipeline_select)(cmd_buffer, _3D);
}

void
genX(flush_pipeline_select_gpgpu)(struct anv_cmd_buffer *cmd_buffer)
{
   genX(flush_pipeline_select)(cmd_buffer, GPGPU);
}

void
genX(cmd_buffer_emit_gen7_depth_flush)(struct anv_cmd_buffer *cmd_buffer)
{
   if (GEN_GEN >= 8)
      return;

   /* From the Haswell PRM, documentation for 3DSTATE_DEPTH_BUFFER:
    *
    *    "Restriction: Prior to changing Depth/Stencil Buffer state (i.e., any
    *    combination of 3DSTATE_DEPTH_BUFFER, 3DSTATE_CLEAR_PARAMS,
    *    3DSTATE_STENCIL_BUFFER, 3DSTATE_HIER_DEPTH_BUFFER) SW must first
    *    issue a pipelined depth stall (PIPE_CONTROL with Depth Stall bit
    *    set), followed by a pipelined depth cache flush (PIPE_CONTROL with
    *    Depth Flush Bit set, followed by another pipelined depth stall
    *    (PIPE_CONTROL with Depth Stall Bit set), unless SW can otherwise
    *    guarantee that the pipeline from WM onwards is already flushed (e.g.,
    *    via a preceding MI_FLUSH)."
    */
   anv_batch_emit(&cmd_buffer->batch, GENX(PIPE_CONTROL), pipe) {
      pipe.DepthStallEnable = true;
   }
   anv_batch_emit(&cmd_buffer->batch, GENX(PIPE_CONTROL), pipe) {
      pipe.DepthCacheFlushEnable = true;
   }
   anv_batch_emit(&cmd_buffer->batch, GENX(PIPE_CONTROL), pipe) {
      pipe.DepthStallEnable = true;
   }
}

static void
cmd_buffer_emit_depth_stencil(struct anv_cmd_buffer *cmd_buffer)
{
   struct anv_device *device = cmd_buffer->device;
   const struct anv_image_view *iview =
      anv_cmd_buffer_get_depth_stencil_view(cmd_buffer);
   const struct anv_image *image = iview ? iview->image : NULL;

   /* FIXME: Width and Height are wrong */

   genX(cmd_buffer_emit_gen7_depth_flush)(cmd_buffer);

   uint32_t *dw = anv_batch_emit_dwords(&cmd_buffer->batch,
                                        device->isl_dev.ds.size / 4);
   if (dw == NULL)
      return;

   struct isl_depth_stencil_hiz_emit_info info = {
      .mocs = device->default_mocs,
   };

   if (iview)
      info.view = &iview->planes[0].isl;

   if (image && (image->aspects & VK_IMAGE_ASPECT_DEPTH_BIT)) {
      uint32_t depth_plane =
         anv_image_aspect_to_plane(image->aspects, VK_IMAGE_ASPECT_DEPTH_BIT);
      const struct anv_surface *surface = &image->planes[depth_plane].surface;

      info.depth_surf = &surface->isl;

      info.depth_address =
         anv_batch_emit_reloc(&cmd_buffer->batch,
                              dw + device->isl_dev.ds.depth_offset / 4,
                              image->planes[depth_plane].bo,
                              image->planes[depth_plane].bo_offset +
                              surface->offset);

      const uint32_t ds =
         cmd_buffer->state.subpass->depth_stencil_attachment.attachment;
      info.hiz_usage = cmd_buffer->state.attachments[ds].aux_usage;
      if (info.hiz_usage == ISL_AUX_USAGE_HIZ) {
         info.hiz_surf = &image->planes[depth_plane].aux_surface.isl;

         info.hiz_address =
            anv_batch_emit_reloc(&cmd_buffer->batch,
                                 dw + device->isl_dev.ds.hiz_offset / 4,
                                 image->planes[depth_plane].bo,
                                 image->planes[depth_plane].bo_offset +
                                 image->planes[depth_plane].aux_surface.offset);

         info.depth_clear_value = ANV_HZ_FC_VAL;
      }
   }

   if (image && (image->aspects & VK_IMAGE_ASPECT_STENCIL_BIT)) {
      uint32_t stencil_plane =
         anv_image_aspect_to_plane(image->aspects, VK_IMAGE_ASPECT_STENCIL_BIT);
      const struct anv_surface *surface = &image->planes[stencil_plane].surface;

      info.stencil_surf = &surface->isl;

      info.stencil_address =
         anv_batch_emit_reloc(&cmd_buffer->batch,
                              dw + device->isl_dev.ds.stencil_offset / 4,
                              image->planes[stencil_plane].bo,
                              image->planes[stencil_plane].bo_offset + surface->offset);
   }

   isl_emit_depth_stencil_hiz_s(&device->isl_dev, dw, &info);

   cmd_buffer->state.hiz_enabled = info.hiz_usage == ISL_AUX_USAGE_HIZ;
}


/**
 * @brief Perform any layout transitions required at the beginning and/or end
 *        of the current subpass for depth buffers.
 *
 * TODO: Consider preprocessing the attachment reference array at render pass
 *       create time to determine if no layout transition is needed at the
 *       beginning and/or end of each subpass.
 *
 * @param cmd_buffer The command buffer the transition is happening within.
 * @param subpass_end If true, marks that the transition is happening at the
 *                    end of the subpass.
 */
static void
cmd_buffer_subpass_transition_layouts(struct anv_cmd_buffer * const cmd_buffer,
                                      const bool subpass_end)
{
   /* We need a non-NULL command buffer. */
   assert(cmd_buffer);

   const struct anv_cmd_state * const cmd_state = &cmd_buffer->state;
   const struct anv_subpass * const subpass = cmd_state->subpass;

   /* This function must be called within a subpass. */
   assert(subpass);

   /* If there are attachment references, the array shouldn't be NULL.
    */
   if (subpass->attachment_count > 0)
      assert(subpass->attachments);

   /* Iterate over the array of attachment references. */
   for (const VkAttachmentReference *att_ref = subpass->attachments;
        att_ref < subpass->attachments + subpass->attachment_count; att_ref++) {

      /* If the attachment is unused, we can't perform a layout transition. */
      if (att_ref->attachment == VK_ATTACHMENT_UNUSED)
         continue;

      /* This attachment index shouldn't go out of bounds. */
      assert(att_ref->attachment < cmd_state->pass->attachment_count);

      const struct anv_render_pass_attachment * const att_desc =
         &cmd_state->pass->attachments[att_ref->attachment];
      struct anv_attachment_state * const att_state =
         &cmd_buffer->state.attachments[att_ref->attachment];

      /* The attachment should not be used in a subpass after its last. */
      assert(att_desc->last_subpass_idx >= anv_get_subpass_id(cmd_state));

      if (subpass_end && anv_get_subpass_id(cmd_state) <
          att_desc->last_subpass_idx) {
         /* We're calling this function on a buffer twice in one subpass and
          * this is not the last use of the buffer. The layout should not have
          * changed from the first call and no transition is necessary.
          */
         assert(att_state->current_layout == att_ref->layout ||
                att_state->current_layout ==
                VK_IMAGE_LAYOUT_COLOR_ATTACHMENT_OPTIMAL);
         continue;
      }

      /* The attachment index must be less than the number of attachments
       * within the framebuffer.
       */
      assert(att_ref->attachment < cmd_state->framebuffer->attachment_count);

      const struct anv_image_view * const iview =
         cmd_state->framebuffer->attachments[att_ref->attachment];
      const struct anv_image * const image = iview->image;

      /* Get the appropriate target layout for this attachment. */
      VkImageLayout target_layout;

      /* A resolve is necessary before use as an input attachment if the clear
       * color or auxiliary buffer usage isn't supported by the sampler.
       */
      const bool input_needs_resolve =
            (att_state->fast_clear && !att_state->clear_color_is_zero_one) ||
            att_state->input_aux_usage != att_state->aux_usage;
      if (subpass_end) {
         target_layout = att_desc->final_layout;
      } else if (iview->aspect_mask & VK_IMAGE_ASPECT_ANY_COLOR_BIT_ANV &&
                 !input_needs_resolve) {
         /* Layout transitions before the final only help to enable sampling as
          * an input attachment. If the input attachment supports sampling
          * using the auxiliary surface, we can skip such transitions by making
          * the target layout one that is CCS-aware.
          */
         target_layout = VK_IMAGE_LAYOUT_COLOR_ATTACHMENT_OPTIMAL;
      } else {
         target_layout = att_ref->layout;
      }

      /* Perform the layout transition. */
      if (image->aspects & VK_IMAGE_ASPECT_DEPTH_BIT) {
         transition_depth_buffer(cmd_buffer, image,
                                 att_state->current_layout, target_layout);
         att_state->aux_usage =
            anv_layout_to_aux_usage(&cmd_buffer->device->info, image,
                                    VK_IMAGE_ASPECT_DEPTH_BIT, target_layout);
      } else if (image->aspects & VK_IMAGE_ASPECT_ANY_COLOR_BIT_ANV) {
         assert(image->aspects == VK_IMAGE_ASPECT_COLOR_BIT);
         transition_color_buffer(cmd_buffer, image, VK_IMAGE_ASPECT_COLOR_BIT,
                                 iview->planes[0].isl.base_level, 1,
                                 iview->planes[0].isl.base_array_layer,
                                 iview->planes[0].isl.array_len,
                                 att_state->current_layout, target_layout);
      }

      att_state->current_layout = target_layout;
   }
}

/* Update the clear value dword(s) in surface state objects or the fast clear
 * state buffer entry for the color attachments used in this subpass.
 */
static void
cmd_buffer_subpass_sync_fast_clear_values(struct anv_cmd_buffer *cmd_buffer)
{
   assert(cmd_buffer && cmd_buffer->state.subpass);

   const struct anv_cmd_state *state = &cmd_buffer->state;

   /* Iterate through every color attachment used in this subpass. */
   for (uint32_t i = 0; i < state->subpass->color_count; ++i) {

      /* The attachment should be one of the attachments described in the
       * render pass and used in the subpass.
       */
      const uint32_t a = state->subpass->color_attachments[i].attachment;
      if (a == VK_ATTACHMENT_UNUSED)
         continue;

      assert(a < state->pass->attachment_count);

      /* Store some information regarding this attachment. */
      const struct anv_attachment_state *att_state = &state->attachments[a];
      const struct anv_image_view *iview = state->framebuffer->attachments[a];
      const struct anv_render_pass_attachment *rp_att =
         &state->pass->attachments[a];

      if (att_state->aux_usage == ISL_AUX_USAGE_NONE)
         continue;

      /* The fast clear state entry must be updated if a fast clear is going to
       * happen. The surface state must be updated if the clear value from a
       * prior fast clear may be needed.
       */
      if (att_state->pending_clear_aspects && att_state->fast_clear) {
         /* Update the fast clear state entry. */
         genX(copy_fast_clear_dwords)(cmd_buffer, att_state->color.state,
                                      iview->image,
                                      VK_IMAGE_ASPECT_COLOR_BIT,
                                      iview->planes[0].isl.base_level,
                                      true /* copy from ss */);

         /* Fast-clears impact whether or not a resolve will be necessary. */
         if (iview->image->planes[0].aux_usage == ISL_AUX_USAGE_CCS_E &&
             att_state->clear_color_is_zero) {
            /* This image always has the auxiliary buffer enabled. We can mark
             * the subresource as not needing a resolve because the clear color
             * will match what's in every RENDER_SURFACE_STATE object when it's
             * being used for sampling.
             */
            genX(set_image_needs_resolve)(cmd_buffer, iview->image,
                                          VK_IMAGE_ASPECT_COLOR_BIT,
                                          iview->planes[0].isl.base_level,
                                          false);
         } else {
            genX(set_image_needs_resolve)(cmd_buffer, iview->image,
                                          VK_IMAGE_ASPECT_COLOR_BIT,
                                          iview->planes[0].isl.base_level,
                                          true);
         }
      } else if (rp_att->load_op == VK_ATTACHMENT_LOAD_OP_LOAD) {
         /* The attachment may have been fast-cleared in a previous render
          * pass and the value is needed now. Update the surface state(s).
          *
          * TODO: Do this only once per render pass instead of every subpass.
          */
         genX(copy_fast_clear_dwords)(cmd_buffer, att_state->color.state,
                                      iview->image,
                                      VK_IMAGE_ASPECT_COLOR_BIT,
                                      iview->planes[0].isl.base_level,
                                      false /* copy to ss */);

         if (need_input_attachment_state(rp_att) &&
             att_state->input_aux_usage != ISL_AUX_USAGE_NONE) {
            genX(copy_fast_clear_dwords)(cmd_buffer, att_state->input.state,
                                         iview->image,
                                         VK_IMAGE_ASPECT_COLOR_BIT,
                                         iview->planes[0].isl.base_level,
                                         false /* copy to ss */);
         }
      }
   }
}


static void
genX(cmd_buffer_set_subpass)(struct anv_cmd_buffer *cmd_buffer,
                             struct anv_subpass *subpass)
{
   cmd_buffer->state.subpass = subpass;

<<<<<<< HEAD
void genX(CmdResetQueryPool)(
    VkCommandBuffer                             commandBuffer,
    VkQueryPool                                 queryPool,
    uint32_t                                    firstQuery,
    uint32_t                                    queryCount)
{
   ANV_FROM_HANDLE(anv_cmd_buffer, cmd_buffer, commandBuffer);
   ANV_FROM_HANDLE(anv_query_pool, pool, queryPool);

   for (uint32_t i = 0; i < queryCount; i++) {
      switch (pool->type) {
      case VK_QUERY_TYPE_OCCLUSION:
      case VK_QUERY_TYPE_TIMESTAMP: {
         anv_batch_emit(&cmd_buffer->batch, GENX(MI_STORE_DATA_IMM), sdm) {
            sdm.Address = (struct anv_address) {
               .bo = &pool->bo,
               .offset = (firstQuery + i) * sizeof(struct anv_query_pool_slot) +
                         offsetof(struct anv_query_pool_slot, available),
            };
            sdm.DataDWord0 = 0;
            sdm.DataDWord1 = 0;
         }
         break;
      }
      default:
         assert(!"Invalid query type");
      }
   }
}

void genX(CmdBeginQuery)(
    VkCommandBuffer                             commandBuffer,
    VkQueryPool                                 queryPool,
    uint32_t                                    query,
    VkQueryControlFlags                         flags)
{
   ANV_FROM_HANDLE(anv_cmd_buffer, cmd_buffer, commandBuffer);
   ANV_FROM_HANDLE(anv_query_pool, pool, queryPool);
=======
   cmd_buffer->state.gfx.dirty |= ANV_CMD_DIRTY_RENDER_TARGETS;
>>>>>>> 5d3caa1c

   /* Our implementation of VK_KHR_multiview uses instancing to draw the
    * different views.  If the client asks for instancing, we need to use the
    * Instance Data Step Rate to ensure that we repeat the client's
    * per-instance data once for each view.  Since this bit is in
    * VERTEX_BUFFER_STATE on gen7, we need to dirty vertex buffers at the top
    * of each subpass.
    */
   if (GEN_GEN == 7)
      cmd_buffer->state.gfx.vb_dirty |= ~0;

   /* It is possible to start a render pass with an old pipeline.  Because the
    * render pass and subpass index are both baked into the pipeline, this is
    * highly unlikely.  In order to do so, it requires that you have a render
    * pass with a single subpass and that you use that render pass twice
    * back-to-back and use the same pipeline at the start of the second render
    * pass as at the end of the first.  In order to avoid unpredictable issues
    * with this edge case, we just dirty the pipeline at the start of every
    * subpass.
    */
   cmd_buffer->state.gfx.dirty |= ANV_CMD_DIRTY_PIPELINE;

   /* Perform transitions to the subpass layout before any writes have
    * occurred.
    */
   cmd_buffer_subpass_transition_layouts(cmd_buffer, false);

   /* Update clear values *after* performing automatic layout transitions.
    * This ensures that transitions from the UNDEFINED layout have had a chance
    * to populate the clear value buffer with the correct values for the
    * LOAD_OP_LOAD loadOp and that the fast-clears will update the buffer
    * without the aforementioned layout transition overwriting the fast-clear
    * value.
    */
   cmd_buffer_subpass_sync_fast_clear_values(cmd_buffer);

   cmd_buffer_emit_depth_stencil(cmd_buffer);

   anv_cmd_buffer_clear_subpass(cmd_buffer);
}

void genX(CmdBeginRenderPass)(
    VkCommandBuffer                             commandBuffer,
    const VkRenderPassBeginInfo*                pRenderPassBegin,
    VkSubpassContents                           contents)
{
   ANV_FROM_HANDLE(anv_cmd_buffer, cmd_buffer, commandBuffer);
   ANV_FROM_HANDLE(anv_render_pass, pass, pRenderPassBegin->renderPass);
   ANV_FROM_HANDLE(anv_framebuffer, framebuffer, pRenderPassBegin->framebuffer);

   cmd_buffer->state.framebuffer = framebuffer;
   cmd_buffer->state.pass = pass;
   cmd_buffer->state.render_area = pRenderPassBegin->renderArea;
   VkResult result =
      genX(cmd_buffer_setup_attachments)(cmd_buffer, pass, pRenderPassBegin);

   /* If we failed to setup the attachments we should not try to go further */
   if (result != VK_SUCCESS) {
      assert(anv_batch_has_error(&cmd_buffer->batch));
      return;
   }

   genX(flush_pipeline_select_3d)(cmd_buffer);

   genX(cmd_buffer_set_subpass)(cmd_buffer, pass->subpasses);

   cmd_buffer->state.pending_pipe_bits |=
      cmd_buffer->state.pass->subpass_flushes[0];
}

void genX(CmdNextSubpass)(
    VkCommandBuffer                             commandBuffer,
    VkSubpassContents                           contents)
{
   ANV_FROM_HANDLE(anv_cmd_buffer, cmd_buffer, commandBuffer);

<<<<<<< HEAD
   default:
      /* Everything else is bottom-of-pipe */
      anv_batch_emit(&cmd_buffer->batch, GENX(PIPE_CONTROL), pc) {
         pc.DestinationAddressType  = DAT_PPGTT;
         pc.PostSyncOperation       = WriteTimestamp;
         pc.Address = (struct anv_address) { &pool->bo, offset };

         if (GEN_GEN == 9 && cmd_buffer->device->info.gt == 4)
            pc.CommandStreamerStallEnable = true;
      }
      break;
   }

   emit_query_availability(cmd_buffer, &pool->bo, offset + 16);
}
=======
   if (anv_batch_has_error(&cmd_buffer->batch))
      return;
>>>>>>> 5d3caa1c

   assert(cmd_buffer->level == VK_COMMAND_BUFFER_LEVEL_PRIMARY);

   anv_cmd_buffer_resolve_subpass(cmd_buffer);

   /* Perform transitions to the final layout after all writes have occurred.
    */
   cmd_buffer_subpass_transition_layouts(cmd_buffer, true);

   genX(cmd_buffer_set_subpass)(cmd_buffer, cmd_buffer->state.subpass + 1);

   uint32_t subpass_id = anv_get_subpass_id(&cmd_buffer->state);
   cmd_buffer->state.pending_pipe_bits |=
      cmd_buffer->state.pass->subpass_flushes[subpass_id];
}

void genX(CmdEndRenderPass)(
    VkCommandBuffer                             commandBuffer)
{
   ANV_FROM_HANDLE(anv_cmd_buffer, cmd_buffer, commandBuffer);

   if (anv_batch_has_error(&cmd_buffer->batch))
      return;

   anv_cmd_buffer_resolve_subpass(cmd_buffer);

   /* Perform transitions to the final layout after all writes have occurred.
    */
   cmd_buffer_subpass_transition_layouts(cmd_buffer, true);

   cmd_buffer->state.pending_pipe_bits |=
      cmd_buffer->state.pass->subpass_flushes[cmd_buffer->state.pass->subpass_count];

   cmd_buffer->state.hiz_enabled = false;

#ifndef NDEBUG
   anv_dump_add_framebuffer(cmd_buffer, cmd_buffer->state.framebuffer);
#endif

   /* Remove references to render pass specific state. This enables us to
    * detect whether or not we're in a renderpass.
    */
   cmd_buffer->state.framebuffer = NULL;
   cmd_buffer->state.pass = NULL;
   cmd_buffer->state.subpass = NULL;
}<|MERGE_RESOLUTION|>--- conflicted
+++ resolved
@@ -1092,8 +1092,6 @@
 
    assert(primary->level == VK_COMMAND_BUFFER_LEVEL_PRIMARY);
 
-<<<<<<< HEAD
-=======
    if (anv_batch_has_error(&primary->batch))
       return;
 
@@ -1102,7 +1100,6 @@
     */
    genX(cmd_buffer_enable_pma_fix)(primary, false);
 
->>>>>>> 5d3caa1c
    /* The secondary command buffer doesn't know which textures etc. have been
     * flushed prior to their execution.  Apply those flushes now.
     */
@@ -1673,11 +1670,7 @@
       }
       case VK_DESCRIPTOR_TYPE_INPUT_ATTACHMENT:
          assert(stage == MESA_SHADER_FRAGMENT);
-<<<<<<< HEAD
-         if (desc->image_view->aspect_mask != VK_IMAGE_ASPECT_COLOR_BIT) {
-=======
          if ((desc->image_view->aspect_mask & VK_IMAGE_ASPECT_ANY_COLOR_BIT_ANV) == 0) {
->>>>>>> 5d3caa1c
             /* For depth and stencil input attachments, we treat it like any
              * old texture that a user may have bound.
              */
@@ -2825,35 +2818,6 @@
     */
    if (pipeline == GPGPU)
       anv_batch_emit(&cmd_buffer->batch, GENX(3DSTATE_CC_STATE_POINTERS), t);
-<<<<<<< HEAD
-#endif
-
-   /* From "BXML » GT » MI » vol1a GPU Overview » [Instruction]
-    * PIPELINE_SELECT [DevBWR+]":
-    *
-    *   Project: DEVSNB+
-    *
-    *   Software must ensure all the write caches are flushed through a
-    *   stalling PIPE_CONTROL command followed by another PIPE_CONTROL
-    *   command to invalidate read only caches prior to programming
-    *   MI_PIPELINE_SELECT command to change the Pipeline Select Mode.
-    */
-   anv_batch_emit(&cmd_buffer->batch, GENX(PIPE_CONTROL), pc) {
-      pc.RenderTargetCacheFlushEnable  = true;
-      pc.DepthCacheFlushEnable         = true;
-      pc.DCFlushEnable                 = true;
-      pc.PostSyncOperation             = NoWrite;
-      pc.CommandStreamerStallEnable    = true;
-   }
-
-   anv_batch_emit(&cmd_buffer->batch, GENX(PIPE_CONTROL), pc) {
-      pc.TextureCacheInvalidationEnable   = true;
-      pc.ConstantCacheInvalidationEnable  = true;
-      pc.StateCacheInvalidationEnable     = true;
-      pc.InstructionCacheInvalidateEnable = true;
-      pc.PostSyncOperation                = NoWrite;
-   }
-=======
 #endif
 
    /* From "BXML » GT » MI » vol1a GPU Overview » [Instruction]
@@ -2909,7 +2873,6 @@
 #endif
 
    cmd_buffer->state.current_pipeline = pipeline;
->>>>>>> 5d3caa1c
 }
 
 void
@@ -3233,48 +3196,7 @@
 {
    cmd_buffer->state.subpass = subpass;
 
-<<<<<<< HEAD
-void genX(CmdResetQueryPool)(
-    VkCommandBuffer                             commandBuffer,
-    VkQueryPool                                 queryPool,
-    uint32_t                                    firstQuery,
-    uint32_t                                    queryCount)
-{
-   ANV_FROM_HANDLE(anv_cmd_buffer, cmd_buffer, commandBuffer);
-   ANV_FROM_HANDLE(anv_query_pool, pool, queryPool);
-
-   for (uint32_t i = 0; i < queryCount; i++) {
-      switch (pool->type) {
-      case VK_QUERY_TYPE_OCCLUSION:
-      case VK_QUERY_TYPE_TIMESTAMP: {
-         anv_batch_emit(&cmd_buffer->batch, GENX(MI_STORE_DATA_IMM), sdm) {
-            sdm.Address = (struct anv_address) {
-               .bo = &pool->bo,
-               .offset = (firstQuery + i) * sizeof(struct anv_query_pool_slot) +
-                         offsetof(struct anv_query_pool_slot, available),
-            };
-            sdm.DataDWord0 = 0;
-            sdm.DataDWord1 = 0;
-         }
-         break;
-      }
-      default:
-         assert(!"Invalid query type");
-      }
-   }
-}
-
-void genX(CmdBeginQuery)(
-    VkCommandBuffer                             commandBuffer,
-    VkQueryPool                                 queryPool,
-    uint32_t                                    query,
-    VkQueryControlFlags                         flags)
-{
-   ANV_FROM_HANDLE(anv_cmd_buffer, cmd_buffer, commandBuffer);
-   ANV_FROM_HANDLE(anv_query_pool, pool, queryPool);
-=======
    cmd_buffer->state.gfx.dirty |= ANV_CMD_DIRTY_RENDER_TARGETS;
->>>>>>> 5d3caa1c
 
    /* Our implementation of VK_KHR_multiview uses instancing to draw the
     * different views.  If the client asks for instancing, we need to use the
@@ -3351,26 +3273,8 @@
 {
    ANV_FROM_HANDLE(anv_cmd_buffer, cmd_buffer, commandBuffer);
 
-<<<<<<< HEAD
-   default:
-      /* Everything else is bottom-of-pipe */
-      anv_batch_emit(&cmd_buffer->batch, GENX(PIPE_CONTROL), pc) {
-         pc.DestinationAddressType  = DAT_PPGTT;
-         pc.PostSyncOperation       = WriteTimestamp;
-         pc.Address = (struct anv_address) { &pool->bo, offset };
-
-         if (GEN_GEN == 9 && cmd_buffer->device->info.gt == 4)
-            pc.CommandStreamerStallEnable = true;
-      }
-      break;
-   }
-
-   emit_query_availability(cmd_buffer, &pool->bo, offset + 16);
-}
-=======
    if (anv_batch_has_error(&cmd_buffer->batch))
       return;
->>>>>>> 5d3caa1c
 
    assert(cmd_buffer->level == VK_COMMAND_BUFFER_LEVEL_PRIMARY);
 
