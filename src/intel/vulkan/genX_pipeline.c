/*
 * Copyright © 2015 Intel Corporation
 *
 * Permission is hereby granted, free of charge, to any person obtaining a
 * copy of this software and associated documentation files (the "Software"),
 * to deal in the Software without restriction, including without limitation
 * the rights to use, copy, modify, merge, publish, distribute, sublicense,
 * and/or sell copies of the Software, and to permit persons to whom the
 * Software is furnished to do so, subject to the following conditions:
 *
 * The above copyright notice and this permission notice (including the next
 * paragraph) shall be included in all copies or substantial portions of the
 * Software.
 *
 * THE SOFTWARE IS PROVIDED "AS IS", WITHOUT WARRANTY OF ANY KIND, EXPRESS OR
 * IMPLIED, INCLUDING BUT NOT LIMITED TO THE WARRANTIES OF MERCHANTABILITY,
 * FITNESS FOR A PARTICULAR PURPOSE AND NONINFRINGEMENT.  IN NO EVENT SHALL
 * THE AUTHORS OR COPYRIGHT HOLDERS BE LIABLE FOR ANY CLAIM, DAMAGES OR OTHER
 * LIABILITY, WHETHER IN AN ACTION OF CONTRACT, TORT OR OTHERWISE, ARISING
 * FROM, OUT OF OR IN CONNECTION WITH THE SOFTWARE OR THE USE OR OTHER DEALINGS
 * IN THE SOFTWARE.
 */

#include "anv_private.h"

#include "genxml/gen_macros.h"
#include "genxml/genX_pack.h"

#include "common/gen_l3_config.h"
#include "common/gen_sample_positions.h"
#include "nir/nir_xfb_info.h"
#include "vk_util.h"
#include "vk_format_info.h"

static uint32_t
vertex_element_comp_control(enum isl_format format, unsigned comp)
{
   uint8_t bits;
   switch (comp) {
   case 0: bits = isl_format_layouts[format].channels.r.bits; break;
   case 1: bits = isl_format_layouts[format].channels.g.bits; break;
   case 2: bits = isl_format_layouts[format].channels.b.bits; break;
   case 3: bits = isl_format_layouts[format].channels.a.bits; break;
   default: unreachable("Invalid component");
   }

   /*
    * Take in account hardware restrictions when dealing with 64-bit floats.
    *
    * From Broadwell spec, command reference structures, page 586:
    *  "When SourceElementFormat is set to one of the *64*_PASSTHRU formats,
    *   64-bit components are stored * in the URB without any conversion. In
    *   this case, vertex elements must be written as 128 or 256 bits, with
    *   VFCOMP_STORE_0 being used to pad the output as required. E.g., if
    *   R64_PASSTHRU is used to copy a 64-bit Red component into the URB,
    *   Component 1 must be specified as VFCOMP_STORE_0 (with Components 2,3
    *   set to VFCOMP_NOSTORE) in order to output a 128-bit vertex element, or
    *   Components 1-3 must be specified as VFCOMP_STORE_0 in order to output
    *   a 256-bit vertex element. Likewise, use of R64G64B64_PASSTHRU requires
    *   Component 3 to be specified as VFCOMP_STORE_0 in order to output a
    *   256-bit vertex element."
    */
   if (bits) {
      return VFCOMP_STORE_SRC;
   } else if (comp >= 2 &&
              !isl_format_layouts[format].channels.b.bits &&
              isl_format_layouts[format].channels.r.type == ISL_RAW) {
      /* When emitting 64-bit attributes, we need to write either 128 or 256
       * bit chunks, using VFCOMP_NOSTORE when not writing the chunk, and
       * VFCOMP_STORE_0 to pad the written chunk */
      return VFCOMP_NOSTORE;
   } else if (comp < 3 ||
              isl_format_layouts[format].channels.r.type == ISL_RAW) {
      /* Note we need to pad with value 0, not 1, due hardware restrictions
       * (see comment above) */
      return VFCOMP_STORE_0;
   } else if (isl_format_layouts[format].channels.r.type == ISL_UINT ||
            isl_format_layouts[format].channels.r.type == ISL_SINT) {
      assert(comp == 3);
      return VFCOMP_STORE_1_INT;
   } else {
      assert(comp == 3);
      return VFCOMP_STORE_1_FP;
   }
}

static void
emit_vertex_input(struct anv_pipeline *pipeline,
                  const VkPipelineVertexInputStateCreateInfo *info)
{
   const struct brw_vs_prog_data *vs_prog_data = get_vs_prog_data(pipeline);

   /* Pull inputs_read out of the VS prog data */
   const uint64_t inputs_read = vs_prog_data->inputs_read;
   const uint64_t double_inputs_read =
      vs_prog_data->double_inputs_read & inputs_read;
   assert((inputs_read & ((1 << VERT_ATTRIB_GENERIC0) - 1)) == 0);
   const uint32_t elements = inputs_read >> VERT_ATTRIB_GENERIC0;
   const uint32_t elements_double = double_inputs_read >> VERT_ATTRIB_GENERIC0;
   const bool needs_svgs_elem = vs_prog_data->uses_vertexid ||
                                vs_prog_data->uses_instanceid ||
                                vs_prog_data->uses_firstvertex ||
                                vs_prog_data->uses_baseinstance;

   uint32_t elem_count = __builtin_popcount(elements) -
      __builtin_popcount(elements_double) / 2;

   const uint32_t total_elems =
      MAX2(1, elem_count + needs_svgs_elem + vs_prog_data->uses_drawid);

   uint32_t *p;

   const uint32_t num_dwords = 1 + total_elems * 2;
   p = anv_batch_emitn(&pipeline->batch, num_dwords,
                       GENX(3DSTATE_VERTEX_ELEMENTS));
   if (!p)
      return;

   for (uint32_t i = 0; i < total_elems; i++) {
      /* The SKL docs for VERTEX_ELEMENT_STATE say:
       *
       *    "All elements must be valid from Element[0] to the last valid
       *    element. (I.e. if Element[2] is valid then Element[1] and
       *    Element[0] must also be valid)."
       *
       * The SKL docs for 3D_Vertex_Component_Control say:
       *
       *    "Don't store this component. (Not valid for Component 0, but can
       *    be used for Component 1-3)."
       *
       * So we can't just leave a vertex element blank and hope for the best.
       * We have to tell the VF hardware to put something in it; so we just
       * store a bunch of zero.
       *
       * TODO: Compact vertex elements so we never end up with holes.
       */
      struct GENX(VERTEX_ELEMENT_STATE) element = {
         .Valid = true,
         .Component0Control = VFCOMP_STORE_0,
         .Component1Control = VFCOMP_STORE_0,
         .Component2Control = VFCOMP_STORE_0,
         .Component3Control = VFCOMP_STORE_0,
      };
      GENX(VERTEX_ELEMENT_STATE_pack)(NULL, &p[1 + i * 2], &element);
   }

   for (uint32_t i = 0; i < info->vertexAttributeDescriptionCount; i++) {
      const VkVertexInputAttributeDescription *desc =
         &info->pVertexAttributeDescriptions[i];
      enum isl_format format = anv_get_isl_format(&pipeline->device->info,
                                                  desc->format,
                                                  VK_IMAGE_ASPECT_COLOR_BIT,
                                                  VK_IMAGE_TILING_LINEAR);

      assert(desc->binding < MAX_VBS);

      if ((elements & (1 << desc->location)) == 0)
         continue; /* Binding unused */

      uint32_t slot =
         __builtin_popcount(elements & ((1 << desc->location) - 1)) -
         DIV_ROUND_UP(__builtin_popcount(elements_double &
                                        ((1 << desc->location) -1)), 2);

      struct GENX(VERTEX_ELEMENT_STATE) element = {
         .VertexBufferIndex = desc->binding,
         .Valid = true,
         .SourceElementFormat = format,
         .EdgeFlagEnable = false,
         .SourceElementOffset = desc->offset,
         .Component0Control = vertex_element_comp_control(format, 0),
         .Component1Control = vertex_element_comp_control(format, 1),
         .Component2Control = vertex_element_comp_control(format, 2),
         .Component3Control = vertex_element_comp_control(format, 3),
      };
      GENX(VERTEX_ELEMENT_STATE_pack)(NULL, &p[1 + slot * 2], &element);

#if GEN_GEN >= 8
      /* On Broadwell and later, we have a separate VF_INSTANCING packet
       * that controls instancing.  On Haswell and prior, that's part of
       * VERTEX_BUFFER_STATE which we emit later.
       */
      anv_batch_emit(&pipeline->batch, GENX(3DSTATE_VF_INSTANCING), vfi) {
         vfi.InstancingEnable = pipeline->vb[desc->binding].instanced;
         vfi.VertexElementIndex = slot;
         vfi.InstanceDataStepRate =
            pipeline->vb[desc->binding].instance_divisor;
      }
#endif
   }

   const uint32_t id_slot = elem_count;
   if (needs_svgs_elem) {
      /* From the Broadwell PRM for the 3D_Vertex_Component_Control enum:
       *    "Within a VERTEX_ELEMENT_STATE structure, if a Component
       *    Control field is set to something other than VFCOMP_STORE_SRC,
       *    no higher-numbered Component Control fields may be set to
       *    VFCOMP_STORE_SRC"
       *
       * This means, that if we have BaseInstance, we need BaseVertex as
       * well.  Just do all or nothing.
       */
      uint32_t base_ctrl = (vs_prog_data->uses_firstvertex ||
                            vs_prog_data->uses_baseinstance) ?
                           VFCOMP_STORE_SRC : VFCOMP_STORE_0;

      struct GENX(VERTEX_ELEMENT_STATE) element = {
         .VertexBufferIndex = ANV_SVGS_VB_INDEX,
         .Valid = true,
         .SourceElementFormat = ISL_FORMAT_R32G32_UINT,
         .Component0Control = base_ctrl,
         .Component1Control = base_ctrl,
#if GEN_GEN >= 8
         .Component2Control = VFCOMP_STORE_0,
         .Component3Control = VFCOMP_STORE_0,
#else
         .Component2Control = VFCOMP_STORE_VID,
         .Component3Control = VFCOMP_STORE_IID,
#endif
      };
      GENX(VERTEX_ELEMENT_STATE_pack)(NULL, &p[1 + id_slot * 2], &element);
   }

#if GEN_GEN >= 8
   anv_batch_emit(&pipeline->batch, GENX(3DSTATE_VF_SGVS), sgvs) {
      sgvs.VertexIDEnable              = vs_prog_data->uses_vertexid;
      sgvs.VertexIDComponentNumber     = 2;
      sgvs.VertexIDElementOffset       = id_slot;
      sgvs.InstanceIDEnable            = vs_prog_data->uses_instanceid;
      sgvs.InstanceIDComponentNumber   = 3;
      sgvs.InstanceIDElementOffset     = id_slot;
   }
#endif

   const uint32_t drawid_slot = elem_count + needs_svgs_elem;
   if (vs_prog_data->uses_drawid) {
      struct GENX(VERTEX_ELEMENT_STATE) element = {
         .VertexBufferIndex = ANV_DRAWID_VB_INDEX,
         .Valid = true,
         .SourceElementFormat = ISL_FORMAT_R32_UINT,
         .Component0Control = VFCOMP_STORE_SRC,
         .Component1Control = VFCOMP_STORE_0,
         .Component2Control = VFCOMP_STORE_0,
         .Component3Control = VFCOMP_STORE_0,
      };
      GENX(VERTEX_ELEMENT_STATE_pack)(NULL,
                                      &p[1 + drawid_slot * 2],
                                      &element);

#if GEN_GEN >= 8
      anv_batch_emit(&pipeline->batch, GENX(3DSTATE_VF_INSTANCING), vfi) {
         vfi.VertexElementIndex = drawid_slot;
      }
#endif
   }
}

void
genX(emit_urb_setup)(struct anv_device *device, struct anv_batch *batch,
                     const struct gen_l3_config *l3_config,
                     VkShaderStageFlags active_stages,
                     const unsigned entry_size[4])
{
   const struct gen_device_info *devinfo = &device->info;
#if GEN_IS_HASWELL
   const unsigned push_constant_kb = devinfo->gt == 3 ? 32 : 16;
#else
   const unsigned push_constant_kb = GEN_GEN >= 8 ? 32 : 16;
#endif

   const unsigned urb_size_kb = gen_get_l3_config_urb_size(devinfo, l3_config);

   unsigned entries[4];
   unsigned start[4];
   gen_get_urb_config(devinfo,
                      1024 * push_constant_kb, 1024 * urb_size_kb,
                      active_stages &
                         VK_SHADER_STAGE_TESSELLATION_EVALUATION_BIT,
                      active_stages & VK_SHADER_STAGE_GEOMETRY_BIT,
                      entry_size, entries, start);

#if GEN_GEN == 7 && !GEN_IS_HASWELL
   /* From the IVB PRM Vol. 2, Part 1, Section 3.2.1:
    *
    *    "A PIPE_CONTROL with Post-Sync Operation set to 1h and a depth stall
    *    needs to be sent just prior to any 3DSTATE_VS, 3DSTATE_URB_VS,
    *    3DSTATE_CONSTANT_VS, 3DSTATE_BINDING_TABLE_POINTER_VS,
    *    3DSTATE_SAMPLER_STATE_POINTER_VS command.  Only one PIPE_CONTROL
    *    needs to be sent before any combination of VS associated 3DSTATE."
    */
   anv_batch_emit(batch, GEN7_PIPE_CONTROL, pc) {
      pc.DepthStallEnable  = true;
      pc.PostSyncOperation = WriteImmediateData;
      pc.Address           = (struct anv_address) { &device->workaround_bo, 0 };
   }
#endif

   for (int i = 0; i <= MESA_SHADER_GEOMETRY; i++) {
      anv_batch_emit(batch, GENX(3DSTATE_URB_VS), urb) {
         urb._3DCommandSubOpcode      += i;
         urb.VSURBStartingAddress      = start[i];
         urb.VSURBEntryAllocationSize  = entry_size[i] - 1;
         urb.VSNumberofURBEntries      = entries[i];
      }
   }
}

static void
emit_urb_setup(struct anv_pipeline *pipeline)
{
   unsigned entry_size[4];
   for (int i = MESA_SHADER_VERTEX; i <= MESA_SHADER_GEOMETRY; i++) {
      const struct brw_vue_prog_data *prog_data =
         !anv_pipeline_has_stage(pipeline, i) ? NULL :
         (const struct brw_vue_prog_data *) pipeline->shaders[i]->prog_data;

      entry_size[i] = prog_data ? prog_data->urb_entry_size : 1;
   }

   genX(emit_urb_setup)(pipeline->device, &pipeline->batch,
                        pipeline->urb.l3_config,
                        pipeline->active_stages, entry_size);
}

static void
emit_3dstate_sbe(struct anv_pipeline *pipeline)
{
   const struct brw_wm_prog_data *wm_prog_data = get_wm_prog_data(pipeline);

   if (!anv_pipeline_has_stage(pipeline, MESA_SHADER_FRAGMENT)) {
      anv_batch_emit(&pipeline->batch, GENX(3DSTATE_SBE), sbe);
#if GEN_GEN >= 8
      anv_batch_emit(&pipeline->batch, GENX(3DSTATE_SBE_SWIZ), sbe);
#endif
      return;
   }

   const struct brw_vue_map *fs_input_map =
      &anv_pipeline_get_last_vue_prog_data(pipeline)->vue_map;

   struct GENX(3DSTATE_SBE) sbe = {
      GENX(3DSTATE_SBE_header),
      .AttributeSwizzleEnable = true,
      .PointSpriteTextureCoordinateOrigin = UPPERLEFT,
      .NumberofSFOutputAttributes = wm_prog_data->num_varying_inputs,
      .ConstantInterpolationEnable = wm_prog_data->flat_inputs,
   };

#if GEN_GEN >= 9
   for (unsigned i = 0; i < 32; i++)
      sbe.AttributeActiveComponentFormat[i] = ACF_XYZW;
#endif

#if GEN_GEN >= 8
   /* On Broadwell, they broke 3DSTATE_SBE into two packets */
   struct GENX(3DSTATE_SBE_SWIZ) swiz = {
      GENX(3DSTATE_SBE_SWIZ_header),
   };
#else
#  define swiz sbe
#endif

   /* Skip the VUE header and position slots by default */
   unsigned urb_entry_read_offset = 1;
   int max_source_attr = 0;
   for (int attr = 0; attr < VARYING_SLOT_MAX; attr++) {
      int input_index = wm_prog_data->urb_setup[attr];

      if (input_index < 0)
         continue;

      /* gl_Layer is stored in the VUE header */
      if (attr == VARYING_SLOT_LAYER) {
         urb_entry_read_offset = 0;
         continue;
      }

      if (attr == VARYING_SLOT_PNTC) {
         sbe.PointSpriteTextureCoordinateEnable = 1 << input_index;
         continue;
      }

      const int slot = fs_input_map->varying_to_slot[attr];

      if (input_index >= 16)
         continue;

      if (slot == -1) {
         /* This attribute does not exist in the VUE--that means that the
          * vertex shader did not write to it.  It could be that it's a
          * regular varying read by the fragment shader but not written by
          * the vertex shader or it's gl_PrimitiveID. In the first case the
          * value is undefined, in the second it needs to be
          * gl_PrimitiveID.
          */
         swiz.Attribute[input_index].ConstantSource = PRIM_ID;
         swiz.Attribute[input_index].ComponentOverrideX = true;
         swiz.Attribute[input_index].ComponentOverrideY = true;
         swiz.Attribute[input_index].ComponentOverrideZ = true;
         swiz.Attribute[input_index].ComponentOverrideW = true;
      } else {
         /* We have to subtract two slots to accout for the URB entry output
          * read offset in the VS and GS stages.
          */
         const int source_attr = slot - 2 * urb_entry_read_offset;
         assert(source_attr >= 0 && source_attr < 32);
         max_source_attr = MAX2(max_source_attr, source_attr);
         swiz.Attribute[input_index].SourceAttribute = source_attr;
      }
   }

   sbe.VertexURBEntryReadOffset = urb_entry_read_offset;
   sbe.VertexURBEntryReadLength = DIV_ROUND_UP(max_source_attr + 1, 2);
#if GEN_GEN >= 8
   sbe.ForceVertexURBEntryReadOffset = true;
   sbe.ForceVertexURBEntryReadLength = true;
#endif

   uint32_t *dw = anv_batch_emit_dwords(&pipeline->batch,
                                        GENX(3DSTATE_SBE_length));
   if (!dw)
      return;
   GENX(3DSTATE_SBE_pack)(&pipeline->batch, dw, &sbe);

#if GEN_GEN >= 8
   dw = anv_batch_emit_dwords(&pipeline->batch, GENX(3DSTATE_SBE_SWIZ_length));
   if (!dw)
      return;
   GENX(3DSTATE_SBE_SWIZ_pack)(&pipeline->batch, dw, &swiz);
#endif
}

static const uint32_t vk_to_gen_cullmode[] = {
   [VK_CULL_MODE_NONE]                       = CULLMODE_NONE,
   [VK_CULL_MODE_FRONT_BIT]                  = CULLMODE_FRONT,
   [VK_CULL_MODE_BACK_BIT]                   = CULLMODE_BACK,
   [VK_CULL_MODE_FRONT_AND_BACK]             = CULLMODE_BOTH
};

static const uint32_t vk_to_gen_fillmode[] = {
   [VK_POLYGON_MODE_FILL]                    = FILL_MODE_SOLID,
   [VK_POLYGON_MODE_LINE]                    = FILL_MODE_WIREFRAME,
   [VK_POLYGON_MODE_POINT]                   = FILL_MODE_POINT,
};

static const uint32_t vk_to_gen_front_face[] = {
   [VK_FRONT_FACE_COUNTER_CLOCKWISE]         = 1,
   [VK_FRONT_FACE_CLOCKWISE]                 = 0
};

static void
emit_rs_state(struct anv_pipeline *pipeline,
              const VkPipelineRasterizationStateCreateInfo *rs_info,
              const VkPipelineMultisampleStateCreateInfo *ms_info,
              const struct anv_render_pass *pass,
              const struct anv_subpass *subpass)
{
   struct GENX(3DSTATE_SF) sf = {
      GENX(3DSTATE_SF_header),
   };

   sf.ViewportTransformEnable = true;
   sf.StatisticsEnable = true;
   sf.TriangleStripListProvokingVertexSelect = 0;
   sf.LineStripListProvokingVertexSelect = 0;
   sf.TriangleFanProvokingVertexSelect = 1;
   sf.VertexSubPixelPrecisionSelect = _8Bit;

   const struct brw_vue_prog_data *last_vue_prog_data =
      anv_pipeline_get_last_vue_prog_data(pipeline);

   if (last_vue_prog_data->vue_map.slots_valid & VARYING_BIT_PSIZ) {
      sf.PointWidthSource = Vertex;
   } else {
      sf.PointWidthSource = State;
      sf.PointWidth = 1.0;
   }

#if GEN_GEN >= 8
   struct GENX(3DSTATE_RASTER) raster = {
      GENX(3DSTATE_RASTER_header),
   };
#else
#  define raster sf
#endif

   /* For details on 3DSTATE_RASTER multisample state, see the BSpec table
    * "Multisample Modes State".
    */
#if GEN_GEN >= 8
   raster.DXMultisampleRasterizationEnable = true;
   /* NOTE: 3DSTATE_RASTER::ForcedSampleCount affects the BDW and SKL PMA fix
    * computations.  If we ever set this bit to a different value, they will
    * need to be updated accordingly.
    */
   raster.ForcedSampleCount = FSC_NUMRASTSAMPLES_0;
   raster.ForceMultisampling = false;
#else
   raster.MultisampleRasterizationMode =
      (ms_info && ms_info->rasterizationSamples > 1) ?
      MSRASTMODE_ON_PATTERN : MSRASTMODE_OFF_PIXEL;
#endif

   raster.FrontWinding = vk_to_gen_front_face[rs_info->frontFace];
   raster.CullMode = vk_to_gen_cullmode[rs_info->cullMode];
   raster.FrontFaceFillMode = vk_to_gen_fillmode[rs_info->polygonMode];
   raster.BackFaceFillMode = vk_to_gen_fillmode[rs_info->polygonMode];
   raster.ScissorRectangleEnable = true;

#if GEN_GEN >= 9
   /* GEN9+ splits ViewportZClipTestEnable into near and far enable bits */
   raster.ViewportZFarClipTestEnable = !pipeline->depth_clamp_enable;
   raster.ViewportZNearClipTestEnable = !pipeline->depth_clamp_enable;
#elif GEN_GEN >= 8
   raster.ViewportZClipTestEnable = !pipeline->depth_clamp_enable;
#endif

   raster.GlobalDepthOffsetEnableSolid = rs_info->depthBiasEnable;
   raster.GlobalDepthOffsetEnableWireframe = rs_info->depthBiasEnable;
   raster.GlobalDepthOffsetEnablePoint = rs_info->depthBiasEnable;

#if GEN_GEN == 7
   /* Gen7 requires that we provide the depth format in 3DSTATE_SF so that it
    * can get the depth offsets correct.
    */
   if (subpass->depth_stencil_attachment) {
      VkFormat vk_format =
         pass->attachments[subpass->depth_stencil_attachment->attachment].format;
      assert(vk_format_is_depth_or_stencil(vk_format));
      if (vk_format_aspects(vk_format) & VK_IMAGE_ASPECT_DEPTH_BIT) {
         enum isl_format isl_format =
            anv_get_isl_format(&pipeline->device->info, vk_format,
                               VK_IMAGE_ASPECT_DEPTH_BIT,
                               VK_IMAGE_TILING_OPTIMAL);
         sf.DepthBufferSurfaceFormat =
            isl_format_get_depth_format(isl_format, false);
      }
   }
#endif

#if GEN_GEN >= 8
   GENX(3DSTATE_SF_pack)(NULL, pipeline->gen8.sf, &sf);
   GENX(3DSTATE_RASTER_pack)(NULL, pipeline->gen8.raster, &raster);
#else
#  undef raster
   GENX(3DSTATE_SF_pack)(NULL, &pipeline->gen7.sf, &sf);
#endif
}

static void
emit_ms_state(struct anv_pipeline *pipeline,
              const VkPipelineMultisampleStateCreateInfo *info)
{
   uint32_t samples = 1;
   uint32_t log2_samples = 0;

   /* From the Vulkan 1.0 spec:
    *    If pSampleMask is NULL, it is treated as if the mask has all bits
    *    enabled, i.e. no coverage is removed from fragments.
    *
    * 3DSTATE_SAMPLE_MASK.SampleMask is 16 bits.
    */
#if GEN_GEN >= 8
   uint32_t sample_mask = 0xffff;
#else
   uint32_t sample_mask = 0xff;
#endif

   if (info) {
      samples = info->rasterizationSamples;
      log2_samples = __builtin_ffs(samples) - 1;
   }

   if (info && info->pSampleMask)
      sample_mask &= info->pSampleMask[0];

   anv_batch_emit(&pipeline->batch, GENX(3DSTATE_MULTISAMPLE), ms) {
      ms.NumberofMultisamples       = log2_samples;

      ms.PixelLocation              = CENTER;
#if GEN_GEN >= 8
      /* The PRM says that this bit is valid only for DX9:
       *
       *    SW can choose to set this bit only for DX9 API. DX10/OGL API's
       *    should not have any effect by setting or not setting this bit.
       */
      ms.PixelPositionOffsetEnable  = false;
#else

      switch (samples) {
      case 1:
         GEN_SAMPLE_POS_1X(ms.Sample);
         break;
      case 2:
         GEN_SAMPLE_POS_2X(ms.Sample);
         break;
      case 4:
         GEN_SAMPLE_POS_4X(ms.Sample);
         break;
      case 8:
         GEN_SAMPLE_POS_8X(ms.Sample);
         break;
      default:
         break;
      }
#endif
   }

   anv_batch_emit(&pipeline->batch, GENX(3DSTATE_SAMPLE_MASK), sm) {
      sm.SampleMask = sample_mask;
   }
}

static const uint32_t vk_to_gen_logic_op[] = {
   [VK_LOGIC_OP_COPY]                        = LOGICOP_COPY,
   [VK_LOGIC_OP_CLEAR]                       = LOGICOP_CLEAR,
   [VK_LOGIC_OP_AND]                         = LOGICOP_AND,
   [VK_LOGIC_OP_AND_REVERSE]                 = LOGICOP_AND_REVERSE,
   [VK_LOGIC_OP_AND_INVERTED]                = LOGICOP_AND_INVERTED,
   [VK_LOGIC_OP_NO_OP]                       = LOGICOP_NOOP,
   [VK_LOGIC_OP_XOR]                         = LOGICOP_XOR,
   [VK_LOGIC_OP_OR]                          = LOGICOP_OR,
   [VK_LOGIC_OP_NOR]                         = LOGICOP_NOR,
   [VK_LOGIC_OP_EQUIVALENT]                  = LOGICOP_EQUIV,
   [VK_LOGIC_OP_INVERT]                      = LOGICOP_INVERT,
   [VK_LOGIC_OP_OR_REVERSE]                  = LOGICOP_OR_REVERSE,
   [VK_LOGIC_OP_COPY_INVERTED]               = LOGICOP_COPY_INVERTED,
   [VK_LOGIC_OP_OR_INVERTED]                 = LOGICOP_OR_INVERTED,
   [VK_LOGIC_OP_NAND]                        = LOGICOP_NAND,
   [VK_LOGIC_OP_SET]                         = LOGICOP_SET,
};

static const uint32_t vk_to_gen_blend[] = {
   [VK_BLEND_FACTOR_ZERO]                    = BLENDFACTOR_ZERO,
   [VK_BLEND_FACTOR_ONE]                     = BLENDFACTOR_ONE,
   [VK_BLEND_FACTOR_SRC_COLOR]               = BLENDFACTOR_SRC_COLOR,
   [VK_BLEND_FACTOR_ONE_MINUS_SRC_COLOR]     = BLENDFACTOR_INV_SRC_COLOR,
   [VK_BLEND_FACTOR_DST_COLOR]               = BLENDFACTOR_DST_COLOR,
   [VK_BLEND_FACTOR_ONE_MINUS_DST_COLOR]     = BLENDFACTOR_INV_DST_COLOR,
   [VK_BLEND_FACTOR_SRC_ALPHA]               = BLENDFACTOR_SRC_ALPHA,
   [VK_BLEND_FACTOR_ONE_MINUS_SRC_ALPHA]     = BLENDFACTOR_INV_SRC_ALPHA,
   [VK_BLEND_FACTOR_DST_ALPHA]               = BLENDFACTOR_DST_ALPHA,
   [VK_BLEND_FACTOR_ONE_MINUS_DST_ALPHA]     = BLENDFACTOR_INV_DST_ALPHA,
   [VK_BLEND_FACTOR_CONSTANT_COLOR]          = BLENDFACTOR_CONST_COLOR,
   [VK_BLEND_FACTOR_ONE_MINUS_CONSTANT_COLOR]= BLENDFACTOR_INV_CONST_COLOR,
   [VK_BLEND_FACTOR_CONSTANT_ALPHA]          = BLENDFACTOR_CONST_ALPHA,
   [VK_BLEND_FACTOR_ONE_MINUS_CONSTANT_ALPHA]= BLENDFACTOR_INV_CONST_ALPHA,
   [VK_BLEND_FACTOR_SRC_ALPHA_SATURATE]      = BLENDFACTOR_SRC_ALPHA_SATURATE,
   [VK_BLEND_FACTOR_SRC1_COLOR]              = BLENDFACTOR_SRC1_COLOR,
   [VK_BLEND_FACTOR_ONE_MINUS_SRC1_COLOR]    = BLENDFACTOR_INV_SRC1_COLOR,
   [VK_BLEND_FACTOR_SRC1_ALPHA]              = BLENDFACTOR_SRC1_ALPHA,
   [VK_BLEND_FACTOR_ONE_MINUS_SRC1_ALPHA]    = BLENDFACTOR_INV_SRC1_ALPHA,
};

static const uint32_t vk_to_gen_blend_op[] = {
   [VK_BLEND_OP_ADD]                         = BLENDFUNCTION_ADD,
   [VK_BLEND_OP_SUBTRACT]                    = BLENDFUNCTION_SUBTRACT,
   [VK_BLEND_OP_REVERSE_SUBTRACT]            = BLENDFUNCTION_REVERSE_SUBTRACT,
   [VK_BLEND_OP_MIN]                         = BLENDFUNCTION_MIN,
   [VK_BLEND_OP_MAX]                         = BLENDFUNCTION_MAX,
};

static const uint32_t vk_to_gen_compare_op[] = {
   [VK_COMPARE_OP_NEVER]                        = PREFILTEROPNEVER,
   [VK_COMPARE_OP_LESS]                         = PREFILTEROPLESS,
   [VK_COMPARE_OP_EQUAL]                        = PREFILTEROPEQUAL,
   [VK_COMPARE_OP_LESS_OR_EQUAL]                = PREFILTEROPLEQUAL,
   [VK_COMPARE_OP_GREATER]                      = PREFILTEROPGREATER,
   [VK_COMPARE_OP_NOT_EQUAL]                    = PREFILTEROPNOTEQUAL,
   [VK_COMPARE_OP_GREATER_OR_EQUAL]             = PREFILTEROPGEQUAL,
   [VK_COMPARE_OP_ALWAYS]                       = PREFILTEROPALWAYS,
};

static const uint32_t vk_to_gen_stencil_op[] = {
   [VK_STENCIL_OP_KEEP]                         = STENCILOP_KEEP,
   [VK_STENCIL_OP_ZERO]                         = STENCILOP_ZERO,
   [VK_STENCIL_OP_REPLACE]                      = STENCILOP_REPLACE,
   [VK_STENCIL_OP_INCREMENT_AND_CLAMP]          = STENCILOP_INCRSAT,
   [VK_STENCIL_OP_DECREMENT_AND_CLAMP]          = STENCILOP_DECRSAT,
   [VK_STENCIL_OP_INVERT]                       = STENCILOP_INVERT,
   [VK_STENCIL_OP_INCREMENT_AND_WRAP]           = STENCILOP_INCR,
   [VK_STENCIL_OP_DECREMENT_AND_WRAP]           = STENCILOP_DECR,
};

/* This function sanitizes the VkStencilOpState by looking at the compare ops
 * and trying to determine whether or not a given stencil op can ever actually
 * occur.  Stencil ops which can never occur are set to VK_STENCIL_OP_KEEP.
 * This function returns true if, after sanitation, any of the stencil ops are
 * set to something other than VK_STENCIL_OP_KEEP.
 */
static bool
sanitize_stencil_face(VkStencilOpState *face,
                      VkCompareOp depthCompareOp)
{
   /* If compareOp is ALWAYS then the stencil test will never fail and failOp
    * will never happen.  Set failOp to KEEP in this case.
    */
   if (face->compareOp == VK_COMPARE_OP_ALWAYS)
      face->failOp = VK_STENCIL_OP_KEEP;

   /* If compareOp is NEVER or depthCompareOp is NEVER then one of the depth
    * or stencil tests will fail and passOp will never happen.
    */
   if (face->compareOp == VK_COMPARE_OP_NEVER ||
       depthCompareOp == VK_COMPARE_OP_NEVER)
      face->passOp = VK_STENCIL_OP_KEEP;

   /* If compareOp is NEVER or depthCompareOp is ALWAYS then either the
    * stencil test will fail or the depth test will pass.  In either case,
    * depthFailOp will never happen.
    */
   if (face->compareOp == VK_COMPARE_OP_NEVER ||
       depthCompareOp == VK_COMPARE_OP_ALWAYS)
      face->depthFailOp = VK_STENCIL_OP_KEEP;

   return face->failOp != VK_STENCIL_OP_KEEP ||
          face->depthFailOp != VK_STENCIL_OP_KEEP ||
          face->passOp != VK_STENCIL_OP_KEEP;
}

/* Intel hardware is fairly sensitive to whether or not depth/stencil writes
 * are enabled.  In the presence of discards, it's fairly easy to get into the
 * non-promoted case which means a fairly big performance hit.  From the Iron
 * Lake PRM, Vol 2, pt. 1, section 8.4.3.2, "Early Depth Test Cases":
 *
 *    "Non-promoted depth (N) is active whenever the depth test can be done
 *    early but it cannot determine whether or not to write source depth to
 *    the depth buffer, therefore the depth write must be performed post pixel
 *    shader. This includes cases where the pixel shader can kill pixels,
 *    including via sampler chroma key, as well as cases where the alpha test
 *    function is enabled, which kills pixels based on a programmable alpha
 *    test. In this case, even if the depth test fails, the pixel cannot be
 *    killed if a stencil write is indicated. Whether or not the stencil write
 *    happens depends on whether or not the pixel is killed later. In these
 *    cases if stencil test fails and stencil writes are off, the pixels can
 *    also be killed early. If stencil writes are enabled, the pixels must be
 *    treated as Computed depth (described above)."
 *
 * The same thing as mentioned in the stencil case can happen in the depth
 * case as well if it thinks it writes depth but, thanks to the depth test
 * being GL_EQUAL, the write doesn't actually matter.  A little extra work
 * up-front to try and disable depth and stencil writes can make a big
 * difference.
 *
 * Unfortunately, the way depth and stencil testing is specified, there are
 * many case where, regardless of depth/stencil writes being enabled, nothing
 * actually gets written due to some other bit of state being set.  This
 * function attempts to "sanitize" the depth stencil state and disable writes
 * and sometimes even testing whenever possible.
 */
static void
sanitize_ds_state(VkPipelineDepthStencilStateCreateInfo *state,
                  bool *stencilWriteEnable,
                  VkImageAspectFlags ds_aspects)
{
   *stencilWriteEnable = state->stencilTestEnable;

   /* If the depth test is disabled, we won't be writing anything. Make sure we
    * treat the test as always passing later on as well.
    *
    * Also, the Vulkan spec requires that if either depth or stencil is not
    * present, the pipeline is to act as if the test silently passes. In that
    * case we won't write either.
    */
   if (!state->depthTestEnable || !(ds_aspects & VK_IMAGE_ASPECT_DEPTH_BIT)) {
      state->depthWriteEnable = false;
      state->depthCompareOp = VK_COMPARE_OP_ALWAYS;
   }

   if (!(ds_aspects & VK_IMAGE_ASPECT_STENCIL_BIT)) {
      *stencilWriteEnable = false;
      state->front.compareOp = VK_COMPARE_OP_ALWAYS;
      state->back.compareOp = VK_COMPARE_OP_ALWAYS;
   }

   /* If the stencil test is enabled and always fails, then we will never get
    * to the depth test so we can just disable the depth test entirely.
    */
   if (state->stencilTestEnable &&
       state->front.compareOp == VK_COMPARE_OP_NEVER &&
       state->back.compareOp == VK_COMPARE_OP_NEVER) {
      state->depthTestEnable = false;
      state->depthWriteEnable = false;
   }

   /* If depthCompareOp is EQUAL then the value we would be writing to the
    * depth buffer is the same as the value that's already there so there's no
    * point in writing it.
    */
   if (state->depthCompareOp == VK_COMPARE_OP_EQUAL)
      state->depthWriteEnable = false;

   /* If the stencil ops are such that we don't actually ever modify the
    * stencil buffer, we should disable writes.
    */
   if (!sanitize_stencil_face(&state->front, state->depthCompareOp) &&
       !sanitize_stencil_face(&state->back, state->depthCompareOp))
      *stencilWriteEnable = false;

   /* If the depth test always passes and we never write out depth, that's the
    * same as if the depth test is disabled entirely.
    */
   if (state->depthCompareOp == VK_COMPARE_OP_ALWAYS &&
       !state->depthWriteEnable)
      state->depthTestEnable = false;

   /* If the stencil test always passes and we never write out stencil, that's
    * the same as if the stencil test is disabled entirely.
    */
   if (state->front.compareOp == VK_COMPARE_OP_ALWAYS &&
       state->back.compareOp == VK_COMPARE_OP_ALWAYS &&
       !*stencilWriteEnable)
      state->stencilTestEnable = false;
}

static void
emit_ds_state(struct anv_pipeline *pipeline,
              const VkPipelineDepthStencilStateCreateInfo *pCreateInfo,
              const struct anv_render_pass *pass,
              const struct anv_subpass *subpass)
{
#if GEN_GEN == 7
#  define depth_stencil_dw pipeline->gen7.depth_stencil_state
#elif GEN_GEN == 8
#  define depth_stencil_dw pipeline->gen8.wm_depth_stencil
#else
#  define depth_stencil_dw pipeline->gen9.wm_depth_stencil
#endif

   if (pCreateInfo == NULL) {
      /* We're going to OR this together with the dynamic state.  We need
       * to make sure it's initialized to something useful.
       */
      pipeline->writes_stencil = false;
      pipeline->stencil_test_enable = false;
      pipeline->writes_depth = false;
      pipeline->depth_test_enable = false;
      memset(depth_stencil_dw, 0, sizeof(depth_stencil_dw));
      return;
   }

   VkImageAspectFlags ds_aspects = 0;
   if (subpass->depth_stencil_attachment) {
      VkFormat depth_stencil_format =
         pass->attachments[subpass->depth_stencil_attachment->attachment].format;
      ds_aspects = vk_format_aspects(depth_stencil_format);
   }

   VkPipelineDepthStencilStateCreateInfo info = *pCreateInfo;
   sanitize_ds_state(&info, &pipeline->writes_stencil, ds_aspects);
   pipeline->stencil_test_enable = info.stencilTestEnable;
   pipeline->writes_depth = info.depthWriteEnable;
   pipeline->depth_test_enable = info.depthTestEnable;

   /* VkBool32 depthBoundsTestEnable; // optional (depth_bounds_test) */

#if GEN_GEN <= 7
   struct GENX(DEPTH_STENCIL_STATE) depth_stencil = {
#else
   struct GENX(3DSTATE_WM_DEPTH_STENCIL) depth_stencil = {
#endif
      .DepthTestEnable = info.depthTestEnable,
      .DepthBufferWriteEnable = info.depthWriteEnable,
      .DepthTestFunction = vk_to_gen_compare_op[info.depthCompareOp],
      .DoubleSidedStencilEnable = true,

      .StencilTestEnable = info.stencilTestEnable,
      .StencilFailOp = vk_to_gen_stencil_op[info.front.failOp],
      .StencilPassDepthPassOp = vk_to_gen_stencil_op[info.front.passOp],
      .StencilPassDepthFailOp = vk_to_gen_stencil_op[info.front.depthFailOp],
      .StencilTestFunction = vk_to_gen_compare_op[info.front.compareOp],
      .BackfaceStencilFailOp = vk_to_gen_stencil_op[info.back.failOp],
      .BackfaceStencilPassDepthPassOp = vk_to_gen_stencil_op[info.back.passOp],
      .BackfaceStencilPassDepthFailOp =vk_to_gen_stencil_op[info.back.depthFailOp],
      .BackfaceStencilTestFunction = vk_to_gen_compare_op[info.back.compareOp],
   };

#if GEN_GEN <= 7
   GENX(DEPTH_STENCIL_STATE_pack)(NULL, depth_stencil_dw, &depth_stencil);
#else
   GENX(3DSTATE_WM_DEPTH_STENCIL_pack)(NULL, depth_stencil_dw, &depth_stencil);
#endif
}

MAYBE_UNUSED static bool
is_dual_src_blend_factor(VkBlendFactor factor)
{
   return factor == VK_BLEND_FACTOR_SRC1_COLOR ||
          factor == VK_BLEND_FACTOR_ONE_MINUS_SRC1_COLOR ||
          factor == VK_BLEND_FACTOR_SRC1_ALPHA ||
          factor == VK_BLEND_FACTOR_ONE_MINUS_SRC1_ALPHA;
}

static void
emit_cb_state(struct anv_pipeline *pipeline,
              const VkPipelineColorBlendStateCreateInfo *info,
              const VkPipelineMultisampleStateCreateInfo *ms_info)
{
   struct anv_device *device = pipeline->device;
   const struct brw_wm_prog_data *wm_prog_data = get_wm_prog_data(pipeline);

   struct GENX(BLEND_STATE) blend_state = {
#if GEN_GEN >= 8
      .AlphaToCoverageEnable = ms_info && ms_info->alphaToCoverageEnable,
      .AlphaToOneEnable = ms_info && ms_info->alphaToOneEnable,
#endif
   };

   uint32_t surface_count = 0;
   struct anv_pipeline_bind_map *map;
   if (anv_pipeline_has_stage(pipeline, MESA_SHADER_FRAGMENT)) {
      map = &pipeline->shaders[MESA_SHADER_FRAGMENT]->bind_map;
      surface_count = map->surface_count;
   }

   const uint32_t num_dwords = GENX(BLEND_STATE_length) +
      GENX(BLEND_STATE_ENTRY_length) * surface_count;
   pipeline->blend_state =
      anv_state_pool_alloc(&device->dynamic_state_pool, num_dwords * 4, 64);

   bool has_writeable_rt = false;
   uint32_t *state_pos = pipeline->blend_state.map;
   state_pos += GENX(BLEND_STATE_length);
#if GEN_GEN >= 8
   struct GENX(BLEND_STATE_ENTRY) bs0 = { 0 };
#endif
   for (unsigned i = 0; i < surface_count; i++) {
      struct anv_pipeline_binding *binding = &map->surface_to_descriptor[i];

      /* All color attachments are at the beginning of the binding table */
      if (binding->set != ANV_DESCRIPTOR_SET_COLOR_ATTACHMENTS)
         break;

      /* We can have at most 8 attachments */
      assert(i < 8);

      if (info == NULL || binding->index >= info->attachmentCount) {
         /* Default everything to disabled */
         struct GENX(BLEND_STATE_ENTRY) entry = {
            .WriteDisableAlpha = true,
            .WriteDisableRed = true,
            .WriteDisableGreen = true,
            .WriteDisableBlue = true,
         };
         GENX(BLEND_STATE_ENTRY_pack)(NULL, state_pos, &entry);
         state_pos += GENX(BLEND_STATE_ENTRY_length);
         continue;
      }

      assert(binding->binding == 0);
      const VkPipelineColorBlendAttachmentState *a =
         &info->pAttachments[binding->index];

      struct GENX(BLEND_STATE_ENTRY) entry = {
#if GEN_GEN < 8
         .AlphaToCoverageEnable = ms_info && ms_info->alphaToCoverageEnable,
         .AlphaToOneEnable = ms_info && ms_info->alphaToOneEnable,
#endif
         .LogicOpEnable = info->logicOpEnable,
         .LogicOpFunction = vk_to_gen_logic_op[info->logicOp],
         .ColorBufferBlendEnable = a->blendEnable,
         .ColorClampRange = COLORCLAMP_RTFORMAT,
         .PreBlendColorClampEnable = true,
         .PostBlendColorClampEnable = true,
         .SourceBlendFactor = vk_to_gen_blend[a->srcColorBlendFactor],
         .DestinationBlendFactor = vk_to_gen_blend[a->dstColorBlendFactor],
         .ColorBlendFunction = vk_to_gen_blend_op[a->colorBlendOp],
         .SourceAlphaBlendFactor = vk_to_gen_blend[a->srcAlphaBlendFactor],
         .DestinationAlphaBlendFactor = vk_to_gen_blend[a->dstAlphaBlendFactor],
         .AlphaBlendFunction = vk_to_gen_blend_op[a->alphaBlendOp],
         .WriteDisableAlpha = !(a->colorWriteMask & VK_COLOR_COMPONENT_A_BIT),
         .WriteDisableRed = !(a->colorWriteMask & VK_COLOR_COMPONENT_R_BIT),
         .WriteDisableGreen = !(a->colorWriteMask & VK_COLOR_COMPONENT_G_BIT),
         .WriteDisableBlue = !(a->colorWriteMask & VK_COLOR_COMPONENT_B_BIT),
      };

      if (a->srcColorBlendFactor != a->srcAlphaBlendFactor ||
          a->dstColorBlendFactor != a->dstAlphaBlendFactor ||
          a->colorBlendOp != a->alphaBlendOp) {
#if GEN_GEN >= 8
         blend_state.IndependentAlphaBlendEnable = true;
#else
         entry.IndependentAlphaBlendEnable = true;
#endif
      }

      /* The Dual Source Blending documentation says:
       *
       * "If SRC1 is included in a src/dst blend factor and
       * a DualSource RT Write message is not used, results
       * are UNDEFINED. (This reflects the same restriction in DX APIs,
       * where undefined results are produced if “o1” is not written
       * by a PS – there are no default values defined)."
       *
       * There is no way to gracefully fix this undefined situation
       * so we just disable the blending to prevent possible issues.
       */
      if (!wm_prog_data->dual_src_blend &&
          (is_dual_src_blend_factor(a->srcColorBlendFactor) ||
           is_dual_src_blend_factor(a->dstColorBlendFactor) ||
           is_dual_src_blend_factor(a->srcAlphaBlendFactor) ||
           is_dual_src_blend_factor(a->dstAlphaBlendFactor))) {
         vk_debug_report(&device->instance->debug_report_callbacks,
                         VK_DEBUG_REPORT_WARNING_BIT_EXT,
                         VK_DEBUG_REPORT_OBJECT_TYPE_DEVICE_EXT,
                         (uint64_t)(uintptr_t)device,
                         0, 0, "anv",
                         "Enabled dual-src blend factors without writing both targets "
                         "in the shader.  Disabling blending to avoid GPU hangs.");
         entry.ColorBufferBlendEnable = false;
      }

      if (a->colorWriteMask != 0)
         has_writeable_rt = true;

      /* Our hardware applies the blend factor prior to the blend function
       * regardless of what function is used.  Technically, this means the
       * hardware can do MORE than GL or Vulkan specify.  However, it also
       * means that, for MIN and MAX, we have to stomp the blend factor to
       * ONE to make it a no-op.
       */
      if (a->colorBlendOp == VK_BLEND_OP_MIN ||
          a->colorBlendOp == VK_BLEND_OP_MAX) {
         entry.SourceBlendFactor = BLENDFACTOR_ONE;
         entry.DestinationBlendFactor = BLENDFACTOR_ONE;
      }
      if (a->alphaBlendOp == VK_BLEND_OP_MIN ||
          a->alphaBlendOp == VK_BLEND_OP_MAX) {
         entry.SourceAlphaBlendFactor = BLENDFACTOR_ONE;
         entry.DestinationAlphaBlendFactor = BLENDFACTOR_ONE;
      }
      GENX(BLEND_STATE_ENTRY_pack)(NULL, state_pos, &entry);
      state_pos += GENX(BLEND_STATE_ENTRY_length);
#if GEN_GEN >= 8
      if (i == 0)
         bs0 = entry;
#endif
   }

#if GEN_GEN >= 8
   anv_batch_emit(&pipeline->batch, GENX(3DSTATE_PS_BLEND), blend) {
      blend.AlphaToCoverageEnable         = blend_state.AlphaToCoverageEnable;
      blend.HasWriteableRT                = has_writeable_rt;
      blend.ColorBufferBlendEnable        = bs0.ColorBufferBlendEnable;
      blend.SourceAlphaBlendFactor        = bs0.SourceAlphaBlendFactor;
      blend.DestinationAlphaBlendFactor   = bs0.DestinationAlphaBlendFactor;
      blend.SourceBlendFactor             = bs0.SourceBlendFactor;
      blend.DestinationBlendFactor        = bs0.DestinationBlendFactor;
      blend.AlphaTestEnable               = false;
      blend.IndependentAlphaBlendEnable   =
         blend_state.IndependentAlphaBlendEnable;
   }
#else
   (void)has_writeable_rt;
#endif

   GENX(BLEND_STATE_pack)(NULL, pipeline->blend_state.map, &blend_state);

   anv_batch_emit(&pipeline->batch, GENX(3DSTATE_BLEND_STATE_POINTERS), bsp) {
      bsp.BlendStatePointer      = pipeline->blend_state.offset;
#if GEN_GEN >= 8
      bsp.BlendStatePointerValid = true;
#endif
   }
}

static void
emit_3dstate_clip(struct anv_pipeline *pipeline,
                  const VkPipelineViewportStateCreateInfo *vp_info,
                  const VkPipelineRasterizationStateCreateInfo *rs_info)
{
   const struct brw_wm_prog_data *wm_prog_data = get_wm_prog_data(pipeline);
   (void) wm_prog_data;
   anv_batch_emit(&pipeline->batch, GENX(3DSTATE_CLIP), clip) {
      clip.ClipEnable               = true;
      clip.StatisticsEnable         = true;
      clip.EarlyCullEnable          = true;
      clip.APIMode                  = APIMODE_D3D,
      clip.ViewportXYClipTestEnable = true;

#if GEN_GEN >= 8
      clip.VertexSubPixelPrecisionSelect = _8Bit;
#endif

      clip.ClipMode = CLIPMODE_NORMAL;

      clip.TriangleStripListProvokingVertexSelect = 0;
      clip.LineStripListProvokingVertexSelect     = 0;
      clip.TriangleFanProvokingVertexSelect       = 1;

      clip.MinimumPointWidth = 0.125;
      clip.MaximumPointWidth = 255.875;

      const struct brw_vue_prog_data *last =
         anv_pipeline_get_last_vue_prog_data(pipeline);

      /* From the Vulkan 1.0.45 spec:
       *
       *    "If the last active vertex processing stage shader entry point's
       *    interface does not include a variable decorated with
       *    ViewportIndex, then the first viewport is used."
       */
      if (vp_info && (last->vue_map.slots_valid & VARYING_BIT_VIEWPORT)) {
         clip.MaximumVPIndex = vp_info->viewportCount - 1;
      } else {
         clip.MaximumVPIndex = 0;
      }

      /* From the Vulkan 1.0.45 spec:
       *
       *    "If the last active vertex processing stage shader entry point's
       *    interface does not include a variable decorated with Layer, then
       *    the first layer is used."
       */
      clip.ForceZeroRTAIndexEnable =
         !(last->vue_map.slots_valid & VARYING_BIT_LAYER);

#if GEN_GEN == 7
      clip.FrontWinding            = vk_to_gen_front_face[rs_info->frontFace];
      clip.CullMode                = vk_to_gen_cullmode[rs_info->cullMode];
      clip.ViewportZClipTestEnable = !pipeline->depth_clamp_enable;
      clip.UserClipDistanceClipTestEnableBitmask = last->clip_distance_mask;
      clip.UserClipDistanceCullTestEnableBitmask = last->cull_distance_mask;
#else
      clip.NonPerspectiveBarycentricEnable = wm_prog_data ?
         (wm_prog_data->barycentric_interp_modes &
          BRW_BARYCENTRIC_NONPERSPECTIVE_BITS) != 0 : 0;
#endif
   }
}

static void
emit_3dstate_streamout(struct anv_pipeline *pipeline,
                       const VkPipelineRasterizationStateCreateInfo *rs_info)
{
#if GEN_GEN >= 8
   const struct brw_vue_prog_data *prog_data =
      anv_pipeline_get_last_vue_prog_data(pipeline);
   const struct brw_vue_map *vue_map = &prog_data->vue_map;
#endif

   nir_xfb_info *xfb_info;
   if (anv_pipeline_has_stage(pipeline, MESA_SHADER_GEOMETRY))
      xfb_info = pipeline->shaders[MESA_SHADER_GEOMETRY]->xfb_info;
   else if (anv_pipeline_has_stage(pipeline, MESA_SHADER_TESS_EVAL))
      xfb_info = pipeline->shaders[MESA_SHADER_TESS_EVAL]->xfb_info;
   else
      xfb_info = pipeline->shaders[MESA_SHADER_VERTEX]->xfb_info;

   pipeline->xfb_used = xfb_info ? xfb_info->buffers_written : 0;

   anv_batch_emit(&pipeline->batch, GENX(3DSTATE_STREAMOUT), so) {
      so.RenderingDisable = rs_info->rasterizerDiscardEnable;

#if GEN_GEN >= 8
      if (xfb_info) {
         so.SOFunctionEnable = true;
         so.SOStatisticsEnable = true;

         const VkPipelineRasterizationStateStreamCreateInfoEXT *stream_info =
            vk_find_struct_const(rs_info, PIPELINE_RASTERIZATION_STATE_STREAM_CREATE_INFO_EXT);
         so.RenderStreamSelect = stream_info ?
                                 stream_info->rasterizationStream : 0;

         so.Buffer0SurfacePitch = xfb_info->strides[0];
         so.Buffer1SurfacePitch = xfb_info->strides[1];
         so.Buffer2SurfacePitch = xfb_info->strides[2];
         so.Buffer3SurfacePitch = xfb_info->strides[3];

         int urb_entry_read_offset = 0;
         int urb_entry_read_length =
            (prog_data->vue_map.num_slots + 1) / 2 - urb_entry_read_offset;

         /* We always read the whole vertex.  This could be reduced at some
          * point by reading less and offsetting the register index in the
          * SO_DECLs.
          */
         so.Stream0VertexReadOffset = urb_entry_read_offset;
         so.Stream0VertexReadLength = urb_entry_read_length - 1;
         so.Stream1VertexReadOffset = urb_entry_read_offset;
         so.Stream1VertexReadLength = urb_entry_read_length - 1;
         so.Stream2VertexReadOffset = urb_entry_read_offset;
         so.Stream2VertexReadLength = urb_entry_read_length - 1;
         so.Stream3VertexReadOffset = urb_entry_read_offset;
         so.Stream3VertexReadLength = urb_entry_read_length - 1;
      }
#endif /* GEN_GEN >= 8 */
   }

#if GEN_GEN >= 8
   if (xfb_info) {
      struct GENX(SO_DECL) so_decl[MAX_XFB_STREAMS][128];
      int next_offset[MAX_XFB_BUFFERS] = {0, 0, 0, 0};
      int decls[MAX_XFB_STREAMS] = {0, 0, 0, 0};

      memset(so_decl, 0, sizeof(so_decl));

      for (unsigned i = 0; i < xfb_info->output_count; i++) {
         const nir_xfb_output_info *output = &xfb_info->outputs[i];
         unsigned buffer = output->buffer;
         unsigned stream = xfb_info->buffer_to_stream[buffer];

         /* Our hardware is unusual in that it requires us to program SO_DECLs
          * for fake "hole" components, rather than simply taking the offset
          * for each real varying.  Each hole can have size 1, 2, 3, or 4; we
          * program as many size = 4 holes as we can, then a final hole to
          * accommodate the final 1, 2, or 3 remaining.
          */
         int hole_dwords = (output->offset - next_offset[buffer]) / 4;
         while (hole_dwords > 0) {
            so_decl[stream][decls[stream]++] = (struct GENX(SO_DECL)) {
               .HoleFlag = 1,
               .OutputBufferSlot = buffer,
               .ComponentMask = (1 << MIN2(hole_dwords, 4)) - 1,
            };
            hole_dwords -= 4;
         }

         int varying = output->location;
         uint8_t component_mask = output->component_mask;
         /* VARYING_SLOT_PSIZ contains three scalar fields packed together:
          * - VARYING_SLOT_LAYER    in VARYING_SLOT_PSIZ.y
          * - VARYING_SLOT_VIEWPORT in VARYING_SLOT_PSIZ.z
          * - VARYING_SLOT_PSIZ     in VARYING_SLOT_PSIZ.w
          */
         if (varying == VARYING_SLOT_LAYER) {
            varying = VARYING_SLOT_PSIZ;
            component_mask = 1 << 1; // SO_DECL_COMPMASK_Y
         } else if (varying == VARYING_SLOT_VIEWPORT) {
            varying = VARYING_SLOT_PSIZ;
            component_mask = 1 << 2; // SO_DECL_COMPMASK_Z
         } else if (varying == VARYING_SLOT_PSIZ) {
            component_mask = 1 << 3; // SO_DECL_COMPMASK_W
         }

         next_offset[buffer] = output->offset +
                               __builtin_popcount(component_mask) * 4;

         so_decl[stream][decls[stream]++] = (struct GENX(SO_DECL)) {
            .OutputBufferSlot = buffer,
            .RegisterIndex = vue_map->varying_to_slot[varying],
            .ComponentMask = component_mask,
         };
      }

      int max_decls = 0;
      for (unsigned s = 0; s < MAX_XFB_STREAMS; s++)
         max_decls = MAX2(max_decls, decls[s]);

      uint8_t sbs[MAX_XFB_STREAMS] = { };
      for (unsigned b = 0; b < MAX_XFB_BUFFERS; b++) {
         if (xfb_info->buffers_written & (1 << b))
            sbs[xfb_info->buffer_to_stream[b]] |= 1 << b;
      }

      uint32_t *dw = anv_batch_emitn(&pipeline->batch, 3 + 2 * max_decls,
                                     GENX(3DSTATE_SO_DECL_LIST),
                                     .StreamtoBufferSelects0 = sbs[0],
                                     .StreamtoBufferSelects1 = sbs[1],
                                     .StreamtoBufferSelects2 = sbs[2],
                                     .StreamtoBufferSelects3 = sbs[3],
                                     .NumEntries0 = decls[0],
                                     .NumEntries1 = decls[1],
                                     .NumEntries2 = decls[2],
                                     .NumEntries3 = decls[3]);

      for (int i = 0; i < max_decls; i++) {
         GENX(SO_DECL_ENTRY_pack)(NULL, dw + 3 + i * 2,
            &(struct GENX(SO_DECL_ENTRY)) {
               .Stream0Decl = so_decl[0][i],
               .Stream1Decl = so_decl[1][i],
               .Stream2Decl = so_decl[2][i],
               .Stream3Decl = so_decl[3][i],
            });
      }
   }
#endif /* GEN_GEN >= 8 */
}

static uint32_t
get_sampler_count(const struct anv_shader_bin *bin)
{
   uint32_t count_by_4 = DIV_ROUND_UP(bin->bind_map.sampler_count, 4);

   /* We can potentially have way more than 32 samplers and that's ok.
    * However, the 3DSTATE_XS packets only have 3 bits to specify how
    * many to pre-fetch and all values above 4 are marked reserved.
    */
   return MIN2(count_by_4, 4);
}

static uint32_t
get_binding_table_entry_count(const struct anv_shader_bin *bin)
{
   return DIV_ROUND_UP(bin->bind_map.surface_count, 32);
}

static struct anv_address
get_scratch_address(struct anv_pipeline *pipeline,
                    gl_shader_stage stage,
                    const struct anv_shader_bin *bin)
{
   return (struct anv_address) {
      .bo = anv_scratch_pool_alloc(pipeline->device,
                                   &pipeline->device->scratch_pool,
                                   stage, bin->prog_data->total_scratch),
      .offset = 0,
   };
}

static uint32_t
get_scratch_space(const struct anv_shader_bin *bin)
{
   return ffs(bin->prog_data->total_scratch / 2048);
}

static void
emit_3dstate_vs(struct anv_pipeline *pipeline)
{
   const struct gen_device_info *devinfo = &pipeline->device->info;
   const struct brw_vs_prog_data *vs_prog_data = get_vs_prog_data(pipeline);
   const struct anv_shader_bin *vs_bin =
      pipeline->shaders[MESA_SHADER_VERTEX];

   assert(anv_pipeline_has_stage(pipeline, MESA_SHADER_VERTEX));

   anv_batch_emit(&pipeline->batch, GENX(3DSTATE_VS), vs) {
      vs.Enable               = true;
      vs.StatisticsEnable     = true;
      vs.KernelStartPointer   = vs_bin->kernel.offset;
#if GEN_GEN >= 8
      vs.SIMD8DispatchEnable  =
         vs_prog_data->base.dispatch_mode == DISPATCH_MODE_SIMD8;
#endif

      assert(!vs_prog_data->base.base.use_alt_mode);
#if GEN_GEN < 11
      vs.SingleVertexDispatch       = false;
#endif
      vs.VectorMaskEnable           = false;
      /* WA_1606682166:
       * Incorrect TDL's SSP address shift in SARB for 16:6 & 18:8 modes.
       * Disable the Sampler state prefetch functionality in the SARB by
       * programming 0xB000[30] to '1'.
       */
      vs.SamplerCount               = GEN_GEN == 11 ? 0 : get_sampler_count(vs_bin);
     /* Gen 11 workarounds table #2056 WABTPPrefetchDisable suggests to
      * disable prefetching of binding tables on A0 and B0 steppings.
      * TODO: Revisit this WA on newer steppings.
      */
      vs.BindingTableEntryCount     = GEN_GEN == 11 ? 0 : get_binding_table_entry_count(vs_bin);
      vs.FloatingPointMode          = IEEE754;
      vs.IllegalOpcodeExceptionEnable = false;
      vs.SoftwareExceptionEnable    = false;
      vs.MaximumNumberofThreads     = devinfo->max_vs_threads - 1;

      if (GEN_GEN == 9 && devinfo->gt == 4 &&
          anv_pipeline_has_stage(pipeline, MESA_SHADER_TESS_EVAL)) {
         /* On Sky Lake GT4, we have experienced some hangs related to the VS
          * cache and tessellation.  It is unknown exactly what is happening
          * but the Haswell docs for the "VS Reference Count Full Force Miss
          * Enable" field of the "Thread Mode" register refer to a HSW bug in
          * which the VUE handle reference count would overflow resulting in
          * internal reference counting bugs.  My (Jason's) best guess is that
          * this bug cropped back up on SKL GT4 when we suddenly had more
          * threads in play than any previous gen9 hardware.
          *
          * What we do know for sure is that setting this bit when
          * tessellation shaders are in use fixes a GPU hang in Batman: Arkham
          * City when playing with DXVK (https://bugs.freedesktop.org/107280).
          * Disabling the vertex cache with tessellation shaders should only
          * have a minor performance impact as the tessellation shaders are
          * likely generating and processing far more geometry than the vertex
          * stage.
          */
         vs.VertexCacheDisable = true;
      }

      vs.VertexURBEntryReadLength      = vs_prog_data->base.urb_read_length;
      vs.VertexURBEntryReadOffset      = 0;
      vs.DispatchGRFStartRegisterForURBData =
         vs_prog_data->base.base.dispatch_grf_start_reg;

#if GEN_GEN >= 8
      vs.UserClipDistanceClipTestEnableBitmask =
         vs_prog_data->base.clip_distance_mask;
      vs.UserClipDistanceCullTestEnableBitmask =
         vs_prog_data->base.cull_distance_mask;
#endif

      vs.PerThreadScratchSpace   = get_scratch_space(vs_bin);
      vs.ScratchSpaceBasePointer =
         get_scratch_address(pipeline, MESA_SHADER_VERTEX, vs_bin);
   }
}

static void
emit_3dstate_hs_te_ds(struct anv_pipeline *pipeline,
                      const VkPipelineTessellationStateCreateInfo *tess_info)
{
   if (!anv_pipeline_has_stage(pipeline, MESA_SHADER_TESS_EVAL)) {
      anv_batch_emit(&pipeline->batch, GENX(3DSTATE_HS), hs);
      anv_batch_emit(&pipeline->batch, GENX(3DSTATE_TE), te);
      anv_batch_emit(&pipeline->batch, GENX(3DSTATE_DS), ds);
      return;
   }

   const struct gen_device_info *devinfo = &pipeline->device->info;
   const struct anv_shader_bin *tcs_bin =
      pipeline->shaders[MESA_SHADER_TESS_CTRL];
   const struct anv_shader_bin *tes_bin =
      pipeline->shaders[MESA_SHADER_TESS_EVAL];

   const struct brw_tcs_prog_data *tcs_prog_data = get_tcs_prog_data(pipeline);
   const struct brw_tes_prog_data *tes_prog_data = get_tes_prog_data(pipeline);

   anv_batch_emit(&pipeline->batch, GENX(3DSTATE_HS), hs) {
      hs.Enable = true;
      hs.StatisticsEnable = true;
      hs.KernelStartPointer = tcs_bin->kernel.offset;
      /* WA_1606682166 */
      hs.SamplerCount = GEN_GEN == 11 ? 0 : get_sampler_count(tcs_bin);
      /* Gen 11 workarounds table #2056 WABTPPrefetchDisable */
      hs.BindingTableEntryCount = GEN_GEN == 11 ? 0 : get_binding_table_entry_count(tcs_bin);
      hs.MaximumNumberofThreads = devinfo->max_tcs_threads - 1;
      hs.IncludeVertexHandles = true;
      hs.InstanceCount = tcs_prog_data->instances - 1;

      hs.VertexURBEntryReadLength = 0;
      hs.VertexURBEntryReadOffset = 0;
      hs.DispatchGRFStartRegisterForURBData =
         tcs_prog_data->base.base.dispatch_grf_start_reg;

      hs.PerThreadScratchSpace = get_scratch_space(tcs_bin);
      hs.ScratchSpaceBasePointer =
         get_scratch_address(pipeline, MESA_SHADER_TESS_CTRL, tcs_bin);
   }

   const VkPipelineTessellationDomainOriginStateCreateInfo *domain_origin_state =
      tess_info ? vk_find_struct_const(tess_info, PIPELINE_TESSELLATION_DOMAIN_ORIGIN_STATE_CREATE_INFO) : NULL;

   VkTessellationDomainOrigin uv_origin =
      domain_origin_state ? domain_origin_state->domainOrigin :
                            VK_TESSELLATION_DOMAIN_ORIGIN_UPPER_LEFT;

   anv_batch_emit(&pipeline->batch, GENX(3DSTATE_TE), te) {
      te.Partitioning = tes_prog_data->partitioning;

      if (uv_origin == VK_TESSELLATION_DOMAIN_ORIGIN_LOWER_LEFT) {
         te.OutputTopology = tes_prog_data->output_topology;
      } else {
         /* When the origin is upper-left, we have to flip the winding order */
         if (tes_prog_data->output_topology == OUTPUT_TRI_CCW) {
            te.OutputTopology = OUTPUT_TRI_CW;
         } else if (tes_prog_data->output_topology == OUTPUT_TRI_CW) {
            te.OutputTopology = OUTPUT_TRI_CCW;
         } else {
            te.OutputTopology = tes_prog_data->output_topology;
         }
      }

      te.TEDomain = tes_prog_data->domain;
      te.TEEnable = true;
      te.MaximumTessellationFactorOdd = 63.0;
      te.MaximumTessellationFactorNotOdd = 64.0;
   }

   anv_batch_emit(&pipeline->batch, GENX(3DSTATE_DS), ds) {
      ds.Enable = true;
      ds.StatisticsEnable = true;
      ds.KernelStartPointer = tes_bin->kernel.offset;
      /* WA_1606682166 */
      ds.SamplerCount = GEN_GEN == 11 ? 0 : get_sampler_count(tes_bin);
      /* Gen 11 workarounds table #2056 WABTPPrefetchDisable */
      ds.BindingTableEntryCount = GEN_GEN == 11 ? 0 : get_binding_table_entry_count(tes_bin);
      ds.MaximumNumberofThreads = devinfo->max_tes_threads - 1;

      ds.ComputeWCoordinateEnable =
         tes_prog_data->domain == BRW_TESS_DOMAIN_TRI;

      ds.PatchURBEntryReadLength = tes_prog_data->base.urb_read_length;
      ds.PatchURBEntryReadOffset = 0;
      ds.DispatchGRFStartRegisterForURBData =
         tes_prog_data->base.base.dispatch_grf_start_reg;

#if GEN_GEN >= 8
#if GEN_GEN < 11
      ds.DispatchMode =
         tes_prog_data->base.dispatch_mode == DISPATCH_MODE_SIMD8 ?
            DISPATCH_MODE_SIMD8_SINGLE_PATCH :
            DISPATCH_MODE_SIMD4X2;
#else
      assert(tes_prog_data->base.dispatch_mode == DISPATCH_MODE_SIMD8);
      ds.DispatchMode = DISPATCH_MODE_SIMD8_SINGLE_PATCH;
#endif

      ds.UserClipDistanceClipTestEnableBitmask =
         tes_prog_data->base.clip_distance_mask;
      ds.UserClipDistanceCullTestEnableBitmask =
         tes_prog_data->base.cull_distance_mask;
#endif

      ds.PerThreadScratchSpace = get_scratch_space(tes_bin);
      ds.ScratchSpaceBasePointer =
         get_scratch_address(pipeline, MESA_SHADER_TESS_EVAL, tes_bin);
   }
}

static void
emit_3dstate_gs(struct anv_pipeline *pipeline)
{
   const struct gen_device_info *devinfo = &pipeline->device->info;
   const struct anv_shader_bin *gs_bin =
      pipeline->shaders[MESA_SHADER_GEOMETRY];

   if (!anv_pipeline_has_stage(pipeline, MESA_SHADER_GEOMETRY)) {
      anv_batch_emit(&pipeline->batch, GENX(3DSTATE_GS), gs);
      return;
   }

   const struct brw_gs_prog_data *gs_prog_data = get_gs_prog_data(pipeline);

   anv_batch_emit(&pipeline->batch, GENX(3DSTATE_GS), gs) {
      gs.Enable                  = true;
      gs.StatisticsEnable        = true;
      gs.KernelStartPointer      = gs_bin->kernel.offset;
      gs.DispatchMode            = gs_prog_data->base.dispatch_mode;

      gs.SingleProgramFlow       = false;
      gs.VectorMaskEnable        = false;
      /* WA_1606682166 */
      gs.SamplerCount            = GEN_GEN == 11 ? 0 : get_sampler_count(gs_bin);
      /* Gen 11 workarounds table #2056 WABTPPrefetchDisable */
      gs.BindingTableEntryCount  = GEN_GEN == 11 ? 0 : get_binding_table_entry_count(gs_bin);
      gs.IncludeVertexHandles    = gs_prog_data->base.include_vue_handles;
      gs.IncludePrimitiveID      = gs_prog_data->include_primitive_id;

      if (GEN_GEN == 8) {
         /* Broadwell is weird.  It needs us to divide by 2. */
         gs.MaximumNumberofThreads = devinfo->max_gs_threads / 2 - 1;
      } else {
         gs.MaximumNumberofThreads = devinfo->max_gs_threads - 1;
      }

      gs.OutputVertexSize        = gs_prog_data->output_vertex_size_hwords * 2 - 1;
      gs.OutputTopology          = gs_prog_data->output_topology;
      gs.VertexURBEntryReadLength = gs_prog_data->base.urb_read_length;
      gs.ControlDataFormat       = gs_prog_data->control_data_format;
      gs.ControlDataHeaderSize   = gs_prog_data->control_data_header_size_hwords;
      gs.InstanceControl         = MAX2(gs_prog_data->invocations, 1) - 1;
      gs.ReorderMode             = TRAILING;

#if GEN_GEN >= 8
      gs.ExpectedVertexCount     = gs_prog_data->vertices_in;
      gs.StaticOutput            = gs_prog_data->static_vertex_count >= 0;
      gs.StaticOutputVertexCount = gs_prog_data->static_vertex_count >= 0 ?
                                   gs_prog_data->static_vertex_count : 0;
#endif

      gs.VertexURBEntryReadOffset = 0;
      gs.VertexURBEntryReadLength = gs_prog_data->base.urb_read_length;
      gs.DispatchGRFStartRegisterForURBData =
         gs_prog_data->base.base.dispatch_grf_start_reg;

#if GEN_GEN >= 8
      gs.UserClipDistanceClipTestEnableBitmask =
         gs_prog_data->base.clip_distance_mask;
      gs.UserClipDistanceCullTestEnableBitmask =
         gs_prog_data->base.cull_distance_mask;
#endif

      gs.PerThreadScratchSpace   = get_scratch_space(gs_bin);
      gs.ScratchSpaceBasePointer =
         get_scratch_address(pipeline, MESA_SHADER_GEOMETRY, gs_bin);
   }
}

static bool
has_color_buffer_write_enabled(const struct anv_pipeline *pipeline,
                               const VkPipelineColorBlendStateCreateInfo *blend)
{
   const struct anv_shader_bin *shader_bin =
      pipeline->shaders[MESA_SHADER_FRAGMENT];
   if (!shader_bin)
      return false;

   const struct anv_pipeline_bind_map *bind_map = &shader_bin->bind_map;
   for (int i = 0; i < bind_map->surface_count; i++) {
      struct anv_pipeline_binding *binding = &bind_map->surface_to_descriptor[i];

      if (binding->set != ANV_DESCRIPTOR_SET_COLOR_ATTACHMENTS)
         continue;

      if (binding->index == UINT32_MAX)
         continue;

<<<<<<< HEAD
      if (blend->pAttachments[binding->index].colorWriteMask != 0)
=======
      if (blend && blend->pAttachments[binding->index].colorWriteMask != 0)
>>>>>>> f163900f
         return true;
   }

   return false;
}

static void
emit_3dstate_wm(struct anv_pipeline *pipeline, struct anv_subpass *subpass,
                const VkPipelineColorBlendStateCreateInfo *blend,
                const VkPipelineMultisampleStateCreateInfo *multisample)
{
   const struct brw_wm_prog_data *wm_prog_data = get_wm_prog_data(pipeline);

   MAYBE_UNUSED uint32_t samples =
      multisample ? multisample->rasterizationSamples : 1;

   anv_batch_emit(&pipeline->batch, GENX(3DSTATE_WM), wm) {
      wm.StatisticsEnable                    = true;
      wm.LineEndCapAntialiasingRegionWidth   = _05pixels;
      wm.LineAntialiasingRegionWidth         = _10pixels;
      wm.PointRasterizationRule              = RASTRULE_UPPER_RIGHT;

      if (anv_pipeline_has_stage(pipeline, MESA_SHADER_FRAGMENT)) {
         if (wm_prog_data->early_fragment_tests) {
            wm.EarlyDepthStencilControl         = EDSC_PREPS;
         } else if (wm_prog_data->has_side_effects) {
            wm.EarlyDepthStencilControl         = EDSC_PSEXEC;
         } else {
            wm.EarlyDepthStencilControl         = EDSC_NORMAL;
         }

#if GEN_GEN >= 8
         /* Gen8 hardware tries to compute ThreadDispatchEnable for us but
          * doesn't take into account KillPixels when no depth or stencil
          * writes are enabled.  In order for occlusion queries to work
          * correctly with no attachments, we need to force-enable PS thread
          * dispatch.
          *
          * The BDW docs are pretty clear that that this bit isn't validated
          * and probably shouldn't be used in production:
          *
          *    "This must always be set to Normal. This field should not be
          *    tested for functional validation."
          *
          * Unfortunately, however, the other mechanism we have for doing this
          * is 3DSTATE_PS_EXTRA::PixelShaderHasUAV which causes hangs on BDW.
          * Given two bad options, we choose the one which works.
          */
         if ((wm_prog_data->has_side_effects || wm_prog_data->uses_kill) &&
             !has_color_buffer_write_enabled(pipeline, blend))
            wm.ForceThreadDispatchEnable = ForceON;
#endif

         wm.BarycentricInterpolationMode =
            wm_prog_data->barycentric_interp_modes;

#if GEN_GEN < 8
         wm.PixelShaderComputedDepthMode  = wm_prog_data->computed_depth_mode;
         wm.PixelShaderUsesSourceDepth    = wm_prog_data->uses_src_depth;
         wm.PixelShaderUsesSourceW        = wm_prog_data->uses_src_w;
         wm.PixelShaderUsesInputCoverageMask = wm_prog_data->uses_sample_mask;

         /* If the subpass has a depth or stencil self-dependency, then we
          * need to force the hardware to do the depth/stencil write *after*
          * fragment shader execution.  Otherwise, the writes may hit memory
          * before we get around to fetching from the input attachment and we
          * may get the depth or stencil value from the current draw rather
          * than the previous one.
          */
         wm.PixelShaderKillsPixel         = subpass->has_ds_self_dep ||
                                            wm_prog_data->uses_kill;

         if (wm.PixelShaderComputedDepthMode != PSCDEPTH_OFF ||
             wm_prog_data->has_side_effects ||
             wm.PixelShaderKillsPixel ||
             has_color_buffer_write_enabled(pipeline, blend))
            wm.ThreadDispatchEnable = true;

         if (samples > 1) {
            wm.MultisampleRasterizationMode = MSRASTMODE_ON_PATTERN;
            if (wm_prog_data->persample_dispatch) {
               wm.MultisampleDispatchMode = MSDISPMODE_PERSAMPLE;
            } else {
               wm.MultisampleDispatchMode = MSDISPMODE_PERPIXEL;
            }
         } else {
            wm.MultisampleRasterizationMode = MSRASTMODE_OFF_PIXEL;
            wm.MultisampleDispatchMode = MSDISPMODE_PERSAMPLE;
         }
#endif
      }
   }
}

static void
emit_3dstate_ps(struct anv_pipeline *pipeline,
                const VkPipelineColorBlendStateCreateInfo *blend,
                const VkPipelineMultisampleStateCreateInfo *multisample)
{
   MAYBE_UNUSED const struct gen_device_info *devinfo = &pipeline->device->info;
   const struct anv_shader_bin *fs_bin =
      pipeline->shaders[MESA_SHADER_FRAGMENT];

   if (!anv_pipeline_has_stage(pipeline, MESA_SHADER_FRAGMENT)) {
      anv_batch_emit(&pipeline->batch, GENX(3DSTATE_PS), ps) {
#if GEN_GEN == 7
         /* Even if no fragments are ever dispatched, gen7 hardware hangs if
          * we don't at least set the maximum number of threads.
          */
         ps.MaximumNumberofThreads = devinfo->max_wm_threads - 1;
#endif
      }
      return;
   }

   const struct brw_wm_prog_data *wm_prog_data = get_wm_prog_data(pipeline);

#if GEN_GEN < 8
   /* The hardware wedges if you have this bit set but don't turn on any dual
    * source blend factors.
    */
   bool dual_src_blend = false;
   if (wm_prog_data->dual_src_blend && blend) {
      for (uint32_t i = 0; i < blend->attachmentCount; i++) {
         const VkPipelineColorBlendAttachmentState *bstate =
            &blend->pAttachments[i];

         if (bstate->blendEnable &&
             (is_dual_src_blend_factor(bstate->srcColorBlendFactor) ||
              is_dual_src_blend_factor(bstate->dstColorBlendFactor) ||
              is_dual_src_blend_factor(bstate->srcAlphaBlendFactor) ||
              is_dual_src_blend_factor(bstate->dstAlphaBlendFactor))) {
            dual_src_blend = true;
            break;
         }
      }
   }
#endif

   anv_batch_emit(&pipeline->batch, GENX(3DSTATE_PS), ps) {
      ps._8PixelDispatchEnable      = wm_prog_data->dispatch_8;
      ps._16PixelDispatchEnable     = wm_prog_data->dispatch_16;
      ps._32PixelDispatchEnable     = wm_prog_data->dispatch_32;

      /* From the Sky Lake PRM 3DSTATE_PS::32 Pixel Dispatch Enable:
       *
       *    "When NUM_MULTISAMPLES = 16 or FORCE_SAMPLE_COUNT = 16, SIMD32
       *    Dispatch must not be enabled for PER_PIXEL dispatch mode."
       *
       * Since 16x MSAA is first introduced on SKL, we don't need to apply
       * the workaround on any older hardware.
       */
      if (GEN_GEN >= 9 && !wm_prog_data->persample_dispatch &&
          multisample && multisample->rasterizationSamples == 16) {
         assert(ps._8PixelDispatchEnable || ps._16PixelDispatchEnable);
         ps._32PixelDispatchEnable = false;
      }

      ps.KernelStartPointer0 = fs_bin->kernel.offset +
                               brw_wm_prog_data_prog_offset(wm_prog_data, ps, 0);
      ps.KernelStartPointer1 = fs_bin->kernel.offset +
                               brw_wm_prog_data_prog_offset(wm_prog_data, ps, 1);
      ps.KernelStartPointer2 = fs_bin->kernel.offset +
                               brw_wm_prog_data_prog_offset(wm_prog_data, ps, 2);

      ps.SingleProgramFlow          = false;
      ps.VectorMaskEnable           = true;
      /* WA_1606682166 */
      ps.SamplerCount               = GEN_GEN == 11 ? 0 : get_sampler_count(fs_bin);
      /* Gen 11 workarounds table #2056 WABTPPrefetchDisable */
      ps.BindingTableEntryCount     = GEN_GEN == 11 ? 0 : get_binding_table_entry_count(fs_bin);
      ps.PushConstantEnable         = wm_prog_data->base.nr_params > 0 ||
                                      wm_prog_data->base.ubo_ranges[0].length;
      ps.PositionXYOffsetSelect     = wm_prog_data->uses_pos_offset ?
                                      POSOFFSET_SAMPLE: POSOFFSET_NONE;
#if GEN_GEN < 8
      ps.AttributeEnable            = wm_prog_data->num_varying_inputs > 0;
      ps.oMaskPresenttoRenderTarget = wm_prog_data->uses_omask;
      ps.DualSourceBlendEnable      = dual_src_blend;
#endif

#if GEN_IS_HASWELL
      /* Haswell requires the sample mask to be set in this packet as well
       * as in 3DSTATE_SAMPLE_MASK; the values should match.
       */
      ps.SampleMask                 = 0xff;
#endif

#if GEN_GEN >= 9
      ps.MaximumNumberofThreadsPerPSD  = 64 - 1;
#elif GEN_GEN >= 8
      ps.MaximumNumberofThreadsPerPSD  = 64 - 2;
#else
      ps.MaximumNumberofThreads        = devinfo->max_wm_threads - 1;
#endif

      ps.DispatchGRFStartRegisterForConstantSetupData0 =
         brw_wm_prog_data_dispatch_grf_start_reg(wm_prog_data, ps, 0);
      ps.DispatchGRFStartRegisterForConstantSetupData1 =
         brw_wm_prog_data_dispatch_grf_start_reg(wm_prog_data, ps, 1);
      ps.DispatchGRFStartRegisterForConstantSetupData2 =
         brw_wm_prog_data_dispatch_grf_start_reg(wm_prog_data, ps, 2);

      ps.PerThreadScratchSpace   = get_scratch_space(fs_bin);
      ps.ScratchSpaceBasePointer =
         get_scratch_address(pipeline, MESA_SHADER_FRAGMENT, fs_bin);
   }
}

#if GEN_GEN >= 8
static void
emit_3dstate_ps_extra(struct anv_pipeline *pipeline,
                      struct anv_subpass *subpass,
                      const VkPipelineColorBlendStateCreateInfo *blend)
{
   const struct brw_wm_prog_data *wm_prog_data = get_wm_prog_data(pipeline);

   if (!anv_pipeline_has_stage(pipeline, MESA_SHADER_FRAGMENT)) {
      anv_batch_emit(&pipeline->batch, GENX(3DSTATE_PS_EXTRA), ps);
      return;
   }

   anv_batch_emit(&pipeline->batch, GENX(3DSTATE_PS_EXTRA), ps) {
      ps.PixelShaderValid              = true;
      ps.AttributeEnable               = wm_prog_data->num_varying_inputs > 0;
      ps.oMaskPresenttoRenderTarget    = wm_prog_data->uses_omask;
      ps.PixelShaderIsPerSample        = wm_prog_data->persample_dispatch;
      ps.PixelShaderComputedDepthMode  = wm_prog_data->computed_depth_mode;
      ps.PixelShaderUsesSourceDepth    = wm_prog_data->uses_src_depth;
      ps.PixelShaderUsesSourceW        = wm_prog_data->uses_src_w;

      /* If the subpass has a depth or stencil self-dependency, then we need
       * to force the hardware to do the depth/stencil write *after* fragment
       * shader execution.  Otherwise, the writes may hit memory before we get
       * around to fetching from the input attachment and we may get the depth
       * or stencil value from the current draw rather than the previous one.
       */
      ps.PixelShaderKillsPixel         = subpass->has_ds_self_dep ||
                                         wm_prog_data->uses_kill;

#if GEN_GEN >= 9
      ps.PixelShaderComputesStencil = wm_prog_data->computed_stencil;
      ps.PixelShaderPullsBary    = wm_prog_data->pulls_bary;

      ps.InputCoverageMaskState  = ICMS_NONE;
      if (wm_prog_data->uses_sample_mask) {
         if (wm_prog_data->post_depth_coverage)
            ps.InputCoverageMaskState  = ICMS_DEPTH_COVERAGE;
         else
            ps.InputCoverageMaskState  = ICMS_INNER_CONSERVATIVE;
      }
#else
      ps.PixelShaderUsesInputCoverageMask = wm_prog_data->uses_sample_mask;
#endif
   }
}

static void
emit_3dstate_vf_topology(struct anv_pipeline *pipeline)
{
   anv_batch_emit(&pipeline->batch, GENX(3DSTATE_VF_TOPOLOGY), vft) {
      vft.PrimitiveTopologyType = pipeline->topology;
   }
}
#endif

static void
emit_3dstate_vf_statistics(struct anv_pipeline *pipeline)
{
   anv_batch_emit(&pipeline->batch, GENX(3DSTATE_VF_STATISTICS), vfs) {
      vfs.StatisticsEnable = true;
   }
}

static void
compute_kill_pixel(struct anv_pipeline *pipeline,
                   const VkPipelineMultisampleStateCreateInfo *ms_info,
                   const struct anv_subpass *subpass)
{
   if (!anv_pipeline_has_stage(pipeline, MESA_SHADER_FRAGMENT)) {
      pipeline->kill_pixel = false;
      return;
   }

   const struct brw_wm_prog_data *wm_prog_data = get_wm_prog_data(pipeline);

   /* This computes the KillPixel portion of the computation for whether or
    * not we want to enable the PMA fix on gen8 or gen9.  It's given by this
    * chunk of the giant formula:
    *
    *    (3DSTATE_PS_EXTRA::PixelShaderKillsPixels ||
    *     3DSTATE_PS_EXTRA::oMask Present to RenderTarget ||
    *     3DSTATE_PS_BLEND::AlphaToCoverageEnable ||
    *     3DSTATE_PS_BLEND::AlphaTestEnable ||
    *     3DSTATE_WM_CHROMAKEY::ChromaKeyKillEnable)
    *
    * 3DSTATE_WM_CHROMAKEY::ChromaKeyKillEnable is always false and so is
    * 3DSTATE_PS_BLEND::AlphaTestEnable since Vulkan doesn't have a concept
    * of an alpha test.
    */
   pipeline->kill_pixel =
      subpass->has_ds_self_dep || wm_prog_data->uses_kill ||
      wm_prog_data->uses_omask ||
      (ms_info && ms_info->alphaToCoverageEnable);
}

static VkResult
genX(graphics_pipeline_create)(
    VkDevice                                    _device,
    struct anv_pipeline_cache *                 cache,
    const VkGraphicsPipelineCreateInfo*         pCreateInfo,
    const VkAllocationCallbacks*                pAllocator,
    VkPipeline*                                 pPipeline)
{
   ANV_FROM_HANDLE(anv_device, device, _device);
   ANV_FROM_HANDLE(anv_render_pass, pass, pCreateInfo->renderPass);
   struct anv_subpass *subpass = &pass->subpasses[pCreateInfo->subpass];
   struct anv_pipeline *pipeline;
   VkResult result;

   assert(pCreateInfo->sType == VK_STRUCTURE_TYPE_GRAPHICS_PIPELINE_CREATE_INFO);

   /* Use the default pipeline cache if none is specified */
   if (cache == NULL && device->instance->pipeline_cache_enabled)
      cache = &device->default_pipeline_cache;

   pipeline = vk_alloc2(&device->alloc, pAllocator, sizeof(*pipeline), 8,
                         VK_SYSTEM_ALLOCATION_SCOPE_OBJECT);
   if (pipeline == NULL)
      return vk_error(VK_ERROR_OUT_OF_HOST_MEMORY);

   result = anv_pipeline_init(pipeline, device, cache,
                              pCreateInfo, pAllocator);
   if (result != VK_SUCCESS) {
      vk_free2(&device->alloc, pAllocator, pipeline);
      return result;
   }

   assert(pCreateInfo->pVertexInputState);
   emit_vertex_input(pipeline, pCreateInfo->pVertexInputState);
   assert(pCreateInfo->pRasterizationState);
   emit_rs_state(pipeline, pCreateInfo->pRasterizationState,
                 pCreateInfo->pMultisampleState, pass, subpass);
   emit_ms_state(pipeline, pCreateInfo->pMultisampleState);
   emit_ds_state(pipeline, pCreateInfo->pDepthStencilState, pass, subpass);
   emit_cb_state(pipeline, pCreateInfo->pColorBlendState,
                           pCreateInfo->pMultisampleState);
   compute_kill_pixel(pipeline, pCreateInfo->pMultisampleState, subpass);

   emit_urb_setup(pipeline);

   emit_3dstate_clip(pipeline, pCreateInfo->pViewportState,
                     pCreateInfo->pRasterizationState);
   emit_3dstate_streamout(pipeline, pCreateInfo->pRasterizationState);

#if 0
   /* From gen7_vs_state.c */

   /**
    * From Graphics BSpec: 3D-Media-GPGPU Engine > 3D Pipeline Stages >
    * Geometry > Geometry Shader > State:
    *
    *     "Note: Because of corruption in IVB:GT2, software needs to flush the
    *     whole fixed function pipeline when the GS enable changes value in
    *     the 3DSTATE_GS."
    *
    * The hardware architects have clarified that in this context "flush the
    * whole fixed function pipeline" means to emit a PIPE_CONTROL with the "CS
    * Stall" bit set.
    */
   if (!device->info.is_haswell && !device->info.is_baytrail)
      gen7_emit_vs_workaround_flush(brw);
#endif

   emit_3dstate_vs(pipeline);
   emit_3dstate_hs_te_ds(pipeline, pCreateInfo->pTessellationState);
   emit_3dstate_gs(pipeline);
   emit_3dstate_sbe(pipeline);
   emit_3dstate_wm(pipeline, subpass, pCreateInfo->pColorBlendState,
                   pCreateInfo->pMultisampleState);
   emit_3dstate_ps(pipeline, pCreateInfo->pColorBlendState,
                   pCreateInfo->pMultisampleState);
#if GEN_GEN >= 8
   emit_3dstate_ps_extra(pipeline, subpass, pCreateInfo->pColorBlendState);
   emit_3dstate_vf_topology(pipeline);
#endif
   emit_3dstate_vf_statistics(pipeline);

   *pPipeline = anv_pipeline_to_handle(pipeline);

   return pipeline->batch.status;
}

static VkResult
compute_pipeline_create(
    VkDevice                                    _device,
    struct anv_pipeline_cache *                 cache,
    const VkComputePipelineCreateInfo*          pCreateInfo,
    const VkAllocationCallbacks*                pAllocator,
    VkPipeline*                                 pPipeline)
{
   ANV_FROM_HANDLE(anv_device, device, _device);
   const struct anv_physical_device *physical_device =
      &device->instance->physicalDevice;
   const struct gen_device_info *devinfo = &physical_device->info;
   struct anv_pipeline *pipeline;
   VkResult result;

   assert(pCreateInfo->sType == VK_STRUCTURE_TYPE_COMPUTE_PIPELINE_CREATE_INFO);

   /* Use the default pipeline cache if none is specified */
   if (cache == NULL && device->instance->pipeline_cache_enabled)
      cache = &device->default_pipeline_cache;

   pipeline = vk_alloc2(&device->alloc, pAllocator, sizeof(*pipeline), 8,
                         VK_SYSTEM_ALLOCATION_SCOPE_OBJECT);
   if (pipeline == NULL)
      return vk_error(VK_ERROR_OUT_OF_HOST_MEMORY);

   pipeline->device = device;

   pipeline->blend_state.map = NULL;

   result = anv_reloc_list_init(&pipeline->batch_relocs,
                                pAllocator ? pAllocator : &device->alloc);
   if (result != VK_SUCCESS) {
      vk_free2(&device->alloc, pAllocator, pipeline);
      return result;
   }
   pipeline->batch.next = pipeline->batch.start = pipeline->batch_data;
   pipeline->batch.end = pipeline->batch.start + sizeof(pipeline->batch_data);
   pipeline->batch.relocs = &pipeline->batch_relocs;
   pipeline->batch.status = VK_SUCCESS;

   /* When we free the pipeline, we detect stages based on the NULL status
    * of various prog_data pointers.  Make them NULL by default.
    */
   memset(pipeline->shaders, 0, sizeof(pipeline->shaders));

   pipeline->needs_data_cache = false;

   assert(pCreateInfo->stage.stage == VK_SHADER_STAGE_COMPUTE_BIT);
   pipeline->active_stages |= VK_SHADER_STAGE_COMPUTE_BIT;
   ANV_FROM_HANDLE(anv_shader_module, module,  pCreateInfo->stage.module);
   result = anv_pipeline_compile_cs(pipeline, cache, pCreateInfo, module,
                                    pCreateInfo->stage.pName,
                                    pCreateInfo->stage.pSpecializationInfo);
   if (result != VK_SUCCESS) {
      vk_free2(&device->alloc, pAllocator, pipeline);
      return result;
   }

   const struct brw_cs_prog_data *cs_prog_data = get_cs_prog_data(pipeline);

   anv_pipeline_setup_l3_config(pipeline, cs_prog_data->base.total_shared > 0);

   uint32_t group_size = cs_prog_data->local_size[0] *
      cs_prog_data->local_size[1] * cs_prog_data->local_size[2];
   uint32_t remainder = group_size & (cs_prog_data->simd_size - 1);

   if (remainder > 0)
      pipeline->cs_right_mask = ~0u >> (32 - remainder);
   else
      pipeline->cs_right_mask = ~0u >> (32 - cs_prog_data->simd_size);

   const uint32_t vfe_curbe_allocation =
      ALIGN(cs_prog_data->push.per_thread.regs * cs_prog_data->threads +
            cs_prog_data->push.cross_thread.regs, 2);

   const uint32_t subslices = MAX2(physical_device->subslice_total, 1);

   const struct anv_shader_bin *cs_bin =
      pipeline->shaders[MESA_SHADER_COMPUTE];

   anv_batch_emit(&pipeline->batch, GENX(MEDIA_VFE_STATE), vfe) {
#if GEN_GEN > 7
      vfe.StackSize              = 0;
#else
      vfe.GPGPUMode              = true;
#endif
      vfe.MaximumNumberofThreads =
         devinfo->max_cs_threads * subslices - 1;
      vfe.NumberofURBEntries     = GEN_GEN <= 7 ? 0 : 2;
#if GEN_GEN < 11
      vfe.ResetGatewayTimer      = true;
#endif
#if GEN_GEN <= 8
      vfe.BypassGatewayControl   = true;
#endif
      vfe.URBEntryAllocationSize = GEN_GEN <= 7 ? 0 : 2;
      vfe.CURBEAllocationSize    = vfe_curbe_allocation;

      if (cs_bin->prog_data->total_scratch) {
         if (GEN_GEN >= 8) {
            /* Broadwell's Per Thread Scratch Space is in the range [0, 11]
             * where 0 = 1k, 1 = 2k, 2 = 4k, ..., 11 = 2M.
             */
            vfe.PerThreadScratchSpace =
               ffs(cs_bin->prog_data->total_scratch) - 11;
         } else if (GEN_IS_HASWELL) {
            /* Haswell's Per Thread Scratch Space is in the range [0, 10]
             * where 0 = 2k, 1 = 4k, 2 = 8k, ..., 10 = 2M.
             */
            vfe.PerThreadScratchSpace =
               ffs(cs_bin->prog_data->total_scratch) - 12;
         } else {
            /* IVB and BYT use the range [0, 11] to mean [1kB, 12kB]
             * where 0 = 1kB, 1 = 2kB, 2 = 3kB, ..., 11 = 12kB.
             */
            vfe.PerThreadScratchSpace =
               cs_bin->prog_data->total_scratch / 1024 - 1;
         }
         vfe.ScratchSpaceBasePointer =
            get_scratch_address(pipeline, MESA_SHADER_COMPUTE, cs_bin);
      }
   }

   struct GENX(INTERFACE_DESCRIPTOR_DATA) desc = {
      .KernelStartPointer     = cs_bin->kernel.offset,
      /* WA_1606682166 */
      .SamplerCount           = GEN_GEN == 11 ? 0 : get_sampler_count(cs_bin),
      /* Gen 11 workarounds table #2056 WABTPPrefetchDisable
       *
       * We add 1 because the CS indirect parameters buffer isn't accounted
       * for in bind_map.surface_count.
       */
      .BindingTableEntryCount = GEN_GEN == 11 ? 0 : 1 + MIN2(cs_bin->bind_map.surface_count, 30),
      .BarrierEnable          = cs_prog_data->uses_barrier,
      .SharedLocalMemorySize  =
         encode_slm_size(GEN_GEN, cs_prog_data->base.total_shared),

#if !GEN_IS_HASWELL
      .ConstantURBEntryReadOffset = 0,
#endif
      .ConstantURBEntryReadLength = cs_prog_data->push.per_thread.regs,
#if GEN_GEN >= 8 || GEN_IS_HASWELL
      .CrossThreadConstantDataReadLength =
         cs_prog_data->push.cross_thread.regs,
#endif

      .NumberofThreadsinGPGPUThreadGroup = cs_prog_data->threads,
   };
   GENX(INTERFACE_DESCRIPTOR_DATA_pack)(NULL,
                                        pipeline->interface_descriptor_data,
                                        &desc);

   *pPipeline = anv_pipeline_to_handle(pipeline);

   return pipeline->batch.status;
}

VkResult genX(CreateGraphicsPipelines)(
    VkDevice                                    _device,
    VkPipelineCache                             pipelineCache,
    uint32_t                                    count,
    const VkGraphicsPipelineCreateInfo*         pCreateInfos,
    const VkAllocationCallbacks*                pAllocator,
    VkPipeline*                                 pPipelines)
{
   ANV_FROM_HANDLE(anv_pipeline_cache, pipeline_cache, pipelineCache);

   VkResult result = VK_SUCCESS;

   unsigned i;
   for (i = 0; i < count; i++) {
      result = genX(graphics_pipeline_create)(_device,
                                              pipeline_cache,
                                              &pCreateInfos[i],
                                              pAllocator, &pPipelines[i]);

      /* Bail out on the first error as it is not obvious what error should be
       * report upon 2 different failures. */
      if (result != VK_SUCCESS)
         break;
   }

   for (; i < count; i++)
      pPipelines[i] = VK_NULL_HANDLE;

   return result;
}

VkResult genX(CreateComputePipelines)(
    VkDevice                                    _device,
    VkPipelineCache                             pipelineCache,
    uint32_t                                    count,
    const VkComputePipelineCreateInfo*          pCreateInfos,
    const VkAllocationCallbacks*                pAllocator,
    VkPipeline*                                 pPipelines)
{
   ANV_FROM_HANDLE(anv_pipeline_cache, pipeline_cache, pipelineCache);

   VkResult result = VK_SUCCESS;

   unsigned i;
   for (i = 0; i < count; i++) {
      result = compute_pipeline_create(_device, pipeline_cache,
                                       &pCreateInfos[i],
                                       pAllocator, &pPipelines[i]);

      /* Bail out on the first error as it is not obvious what error should be
       * report upon 2 different failures. */
      if (result != VK_SUCCESS)
         break;
   }

   for (; i < count; i++)
      pPipelines[i] = VK_NULL_HANDLE;

   return result;
}<|MERGE_RESOLUTION|>--- conflicted
+++ resolved
@@ -1594,11 +1594,7 @@
       if (binding->index == UINT32_MAX)
          continue;
 
-<<<<<<< HEAD
-      if (blend->pAttachments[binding->index].colorWriteMask != 0)
-=======
       if (blend && blend->pAttachments[binding->index].colorWriteMask != 0)
->>>>>>> f163900f
          return true;
    }
 
