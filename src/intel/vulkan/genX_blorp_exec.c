--- conflicted
+++ resolved
@@ -117,12 +117,7 @@
       surface_maps[i] = surface_state.map;
    }
 
-<<<<<<< HEAD
-   if (!cmd_buffer->device->info.has_llc)
-      anv_state_clflush(bt_state);
-=======
    anv_state_flush(cmd_buffer->device, bt_state);
->>>>>>> 5d3caa1c
 }
 
 static void *
@@ -176,20 +171,8 @@
 }
 
 static void
-<<<<<<< HEAD
-blorp_flush_range(struct blorp_batch *batch, void *start, size_t size)
-{
-   struct anv_device *device = batch->blorp->driver_ctx;
-   if (!device->info.has_llc)
-      anv_clflush_range(start, size);
-}
-
-static void
-blorp_emit_urb_config(struct blorp_batch *batch, unsigned vs_entry_size)
-=======
 blorp_emit_urb_config(struct blorp_batch *batch,
                       unsigned vs_entry_size, unsigned sf_entry_size)
->>>>>>> 5d3caa1c
 {
    struct anv_device *device = batch->blorp->driver_ctx;
    struct anv_cmd_buffer *cmd_buffer = batch->driver_batch;
