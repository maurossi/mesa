/*
 * Copyright © 2015 Intel Corporation
 *
 * Permission is hereby granted, free of charge, to any person obtaining a
 * copy of this software and associated documentation files (the "Software"),
 * to deal in the Software without restriction, including without limitation
 * the rights to use, copy, modify, merge, publish, distribute, sublicense,
 * and/or sell copies of the Software, and to permit persons to whom the
 * Software is furnished to do so, subject to the following conditions:
 *
 * The above copyright notice and this permission notice (including the next
 * paragraph) shall be included in all copies or substantial portions of the
 * Software.
 *
 * THE SOFTWARE IS PROVIDED "AS IS", WITHOUT WARRANTY OF ANY KIND, EXPRESS OR
 * IMPLIED, INCLUDING BUT NOT LIMITED TO THE WARRANTIES OF MERCHANTABILITY,
 * FITNESS FOR A PARTICULAR PURPOSE AND NONINFRINGEMENT.  IN NO EVENT SHALL
 * THE AUTHORS OR COPYRIGHT HOLDERS BE LIABLE FOR ANY CLAIM, DAMAGES OR OTHER
 * LIABILITY, WHETHER IN AN ACTION OF CONTRACT, TORT OR OTHERWISE, ARISING
 * FROM, OUT OF OR IN CONNECTION WITH THE SOFTWARE OR THE USE OR OTHER DEALINGS
 * IN THE SOFTWARE.
 */

#include <assert.h>
#include <stdbool.h>
#include <string.h>
#include <sys/mman.h>
#include <sys/sysinfo.h>
#include <unistd.h>
#include <fcntl.h>
#include <xf86drm.h>
#include <drm_fourcc.h>

#include "anv_private.h"
#include "util/strtod.h"
#include "util/debug.h"
#include "util/build_id.h"
#include "util/disk_cache.h"
#include "util/mesa-sha1.h"
#include "util/u_string.h"
#include "git_sha1.h"
#include "vk_util.h"
#include "common/gen_defines.h"

#include "genxml/gen7_pack.h"

static void
compiler_debug_log(void *data, const char *fmt, ...)
{ }

static void
compiler_perf_log(void *data, const char *fmt, ...)
{
   va_list args;
   va_start(args, fmt);

   if (unlikely(INTEL_DEBUG & DEBUG_PERF))
      intel_logd_v(fmt, args);

   va_end(args);
}

static uint64_t
anv_compute_heap_size(int fd, uint64_t gtt_size)
{
   /* Query the total ram from the system */
   struct sysinfo info;
   sysinfo(&info);

   uint64_t total_ram = (uint64_t)info.totalram * (uint64_t)info.mem_unit;

   /* We don't want to burn too much ram with the GPU.  If the user has 4GiB
    * or less, we use at most half.  If they have more than 4GiB, we use 3/4.
    */
   uint64_t available_ram;
   if (total_ram <= 4ull * 1024ull * 1024ull * 1024ull)
      available_ram = total_ram / 2;
   else
      available_ram = total_ram * 3 / 4;

   /* We also want to leave some padding for things we allocate in the driver,
    * so don't go over 3/4 of the GTT either.
    */
   uint64_t available_gtt = gtt_size * 3 / 4;

   return MIN2(available_ram, available_gtt);
}

static VkResult
anv_physical_device_init_heaps(struct anv_physical_device *device, int fd)
{
   uint64_t gtt_size;
   if (anv_gem_get_context_param(fd, 0, I915_CONTEXT_PARAM_GTT_SIZE,
                                 &gtt_size) == -1) {
      /* If, for whatever reason, we can't actually get the GTT size from the
       * kernel (too old?) fall back to the aperture size.
       */
      anv_perf_warn(NULL, NULL,
                    "Failed to get I915_CONTEXT_PARAM_GTT_SIZE: %m");

      if (anv_gem_get_aperture(fd, &gtt_size) == -1) {
         return vk_errorf(NULL, NULL, VK_ERROR_INITIALIZATION_FAILED,
                          "failed to get aperture size: %m");
      }
   }

   device->supports_48bit_addresses = (device->info.gen >= 8) &&
      gtt_size > (4ULL << 30 /* GiB */);

   uint64_t heap_size = anv_compute_heap_size(fd, gtt_size);

   if (heap_size > (2ull << 30) && !device->supports_48bit_addresses) {
      /* When running with an overridden PCI ID, we may get a GTT size from
       * the kernel that is greater than 2 GiB but the execbuf check for 48bit
       * address support can still fail.  Just clamp the address space size to
       * 2 GiB if we don't have 48-bit support.
       */
      intel_logw("%s:%d: The kernel reported a GTT size larger than 2 GiB but "
                        "not support for 48-bit addresses",
                        __FILE__, __LINE__);
      heap_size = 2ull << 30;
   }

   if (heap_size <= 3ull * (1ull << 30)) {
      /* In this case, everything fits nicely into the 32-bit address space,
       * so there's no need for supporting 48bit addresses on client-allocated
       * memory objects.
       */
      device->memory.heap_count = 1;
      device->memory.heaps[0] = (struct anv_memory_heap) {
         .size = heap_size,
         .flags = VK_MEMORY_HEAP_DEVICE_LOCAL_BIT,
         .supports_48bit_addresses = false,
      };
   } else {
      /* Not everything will fit nicely into a 32-bit address space.  In this
       * case we need a 64-bit heap.  Advertise a small 32-bit heap and a
       * larger 48-bit heap.  If we're in this case, then we have a total heap
       * size larger than 3GiB which most likely means they have 8 GiB of
       * video memory and so carving off 1 GiB for the 32-bit heap should be
       * reasonable.
       */
      const uint64_t heap_size_32bit = 1ull << 30;
      const uint64_t heap_size_48bit = heap_size - heap_size_32bit;

      assert(device->supports_48bit_addresses);

      device->memory.heap_count = 2;
      device->memory.heaps[0] = (struct anv_memory_heap) {
         .size = heap_size_48bit,
         .flags = VK_MEMORY_HEAP_DEVICE_LOCAL_BIT,
         .supports_48bit_addresses = true,
      };
      device->memory.heaps[1] = (struct anv_memory_heap) {
         .size = heap_size_32bit,
         .flags = VK_MEMORY_HEAP_DEVICE_LOCAL_BIT,
         .supports_48bit_addresses = false,
      };
   }

   uint32_t type_count = 0;
   for (uint32_t heap = 0; heap < device->memory.heap_count; heap++) {
      uint32_t valid_buffer_usage = ~0;

      /* There appears to be a hardware issue in the VF cache where it only
       * considers the bottom 32 bits of memory addresses.  If you happen to
       * have two vertex buffers which get placed exactly 4 GiB apart and use
       * them in back-to-back draw calls, you can get collisions.  In order to
       * solve this problem, we require vertex and index buffers be bound to
       * memory allocated out of the 32-bit heap.
       */
      if (device->memory.heaps[heap].supports_48bit_addresses) {
         valid_buffer_usage &= ~(VK_BUFFER_USAGE_INDEX_BUFFER_BIT |
                                 VK_BUFFER_USAGE_VERTEX_BUFFER_BIT);
      }

      if (device->info.has_llc) {
         /* Big core GPUs share LLC with the CPU and thus one memory type can be
          * both cached and coherent at the same time.
          */
         device->memory.types[type_count++] = (struct anv_memory_type) {
            .propertyFlags = VK_MEMORY_PROPERTY_DEVICE_LOCAL_BIT |
                             VK_MEMORY_PROPERTY_HOST_VISIBLE_BIT |
                             VK_MEMORY_PROPERTY_HOST_COHERENT_BIT |
                             VK_MEMORY_PROPERTY_HOST_CACHED_BIT,
            .heapIndex = heap,
            .valid_buffer_usage = valid_buffer_usage,
         };
      } else {
         /* The spec requires that we expose a host-visible, coherent memory
          * type, but Atom GPUs don't share LLC. Thus we offer two memory types
          * to give the application a choice between cached, but not coherent and
          * coherent but uncached (WC though).
          */
         device->memory.types[type_count++] = (struct anv_memory_type) {
            .propertyFlags = VK_MEMORY_PROPERTY_DEVICE_LOCAL_BIT |
                             VK_MEMORY_PROPERTY_HOST_VISIBLE_BIT |
                             VK_MEMORY_PROPERTY_HOST_COHERENT_BIT,
            .heapIndex = heap,
            .valid_buffer_usage = valid_buffer_usage,
         };
         device->memory.types[type_count++] = (struct anv_memory_type) {
            .propertyFlags = VK_MEMORY_PROPERTY_DEVICE_LOCAL_BIT |
                             VK_MEMORY_PROPERTY_HOST_VISIBLE_BIT |
                             VK_MEMORY_PROPERTY_HOST_CACHED_BIT,
            .heapIndex = heap,
            .valid_buffer_usage = valid_buffer_usage,
         };
      }
   }
   device->memory.type_count = type_count;

   return VK_SUCCESS;
}

static VkResult
anv_physical_device_init_uuids(struct anv_physical_device *device)
{
   const struct build_id_note *note =
      build_id_find_nhdr_for_addr(anv_physical_device_init_uuids);
   if (!note) {
      return vk_errorf(device->instance, device,
                       VK_ERROR_INITIALIZATION_FAILED,
                       "Failed to find build-id");
   }

   unsigned build_id_len = build_id_length(note);
   if (build_id_len < 20) {
      return vk_errorf(device->instance, device,
                       VK_ERROR_INITIALIZATION_FAILED,
                       "build-id too short.  It needs to be a SHA");
   }

   memcpy(device->driver_build_sha1, build_id_data(note), 20);

   struct mesa_sha1 sha1_ctx;
   uint8_t sha1[20];
   STATIC_ASSERT(VK_UUID_SIZE <= sizeof(sha1));

   /* The pipeline cache UUID is used for determining when a pipeline cache is
    * invalid.  It needs both a driver build and the PCI ID of the device.
    */
   _mesa_sha1_init(&sha1_ctx);
   _mesa_sha1_update(&sha1_ctx, build_id_data(note), build_id_len);
   _mesa_sha1_update(&sha1_ctx, &device->chipset_id,
                     sizeof(device->chipset_id));
   _mesa_sha1_final(&sha1_ctx, sha1);
   memcpy(device->pipeline_cache_uuid, sha1, VK_UUID_SIZE);

   /* The driver UUID is used for determining sharability of images and memory
    * between two Vulkan instances in separate processes.  People who want to
    * share memory need to also check the device UUID (below) so all this
    * needs to be is the build-id.
    */
   memcpy(device->driver_uuid, build_id_data(note), VK_UUID_SIZE);

   /* The device UUID uniquely identifies the given device within the machine.
    * Since we never have more than one device, this doesn't need to be a real
    * UUID.  However, on the off-chance that someone tries to use this to
    * cache pre-tiled images or something of the like, we use the PCI ID and
    * some bits of ISL info to ensure that this is safe.
    */
   _mesa_sha1_init(&sha1_ctx);
   _mesa_sha1_update(&sha1_ctx, &device->chipset_id,
                     sizeof(device->chipset_id));
   _mesa_sha1_update(&sha1_ctx, &device->isl_dev.has_bit6_swizzling,
                     sizeof(device->isl_dev.has_bit6_swizzling));
   _mesa_sha1_final(&sha1_ctx, sha1);
   memcpy(device->device_uuid, sha1, VK_UUID_SIZE);

   return VK_SUCCESS;
}

static void
anv_physical_device_init_disk_cache(struct anv_physical_device *device)
{
#ifdef ENABLE_SHADER_CACHE
   char renderer[10];
   MAYBE_UNUSED int len = snprintf(renderer, sizeof(renderer), "anv_%04x",
                                   device->chipset_id);
   assert(len == sizeof(renderer) - 2);

   char timestamp[41];
   _mesa_sha1_format(timestamp, device->driver_build_sha1);

   const uint64_t driver_flags =
      brw_get_compiler_config_value(device->compiler);
   device->disk_cache = disk_cache_create(renderer, timestamp, driver_flags);
#else
   device->disk_cache = NULL;
#endif
}

static void
anv_physical_device_free_disk_cache(struct anv_physical_device *device)
{
#ifdef ENABLE_SHADER_CACHE
   if (device->disk_cache)
      disk_cache_destroy(device->disk_cache);
#else
   assert(device->disk_cache == NULL);
#endif
}

static VkResult
anv_physical_device_init(struct anv_physical_device *device,
                         struct anv_instance *instance,
                         drmDevicePtr drm_device)
{
   const char *primary_path = drm_device->nodes[DRM_NODE_PRIMARY];
   const char *path = drm_device->nodes[DRM_NODE_RENDER];
   VkResult result;
   int fd;
   int master_fd = -1;

   brw_process_intel_debug_variable();

   fd = open(path, O_RDWR | O_CLOEXEC);
   if (fd < 0)
      return vk_error(VK_ERROR_INCOMPATIBLE_DRIVER);

   device->_loader_data.loaderMagic = ICD_LOADER_MAGIC;
   device->instance = instance;

   assert(strlen(path) < ARRAY_SIZE(device->path));
   snprintf(device->path, ARRAY_SIZE(device->path), "%s", path);

   device->no_hw = getenv("INTEL_NO_HW") != NULL;

   const int pci_id_override = gen_get_pci_device_id_override();
   if (pci_id_override < 0) {
      device->chipset_id = anv_gem_get_param(fd, I915_PARAM_CHIPSET_ID);
      if (!device->chipset_id) {
         result = vk_error(VK_ERROR_INCOMPATIBLE_DRIVER);
         goto fail;
      }
   } else {
      device->chipset_id = pci_id_override;
      device->no_hw = true;
   }

   device->pci_info.domain = drm_device->businfo.pci->domain;
   device->pci_info.bus = drm_device->businfo.pci->bus;
   device->pci_info.device = drm_device->businfo.pci->dev;
   device->pci_info.function = drm_device->businfo.pci->func;

   device->name = gen_get_device_name(device->chipset_id);
   if (!gen_get_device_info(device->chipset_id, &device->info)) {
      result = vk_error(VK_ERROR_INCOMPATIBLE_DRIVER);
      goto fail;
   }

   if (device->info.is_haswell) {
      intel_logw("Haswell Vulkan support is incomplete");
   } else if (device->info.gen == 7 && !device->info.is_baytrail) {
      intel_logw("Ivy Bridge Vulkan support is incomplete");
   } else if (device->info.gen == 7 && device->info.is_baytrail) {
      intel_logw("Bay Trail Vulkan support is incomplete");
   } else if (device->info.gen >= 8 && device->info.gen <= 10) {
      /* Gen8-10 fully supported */
<<<<<<< HEAD
=======
   } else if (device->info.gen == 11) {
      intel_logw("Vulkan is not yet fully supported on gen11.");
>>>>>>> f163900f
   } else {
      result = vk_errorf(device->instance, device,
                         VK_ERROR_INCOMPATIBLE_DRIVER,
                         "Vulkan not yet supported on %s", device->name);
      goto fail;
   }

   device->cmd_parser_version = -1;
   if (device->info.gen == 7) {
      device->cmd_parser_version =
         anv_gem_get_param(fd, I915_PARAM_CMD_PARSER_VERSION);
      if (device->cmd_parser_version == -1) {
         result = vk_errorf(device->instance, device,
                            VK_ERROR_INITIALIZATION_FAILED,
                            "failed to get command parser version");
         goto fail;
      }
   }

   if (!anv_gem_get_param(fd, I915_PARAM_HAS_WAIT_TIMEOUT)) {
      result = vk_errorf(device->instance, device,
                         VK_ERROR_INITIALIZATION_FAILED,
                         "kernel missing gem wait");
      goto fail;
   }

   if (!anv_gem_get_param(fd, I915_PARAM_HAS_EXECBUF2)) {
      result = vk_errorf(device->instance, device,
                         VK_ERROR_INITIALIZATION_FAILED,
                         "kernel missing execbuf2");
      goto fail;
   }

   if (!device->info.has_llc &&
       anv_gem_get_param(fd, I915_PARAM_MMAP_VERSION) < 1) {
      result = vk_errorf(device->instance, device,
                         VK_ERROR_INITIALIZATION_FAILED,
                         "kernel missing wc mmap");
      goto fail;
   }

   result = anv_physical_device_init_heaps(device, fd);
   if (result != VK_SUCCESS)
      goto fail;

   device->has_exec_async = anv_gem_get_param(fd, I915_PARAM_HAS_EXEC_ASYNC);
   device->has_exec_capture = anv_gem_get_param(fd, I915_PARAM_HAS_EXEC_CAPTURE);
   device->has_exec_fence = anv_gem_get_param(fd, I915_PARAM_HAS_EXEC_FENCE);
   device->has_syncobj = anv_gem_get_param(fd, I915_PARAM_HAS_EXEC_FENCE_ARRAY);
   device->has_syncobj_wait = device->has_syncobj &&
                              anv_gem_supports_syncobj_wait(fd);
   device->has_context_priority = anv_gem_has_context_priority(fd);

   device->use_softpin = anv_gem_get_param(fd, I915_PARAM_HAS_EXEC_SOFTPIN)
      && device->supports_48bit_addresses;

   device->has_context_isolation =
      anv_gem_get_param(fd, I915_PARAM_HAS_CONTEXT_ISOLATION);

   bool swizzled = anv_gem_get_bit6_swizzle(fd, I915_TILING_X);

   /* Starting with Gen10, the timestamp frequency of the command streamer may
    * vary from one part to another. We can query the value from the kernel.
    */
   if (device->info.gen >= 10) {
      int timestamp_frequency =
         anv_gem_get_param(fd, I915_PARAM_CS_TIMESTAMP_FREQUENCY);

      if (timestamp_frequency < 0)
         intel_logw("Kernel 4.16-rc1+ required to properly query CS timestamp frequency");
      else
         device->info.timestamp_frequency = timestamp_frequency;
   }

   /* GENs prior to 8 do not support EU/Subslice info */
   if (device->info.gen >= 8) {
      device->subslice_total = anv_gem_get_param(fd, I915_PARAM_SUBSLICE_TOTAL);
      device->eu_total = anv_gem_get_param(fd, I915_PARAM_EU_TOTAL);

      /* Without this information, we cannot get the right Braswell
       * brandstrings, and we have to use conservative numbers for GPGPU on
       * many platforms, but otherwise, things will just work.
       */
      if (device->subslice_total < 1 || device->eu_total < 1) {
         intel_logw("Kernel 4.1 required to properly query GPU properties");
      }
   } else if (device->info.gen == 7) {
      device->subslice_total = 1 << (device->info.gt - 1);
   }

   if (device->info.is_cherryview &&
       device->subslice_total > 0 && device->eu_total > 0) {
      /* Logical CS threads = EUs per subslice * num threads per EU */
      uint32_t max_cs_threads =
         device->eu_total / device->subslice_total * device->info.num_thread_per_eu;

      /* Fuse configurations may give more threads than expected, never less. */
      if (max_cs_threads > device->info.max_cs_threads)
         device->info.max_cs_threads = max_cs_threads;
   }

   device->compiler = brw_compiler_create(NULL, &device->info);
   if (device->compiler == NULL) {
      result = vk_error(VK_ERROR_OUT_OF_HOST_MEMORY);
      goto fail;
   }
   device->compiler->shader_debug_log = compiler_debug_log;
   device->compiler->shader_perf_log = compiler_perf_log;
   device->compiler->supports_pull_constants = false;
   device->compiler->constant_buffer_0_is_relative =
      device->info.gen < 8 || !device->has_context_isolation;
   device->compiler->supports_shader_constants = true;

   isl_device_init(&device->isl_dev, &device->info, swizzled);

   result = anv_physical_device_init_uuids(device);
   if (result != VK_SUCCESS)
      goto fail;

   anv_physical_device_init_disk_cache(device);

   if (instance->enabled_extensions.KHR_display) {
      master_fd = open(primary_path, O_RDWR | O_CLOEXEC);
      if (master_fd >= 0) {
         /* prod the device with a GETPARAM call which will fail if
          * we don't have permission to even render on this device
          */
         if (anv_gem_get_param(master_fd, I915_PARAM_CHIPSET_ID) == 0) {
            close(master_fd);
            master_fd = -1;
         }
      }
   }
   device->master_fd = master_fd;

   result = anv_init_wsi(device);
   if (result != VK_SUCCESS) {
      ralloc_free(device->compiler);
      anv_physical_device_free_disk_cache(device);
      goto fail;
   }

   anv_physical_device_get_supported_extensions(device,
                                                &device->supported_extensions);


   device->local_fd = fd;

   return VK_SUCCESS;

fail:
   close(fd);
   if (master_fd != -1)
      close(master_fd);
   return result;
}

static void
anv_physical_device_finish(struct anv_physical_device *device)
{
   anv_finish_wsi(device);
   anv_physical_device_free_disk_cache(device);
   ralloc_free(device->compiler);
   close(device->local_fd);
   if (device->master_fd >= 0)
      close(device->master_fd);
}

static void *
default_alloc_func(void *pUserData, size_t size, size_t align,
                   VkSystemAllocationScope allocationScope)
{
   return malloc(size);
}

static void *
default_realloc_func(void *pUserData, void *pOriginal, size_t size,
                     size_t align, VkSystemAllocationScope allocationScope)
{
   return realloc(pOriginal, size);
}

static void
default_free_func(void *pUserData, void *pMemory)
{
   free(pMemory);
}

static const VkAllocationCallbacks default_alloc = {
   .pUserData = NULL,
   .pfnAllocation = default_alloc_func,
   .pfnReallocation = default_realloc_func,
   .pfnFree = default_free_func,
};

VkResult anv_EnumerateInstanceExtensionProperties(
    const char*                                 pLayerName,
    uint32_t*                                   pPropertyCount,
    VkExtensionProperties*                      pProperties)
{
   VK_OUTARRAY_MAKE(out, pProperties, pPropertyCount);

   for (int i = 0; i < ANV_INSTANCE_EXTENSION_COUNT; i++) {
      if (anv_instance_extensions_supported.extensions[i]) {
         vk_outarray_append(&out, prop) {
            *prop = anv_instance_extensions[i];
         }
      }
   }

   return vk_outarray_status(&out);
}

VkResult anv_CreateInstance(
    const VkInstanceCreateInfo*                 pCreateInfo,
    const VkAllocationCallbacks*                pAllocator,
    VkInstance*                                 pInstance)
{
   struct anv_instance *instance;
   VkResult result;

   assert(pCreateInfo->sType == VK_STRUCTURE_TYPE_INSTANCE_CREATE_INFO);

   struct anv_instance_extension_table enabled_extensions = {};
   for (uint32_t i = 0; i < pCreateInfo->enabledExtensionCount; i++) {
      int idx;
      for (idx = 0; idx < ANV_INSTANCE_EXTENSION_COUNT; idx++) {
         if (strcmp(pCreateInfo->ppEnabledExtensionNames[i],
                    anv_instance_extensions[idx].extensionName) == 0)
            break;
      }

      if (idx >= ANV_INSTANCE_EXTENSION_COUNT)
         return vk_error(VK_ERROR_EXTENSION_NOT_PRESENT);

      if (!anv_instance_extensions_supported.extensions[idx])
         return vk_error(VK_ERROR_EXTENSION_NOT_PRESENT);

      enabled_extensions.extensions[idx] = true;
   }

   instance = vk_alloc2(&default_alloc, pAllocator, sizeof(*instance), 8,
                         VK_SYSTEM_ALLOCATION_SCOPE_INSTANCE);
   if (!instance)
      return vk_error(VK_ERROR_OUT_OF_HOST_MEMORY);

   instance->_loader_data.loaderMagic = ICD_LOADER_MAGIC;

   if (pAllocator)
      instance->alloc = *pAllocator;
   else
      instance->alloc = default_alloc;

   instance->app_info = (struct anv_app_info) { .api_version = 0 };
   if (pCreateInfo->pApplicationInfo) {
      const VkApplicationInfo *app = pCreateInfo->pApplicationInfo;

      instance->app_info.app_name =
         vk_strdup(&instance->alloc, app->pApplicationName,
                   VK_SYSTEM_ALLOCATION_SCOPE_INSTANCE);
      instance->app_info.app_version = app->applicationVersion;

      instance->app_info.engine_name =
         vk_strdup(&instance->alloc, app->pEngineName,
                   VK_SYSTEM_ALLOCATION_SCOPE_INSTANCE);
      instance->app_info.engine_version = app->engineVersion;

      instance->app_info.api_version = app->apiVersion;
   }

   if (instance->app_info.api_version == 0)
      instance->app_info.api_version = VK_API_VERSION_1_0;

   instance->enabled_extensions = enabled_extensions;

   for (unsigned i = 0; i < ARRAY_SIZE(instance->dispatch.entrypoints); i++) {
      /* Vulkan requires that entrypoints for extensions which have not been
       * enabled must not be advertised.
       */
      if (!anv_instance_entrypoint_is_enabled(i, instance->app_info.api_version,
                                              &instance->enabled_extensions)) {
         instance->dispatch.entrypoints[i] = NULL;
      } else {
         instance->dispatch.entrypoints[i] =
            anv_instance_dispatch_table.entrypoints[i];
      }
   }

   for (unsigned i = 0; i < ARRAY_SIZE(instance->device_dispatch.entrypoints); i++) {
      /* Vulkan requires that entrypoints for extensions which have not been
       * enabled must not be advertised.
       */
      if (!anv_device_entrypoint_is_enabled(i, instance->app_info.api_version,
                                            &instance->enabled_extensions, NULL)) {
         instance->device_dispatch.entrypoints[i] = NULL;
      } else {
         instance->device_dispatch.entrypoints[i] =
            anv_device_dispatch_table.entrypoints[i];
      }
   }

   instance->physicalDeviceCount = -1;

   result = vk_debug_report_instance_init(&instance->debug_report_callbacks);
   if (result != VK_SUCCESS) {
      vk_free2(&default_alloc, pAllocator, instance);
      return vk_error(result);
   }

   instance->pipeline_cache_enabled =
      env_var_as_boolean("ANV_ENABLE_PIPELINE_CACHE", true);

   _mesa_locale_init();

   VG(VALGRIND_CREATE_MEMPOOL(instance, 0, false));

   *pInstance = anv_instance_to_handle(instance);

   return VK_SUCCESS;
}

void anv_DestroyInstance(
    VkInstance                                  _instance,
    const VkAllocationCallbacks*                pAllocator)
{
   ANV_FROM_HANDLE(anv_instance, instance, _instance);

   if (!instance)
      return;

   if (instance->physicalDeviceCount > 0) {
      /* We support at most one physical device. */
      assert(instance->physicalDeviceCount == 1);
      anv_physical_device_finish(&instance->physicalDevice);
   }

   vk_free(&instance->alloc, (char *)instance->app_info.app_name);
   vk_free(&instance->alloc, (char *)instance->app_info.engine_name);

   VG(VALGRIND_DESTROY_MEMPOOL(instance));

   vk_debug_report_instance_destroy(&instance->debug_report_callbacks);

   _mesa_locale_fini();

   vk_free(&instance->alloc, instance);
}

static VkResult
anv_enumerate_devices(struct anv_instance *instance)
{
   /* TODO: Check for more devices ? */
   drmDevicePtr devices[8];
   VkResult result = VK_ERROR_INCOMPATIBLE_DRIVER;
   int max_devices;

   instance->physicalDeviceCount = 0;

   max_devices = drmGetDevices2(0, devices, ARRAY_SIZE(devices));
   if (max_devices < 1)
      return VK_ERROR_INCOMPATIBLE_DRIVER;

   for (unsigned i = 0; i < (unsigned)max_devices; i++) {
      if (devices[i]->available_nodes & 1 << DRM_NODE_RENDER &&
          devices[i]->bustype == DRM_BUS_PCI &&
          devices[i]->deviceinfo.pci->vendor_id == 0x8086) {

         result = anv_physical_device_init(&instance->physicalDevice,
                                           instance, devices[i]);
         if (result != VK_ERROR_INCOMPATIBLE_DRIVER)
            break;
      }
   }
   drmFreeDevices(devices, max_devices);

   if (result == VK_SUCCESS)
      instance->physicalDeviceCount = 1;

   return result;
}

static VkResult
anv_instance_ensure_physical_device(struct anv_instance *instance)
{
   if (instance->physicalDeviceCount < 0) {
      VkResult result = anv_enumerate_devices(instance);
      if (result != VK_SUCCESS &&
          result != VK_ERROR_INCOMPATIBLE_DRIVER)
         return result;
   }

   return VK_SUCCESS;
}

VkResult anv_EnumeratePhysicalDevices(
    VkInstance                                  _instance,
    uint32_t*                                   pPhysicalDeviceCount,
    VkPhysicalDevice*                           pPhysicalDevices)
{
   ANV_FROM_HANDLE(anv_instance, instance, _instance);
   VK_OUTARRAY_MAKE(out, pPhysicalDevices, pPhysicalDeviceCount);

   VkResult result = anv_instance_ensure_physical_device(instance);
   if (result != VK_SUCCESS)
      return result;

   if (instance->physicalDeviceCount == 0)
      return VK_SUCCESS;

   assert(instance->physicalDeviceCount == 1);
   vk_outarray_append(&out, i) {
      *i = anv_physical_device_to_handle(&instance->physicalDevice);
   }

   return vk_outarray_status(&out);
}

VkResult anv_EnumeratePhysicalDeviceGroups(
    VkInstance                                  _instance,
    uint32_t*                                   pPhysicalDeviceGroupCount,
    VkPhysicalDeviceGroupProperties*            pPhysicalDeviceGroupProperties)
{
   ANV_FROM_HANDLE(anv_instance, instance, _instance);
   VK_OUTARRAY_MAKE(out, pPhysicalDeviceGroupProperties,
                         pPhysicalDeviceGroupCount);

   VkResult result = anv_instance_ensure_physical_device(instance);
   if (result != VK_SUCCESS)
      return result;

   if (instance->physicalDeviceCount == 0)
      return VK_SUCCESS;

   assert(instance->physicalDeviceCount == 1);

   vk_outarray_append(&out, p) {
      p->physicalDeviceCount = 1;
      memset(p->physicalDevices, 0, sizeof(p->physicalDevices));
      p->physicalDevices[0] =
         anv_physical_device_to_handle(&instance->physicalDevice);
      p->subsetAllocation = VK_FALSE;

      vk_foreach_struct(ext, p->pNext)
         anv_debug_ignored_stype(ext->sType);
   }

   return vk_outarray_status(&out);
}

void anv_GetPhysicalDeviceFeatures(
    VkPhysicalDevice                            physicalDevice,
    VkPhysicalDeviceFeatures*                   pFeatures)
{
   ANV_FROM_HANDLE(anv_physical_device, pdevice, physicalDevice);

   *pFeatures = (VkPhysicalDeviceFeatures) {
      .robustBufferAccess                       = true,
      .fullDrawIndexUint32                      = true,
      .imageCubeArray                           = true,
      .independentBlend                         = true,
      .geometryShader                           = true,
      .tessellationShader                       = true,
      .sampleRateShading                        = true,
      .dualSrcBlend                             = true,
      .logicOp                                  = true,
      .multiDrawIndirect                        = true,
      .drawIndirectFirstInstance                = true,
      .depthClamp                               = true,
      .depthBiasClamp                           = true,
      .fillModeNonSolid                         = true,
      .depthBounds                              = false,
      .wideLines                                = true,
      .largePoints                              = true,
      .alphaToOne                               = true,
      .multiViewport                            = true,
      .samplerAnisotropy                        = true,
      .textureCompressionETC2                   = pdevice->info.gen >= 8 ||
                                                  pdevice->info.is_baytrail,
      .textureCompressionASTC_LDR               = pdevice->info.gen >= 9, /* FINISHME CHV */
      .textureCompressionBC                     = true,
      .occlusionQueryPrecise                    = true,
      .pipelineStatisticsQuery                  = true,
      .fragmentStoresAndAtomics                 = true,
      .shaderTessellationAndGeometryPointSize   = true,
      .shaderImageGatherExtended                = true,
      .shaderStorageImageExtendedFormats        = true,
      .shaderStorageImageMultisample            = false,
      .shaderStorageImageReadWithoutFormat      = false,
      .shaderStorageImageWriteWithoutFormat     = true,
      .shaderUniformBufferArrayDynamicIndexing  = true,
      .shaderSampledImageArrayDynamicIndexing   = true,
      .shaderStorageBufferArrayDynamicIndexing  = true,
      .shaderStorageImageArrayDynamicIndexing   = true,
      .shaderClipDistance                       = true,
      .shaderCullDistance                       = true,
      .shaderFloat64                            = pdevice->info.gen >= 8 &&
                                                  pdevice->info.has_64bit_types,
      .shaderInt64                              = pdevice->info.gen >= 8 &&
                                                  pdevice->info.has_64bit_types,
      .shaderInt16                              = pdevice->info.gen >= 8,
      .shaderResourceMinLod                     = pdevice->info.gen >= 9,
      .variableMultisampleRate                  = true,
      .inheritedQueries                         = true,
   };

   /* We can't do image stores in vec4 shaders */
   pFeatures->vertexPipelineStoresAndAtomics =
      pdevice->compiler->scalar_stage[MESA_SHADER_VERTEX] &&
      pdevice->compiler->scalar_stage[MESA_SHADER_GEOMETRY];

   struct anv_app_info *app_info = &pdevice->instance->app_info;

   /* The new DOOM and Wolfenstein games require depthBounds without
    * checking for it.  They seem to run fine without it so just claim it's
    * there and accept the consequences.
    */
   if (app_info->engine_name && strcmp(app_info->engine_name, "idTech") == 0)
      pFeatures->depthBounds = true;
}

void anv_GetPhysicalDeviceFeatures2(
    VkPhysicalDevice                            physicalDevice,
    VkPhysicalDeviceFeatures2*                  pFeatures)
{
   anv_GetPhysicalDeviceFeatures(physicalDevice, &pFeatures->features);

   vk_foreach_struct(ext, pFeatures->pNext) {
      switch (ext->sType) {
      case VK_STRUCTURE_TYPE_PHYSICAL_DEVICE_8BIT_STORAGE_FEATURES_KHR: {
         VkPhysicalDevice8BitStorageFeaturesKHR *features =
            (VkPhysicalDevice8BitStorageFeaturesKHR *)ext;
         ANV_FROM_HANDLE(anv_physical_device, pdevice, physicalDevice);

         features->storageBuffer8BitAccess = pdevice->info.gen >= 8;
         features->uniformAndStorageBuffer8BitAccess = pdevice->info.gen >= 8;
         features->storagePushConstant8 = pdevice->info.gen >= 8;
         break;
      }

      case VK_STRUCTURE_TYPE_PHYSICAL_DEVICE_16BIT_STORAGE_FEATURES: {
         VkPhysicalDevice16BitStorageFeatures *features =
            (VkPhysicalDevice16BitStorageFeatures *)ext;
         ANV_FROM_HANDLE(anv_physical_device, pdevice, physicalDevice);

         features->storageBuffer16BitAccess = pdevice->info.gen >= 8;
         features->uniformAndStorageBuffer16BitAccess = pdevice->info.gen >= 8;
         features->storagePushConstant16 = pdevice->info.gen >= 8;
         features->storageInputOutput16 = false;
         break;
      }

      case VK_STRUCTURE_TYPE_PHYSICAL_DEVICE_CONDITIONAL_RENDERING_FEATURES_EXT: {
         VkPhysicalDeviceConditionalRenderingFeaturesEXT *features =
            (VkPhysicalDeviceConditionalRenderingFeaturesEXT*)ext;
         ANV_FROM_HANDLE(anv_physical_device, pdevice, physicalDevice);

         features->conditionalRendering = pdevice->info.gen >= 8 ||
                                          pdevice->info.is_haswell;
         features->inheritedConditionalRendering = pdevice->info.gen >= 8 ||
                                                   pdevice->info.is_haswell;
         break;
      }

      case VK_STRUCTURE_TYPE_PHYSICAL_DEVICE_MULTIVIEW_FEATURES: {
         VkPhysicalDeviceMultiviewFeatures *features =
            (VkPhysicalDeviceMultiviewFeatures *)ext;
         features->multiview = true;
         features->multiviewGeometryShader = true;
         features->multiviewTessellationShader = true;
         break;
      }

      case VK_STRUCTURE_TYPE_PHYSICAL_DEVICE_PROTECTED_MEMORY_FEATURES: {
         VkPhysicalDeviceProtectedMemoryFeatures *features = (void *)ext;
         features->protectedMemory = VK_FALSE;
         break;
      }

      case VK_STRUCTURE_TYPE_PHYSICAL_DEVICE_SAMPLER_YCBCR_CONVERSION_FEATURES: {
         VkPhysicalDeviceSamplerYcbcrConversionFeatures *features =
            (VkPhysicalDeviceSamplerYcbcrConversionFeatures *) ext;
         features->samplerYcbcrConversion = true;
         break;
      }

      case VK_STRUCTURE_TYPE_PHYSICAL_DEVICE_SCALAR_BLOCK_LAYOUT_FEATURES_EXT: {
         VkPhysicalDeviceScalarBlockLayoutFeaturesEXT *features =
            (VkPhysicalDeviceScalarBlockLayoutFeaturesEXT *)ext;
         features->scalarBlockLayout = true;
         break;
      }

      case VK_STRUCTURE_TYPE_PHYSICAL_DEVICE_SHADER_DRAW_PARAMETER_FEATURES: {
         VkPhysicalDeviceShaderDrawParameterFeatures *features = (void *)ext;
         features->shaderDrawParameters = true;
         break;
      }

      case VK_STRUCTURE_TYPE_PHYSICAL_DEVICE_VARIABLE_POINTER_FEATURES: {
         VkPhysicalDeviceVariablePointerFeatures *features = (void *)ext;
         features->variablePointersStorageBuffer = true;
         features->variablePointers = true;
         break;
      }

      case VK_STRUCTURE_TYPE_PHYSICAL_DEVICE_TRANSFORM_FEEDBACK_FEATURES_EXT: {
         VkPhysicalDeviceTransformFeedbackFeaturesEXT *features =
            (VkPhysicalDeviceTransformFeedbackFeaturesEXT *)ext;
         features->transformFeedback = VK_TRUE;
         features->geometryStreams = VK_TRUE;
         break;
      }

      case VK_STRUCTURE_TYPE_PHYSICAL_DEVICE_VERTEX_ATTRIBUTE_DIVISOR_FEATURES_EXT: {
         VkPhysicalDeviceVertexAttributeDivisorFeaturesEXT *features =
            (VkPhysicalDeviceVertexAttributeDivisorFeaturesEXT *)ext;
         features->vertexAttributeInstanceRateDivisor = VK_TRUE;
         features->vertexAttributeInstanceRateZeroDivisor = VK_TRUE;
         break;
      }

      default:
         anv_debug_ignored_stype(ext->sType);
         break;
      }
   }
}

void anv_GetPhysicalDeviceProperties(
    VkPhysicalDevice                            physicalDevice,
    VkPhysicalDeviceProperties*                 pProperties)
{
   ANV_FROM_HANDLE(anv_physical_device, pdevice, physicalDevice);
   const struct gen_device_info *devinfo = &pdevice->info;

   /* See assertions made when programming the buffer surface state. */
   const uint32_t max_raw_buffer_sz = devinfo->gen >= 7 ?
                                      (1ul << 30) : (1ul << 27);

   const uint32_t max_samplers = (devinfo->gen >= 8 || devinfo->is_haswell) ?
                                 128 : 16;

   const uint32_t max_images = devinfo->gen < 9 ? MAX_GEN8_IMAGES : MAX_IMAGES;

   VkSampleCountFlags sample_counts =
      isl_device_get_sample_counts(&pdevice->isl_dev);


   VkPhysicalDeviceLimits limits = {
      .maxImageDimension1D                      = (1 << 14),
      .maxImageDimension2D                      = (1 << 14),
      .maxImageDimension3D                      = (1 << 11),
      .maxImageDimensionCube                    = (1 << 14),
      .maxImageArrayLayers                      = (1 << 11),
      .maxTexelBufferElements                   = 128 * 1024 * 1024,
      .maxUniformBufferRange                    = (1ul << 27),
      .maxStorageBufferRange                    = max_raw_buffer_sz,
      .maxPushConstantsSize                     = MAX_PUSH_CONSTANTS_SIZE,
      .maxMemoryAllocationCount                 = UINT32_MAX,
      .maxSamplerAllocationCount                = 64 * 1024,
      .bufferImageGranularity                   = 64, /* A cache line */
      .sparseAddressSpaceSize                   = 0,
      .maxBoundDescriptorSets                   = MAX_SETS,
      .maxPerStageDescriptorSamplers            = max_samplers,
      .maxPerStageDescriptorUniformBuffers      = 64,
      .maxPerStageDescriptorStorageBuffers      = 64,
      .maxPerStageDescriptorSampledImages       = max_samplers,
      .maxPerStageDescriptorStorageImages       = max_images,
      .maxPerStageDescriptorInputAttachments    = 64,
      .maxPerStageResources                     = MAX_BINDING_TABLE_SIZE - MAX_RTS,
      .maxDescriptorSetSamplers                 = 6 * max_samplers, /* number of stages * maxPerStageDescriptorSamplers */
      .maxDescriptorSetUniformBuffers           = 6 * 64,           /* number of stages * maxPerStageDescriptorUniformBuffers */
      .maxDescriptorSetUniformBuffersDynamic    = MAX_DYNAMIC_BUFFERS / 2,
      .maxDescriptorSetStorageBuffers           = 6 * 64,           /* number of stages * maxPerStageDescriptorStorageBuffers */
      .maxDescriptorSetStorageBuffersDynamic    = MAX_DYNAMIC_BUFFERS / 2,
      .maxDescriptorSetSampledImages            = 6 * max_samplers, /* number of stages * maxPerStageDescriptorSampledImages */
      .maxDescriptorSetStorageImages            = 6 * max_images,   /* number of stages * maxPerStageDescriptorStorageImages */
      .maxDescriptorSetInputAttachments         = 256,
      .maxVertexInputAttributes                 = MAX_VBS,
      .maxVertexInputBindings                   = MAX_VBS,
      .maxVertexInputAttributeOffset            = 2047,
      .maxVertexInputBindingStride              = 2048,
      .maxVertexOutputComponents                = 128,
      .maxTessellationGenerationLevel           = 64,
      .maxTessellationPatchSize                 = 32,
      .maxTessellationControlPerVertexInputComponents = 128,
      .maxTessellationControlPerVertexOutputComponents = 128,
      .maxTessellationControlPerPatchOutputComponents = 128,
      .maxTessellationControlTotalOutputComponents = 2048,
      .maxTessellationEvaluationInputComponents = 128,
      .maxTessellationEvaluationOutputComponents = 128,
      .maxGeometryShaderInvocations             = 32,
      .maxGeometryInputComponents               = 64,
      .maxGeometryOutputComponents              = 128,
      .maxGeometryOutputVertices                = 256,
      .maxGeometryTotalOutputComponents         = 1024,
      .maxFragmentInputComponents               = 112, /* 128 components - (POS, PSIZ, CLIP_DIST0, CLIP_DIST1) */
      .maxFragmentOutputAttachments             = 8,
      .maxFragmentDualSrcAttachments            = 1,
      .maxFragmentCombinedOutputResources       = 8,
      .maxComputeSharedMemorySize               = 32768,
      .maxComputeWorkGroupCount                 = { 65535, 65535, 65535 },
      .maxComputeWorkGroupInvocations           = 16 * devinfo->max_cs_threads,
      .maxComputeWorkGroupSize = {
         16 * devinfo->max_cs_threads,
         16 * devinfo->max_cs_threads,
         16 * devinfo->max_cs_threads,
      },
      .subPixelPrecisionBits                    = 8,
      .subTexelPrecisionBits                    = 4 /* FIXME */,
      .mipmapPrecisionBits                      = 4 /* FIXME */,
      .maxDrawIndexedIndexValue                 = UINT32_MAX,
      .maxDrawIndirectCount                     = UINT32_MAX,
      .maxSamplerLodBias                        = 16,
      .maxSamplerAnisotropy                     = 16,
      .maxViewports                             = MAX_VIEWPORTS,
      .maxViewportDimensions                    = { (1 << 14), (1 << 14) },
      .viewportBoundsRange                      = { INT16_MIN, INT16_MAX },
      .viewportSubPixelBits                     = 13, /* We take a float? */
      .minMemoryMapAlignment                    = 4096, /* A page */
      .minTexelBufferOffsetAlignment            = 1,
      /* We need 16 for UBO block reads to work and 32 for push UBOs */
      .minUniformBufferOffsetAlignment          = 32,
      .minStorageBufferOffsetAlignment          = 4,
      .minTexelOffset                           = -8,
      .maxTexelOffset                           = 7,
      .minTexelGatherOffset                     = -32,
      .maxTexelGatherOffset                     = 31,
      .minInterpolationOffset                   = -0.5,
      .maxInterpolationOffset                   = 0.4375,
      .subPixelInterpolationOffsetBits          = 4,
      .maxFramebufferWidth                      = (1 << 14),
      .maxFramebufferHeight                     = (1 << 14),
      .maxFramebufferLayers                     = (1 << 11),
      .framebufferColorSampleCounts             = sample_counts,
      .framebufferDepthSampleCounts             = sample_counts,
      .framebufferStencilSampleCounts           = sample_counts,
      .framebufferNoAttachmentsSampleCounts     = sample_counts,
      .maxColorAttachments                      = MAX_RTS,
      .sampledImageColorSampleCounts            = sample_counts,
      .sampledImageIntegerSampleCounts          = VK_SAMPLE_COUNT_1_BIT,
      .sampledImageDepthSampleCounts            = sample_counts,
      .sampledImageStencilSampleCounts          = sample_counts,
      .storageImageSampleCounts                 = VK_SAMPLE_COUNT_1_BIT,
      .maxSampleMaskWords                       = 1,
      .timestampComputeAndGraphics              = false,
      .timestampPeriod                          = 1000000000.0 / devinfo->timestamp_frequency,
      .maxClipDistances                         = 8,
      .maxCullDistances                         = 8,
      .maxCombinedClipAndCullDistances          = 8,
      .discreteQueuePriorities                  = 2,
      .pointSizeRange                           = { 0.125, 255.875 },
      .lineWidthRange                           = { 0.0, 7.9921875 },
      .pointSizeGranularity                     = (1.0 / 8.0),
      .lineWidthGranularity                     = (1.0 / 128.0),
      .strictLines                              = false, /* FINISHME */
      .standardSampleLocations                  = true,
      .optimalBufferCopyOffsetAlignment         = 128,
      .optimalBufferCopyRowPitchAlignment       = 128,
      .nonCoherentAtomSize                      = 64,
   };

   *pProperties = (VkPhysicalDeviceProperties) {
      .apiVersion = anv_physical_device_api_version(pdevice),
      .driverVersion = vk_get_driver_version(),
      .vendorID = 0x8086,
      .deviceID = pdevice->chipset_id,
      .deviceType = VK_PHYSICAL_DEVICE_TYPE_INTEGRATED_GPU,
      .limits = limits,
      .sparseProperties = {0}, /* Broadwell doesn't do sparse. */
   };

   snprintf(pProperties->deviceName, sizeof(pProperties->deviceName),
            "%s", pdevice->name);
   memcpy(pProperties->pipelineCacheUUID,
          pdevice->pipeline_cache_uuid, VK_UUID_SIZE);
}

void anv_GetPhysicalDeviceProperties2(
    VkPhysicalDevice                            physicalDevice,
    VkPhysicalDeviceProperties2*                pProperties)
{
   ANV_FROM_HANDLE(anv_physical_device, pdevice, physicalDevice);

   anv_GetPhysicalDeviceProperties(physicalDevice, &pProperties->properties);

   vk_foreach_struct(ext, pProperties->pNext) {
      switch (ext->sType) {
      case VK_STRUCTURE_TYPE_PHYSICAL_DEVICE_DEPTH_STENCIL_RESOLVE_PROPERTIES_KHR: {
         VkPhysicalDeviceDepthStencilResolvePropertiesKHR *props =
            (VkPhysicalDeviceDepthStencilResolvePropertiesKHR *)ext;

         /* We support all of the depth resolve modes */
         props->supportedDepthResolveModes =
            VK_RESOLVE_MODE_SAMPLE_ZERO_BIT_KHR |
            VK_RESOLVE_MODE_AVERAGE_BIT_KHR |
            VK_RESOLVE_MODE_MIN_BIT_KHR |
            VK_RESOLVE_MODE_MAX_BIT_KHR;

         /* Average doesn't make sense for stencil so we don't support that */
         props->supportedStencilResolveModes =
            VK_RESOLVE_MODE_SAMPLE_ZERO_BIT_KHR;
         if (pdevice->info.gen >= 8) {
            /* The advanced stencil resolve modes currently require stencil
             * sampling be supported by the hardware.
             */
            props->supportedStencilResolveModes |=
               VK_RESOLVE_MODE_MIN_BIT_KHR |
               VK_RESOLVE_MODE_MAX_BIT_KHR;
         }

         props->independentResolveNone = VK_TRUE;
         props->independentResolve = VK_TRUE;
         break;
      }

      case VK_STRUCTURE_TYPE_PHYSICAL_DEVICE_DRIVER_PROPERTIES_KHR: {
         VkPhysicalDeviceDriverPropertiesKHR *driver_props =
            (VkPhysicalDeviceDriverPropertiesKHR *) ext;

         driver_props->driverID = VK_DRIVER_ID_INTEL_OPEN_SOURCE_MESA_KHR;
         util_snprintf(driver_props->driverName, VK_MAX_DRIVER_NAME_SIZE_KHR,
                "Intel open-source Mesa driver");

         util_snprintf(driver_props->driverInfo, VK_MAX_DRIVER_INFO_SIZE_KHR,
                "Mesa " PACKAGE_VERSION MESA_GIT_SHA1);

         driver_props->conformanceVersion = (VkConformanceVersionKHR) {
            .major = 1,
            .minor = 1,
            .subminor = 2,
            .patch = 0,
         };
         break;
      }

      case VK_STRUCTURE_TYPE_PHYSICAL_DEVICE_ID_PROPERTIES: {
         VkPhysicalDeviceIDProperties *id_props =
            (VkPhysicalDeviceIDProperties *)ext;
         memcpy(id_props->deviceUUID, pdevice->device_uuid, VK_UUID_SIZE);
         memcpy(id_props->driverUUID, pdevice->driver_uuid, VK_UUID_SIZE);
         /* The LUID is for Windows. */
         id_props->deviceLUIDValid = false;
         break;
      }

      case VK_STRUCTURE_TYPE_PHYSICAL_DEVICE_MAINTENANCE_3_PROPERTIES: {
         VkPhysicalDeviceMaintenance3Properties *props =
            (VkPhysicalDeviceMaintenance3Properties *)ext;
         /* This value doesn't matter for us today as our per-stage
          * descriptors are the real limit.
          */
         props->maxPerSetDescriptors = 1024;
         props->maxMemoryAllocationSize = MAX_MEMORY_ALLOCATION_SIZE;
         break;
      }

      case VK_STRUCTURE_TYPE_PHYSICAL_DEVICE_MULTIVIEW_PROPERTIES: {
         VkPhysicalDeviceMultiviewProperties *properties =
            (VkPhysicalDeviceMultiviewProperties *)ext;
         properties->maxMultiviewViewCount = 16;
         properties->maxMultiviewInstanceIndex = UINT32_MAX / 16;
         break;
      }

      case VK_STRUCTURE_TYPE_PHYSICAL_DEVICE_PCI_BUS_INFO_PROPERTIES_EXT: {
         VkPhysicalDevicePCIBusInfoPropertiesEXT *properties =
            (VkPhysicalDevicePCIBusInfoPropertiesEXT *)ext;
         properties->pciDomain = pdevice->pci_info.domain;
         properties->pciBus = pdevice->pci_info.bus;
         properties->pciDevice = pdevice->pci_info.device;
         properties->pciFunction = pdevice->pci_info.function;
         break;
      }

      case VK_STRUCTURE_TYPE_PHYSICAL_DEVICE_POINT_CLIPPING_PROPERTIES: {
         VkPhysicalDevicePointClippingProperties *properties =
            (VkPhysicalDevicePointClippingProperties *) ext;
         properties->pointClippingBehavior = VK_POINT_CLIPPING_BEHAVIOR_ALL_CLIP_PLANES;
         anv_finishme("Implement pop-free point clipping");
         break;
      }

      case VK_STRUCTURE_TYPE_PHYSICAL_DEVICE_PROTECTED_MEMORY_PROPERTIES: {
         VkPhysicalDeviceProtectedMemoryProperties *props =
            (VkPhysicalDeviceProtectedMemoryProperties *)ext;
         props->protectedNoFault = false;
         break;
      }

      case VK_STRUCTURE_TYPE_PHYSICAL_DEVICE_PUSH_DESCRIPTOR_PROPERTIES_KHR: {
         VkPhysicalDevicePushDescriptorPropertiesKHR *properties =
            (VkPhysicalDevicePushDescriptorPropertiesKHR *) ext;

         properties->maxPushDescriptors = MAX_PUSH_DESCRIPTORS;
         break;
      }

      case VK_STRUCTURE_TYPE_PHYSICAL_DEVICE_SAMPLER_FILTER_MINMAX_PROPERTIES_EXT: {
         VkPhysicalDeviceSamplerFilterMinmaxPropertiesEXT *properties =
            (VkPhysicalDeviceSamplerFilterMinmaxPropertiesEXT *)ext;
         properties->filterMinmaxImageComponentMapping = pdevice->info.gen >= 9;
         properties->filterMinmaxSingleComponentFormats = true;
         break;
      }

      case VK_STRUCTURE_TYPE_PHYSICAL_DEVICE_SUBGROUP_PROPERTIES: {
         VkPhysicalDeviceSubgroupProperties *properties = (void *)ext;

         properties->subgroupSize = BRW_SUBGROUP_SIZE;

         VkShaderStageFlags scalar_stages = 0;
         for (unsigned stage = 0; stage < MESA_SHADER_STAGES; stage++) {
            if (pdevice->compiler->scalar_stage[stage])
               scalar_stages |= mesa_to_vk_shader_stage(stage);
         }
         properties->supportedStages = scalar_stages;

         properties->supportedOperations = VK_SUBGROUP_FEATURE_BASIC_BIT |
                                           VK_SUBGROUP_FEATURE_VOTE_BIT |
                                           VK_SUBGROUP_FEATURE_ARITHMETIC_BIT |
                                           VK_SUBGROUP_FEATURE_BALLOT_BIT |
                                           VK_SUBGROUP_FEATURE_SHUFFLE_BIT |
                                           VK_SUBGROUP_FEATURE_SHUFFLE_RELATIVE_BIT |
                                           VK_SUBGROUP_FEATURE_CLUSTERED_BIT |
                                           VK_SUBGROUP_FEATURE_QUAD_BIT;
         properties->quadOperationsInAllStages = VK_TRUE;
         break;
      }

      case VK_STRUCTURE_TYPE_PHYSICAL_DEVICE_TRANSFORM_FEEDBACK_PROPERTIES_EXT: {
         VkPhysicalDeviceTransformFeedbackPropertiesEXT *props =
            (VkPhysicalDeviceTransformFeedbackPropertiesEXT *)ext;

         props->maxTransformFeedbackStreams = MAX_XFB_STREAMS;
         props->maxTransformFeedbackBuffers = MAX_XFB_BUFFERS;
         props->maxTransformFeedbackBufferSize = (1ull << 32);
         props->maxTransformFeedbackStreamDataSize = 128 * 4;
         props->maxTransformFeedbackBufferDataSize = 128 * 4;
         props->maxTransformFeedbackBufferDataStride = 2048;
         props->transformFeedbackQueries = VK_TRUE;
         props->transformFeedbackStreamsLinesTriangles = VK_FALSE;
         props->transformFeedbackRasterizationStreamSelect = VK_FALSE;
         props->transformFeedbackDraw = VK_TRUE;
         break;
      }

      case VK_STRUCTURE_TYPE_PHYSICAL_DEVICE_VERTEX_ATTRIBUTE_DIVISOR_PROPERTIES_EXT: {
         VkPhysicalDeviceVertexAttributeDivisorPropertiesEXT *props =
            (VkPhysicalDeviceVertexAttributeDivisorPropertiesEXT *)ext;
         /* We have to restrict this a bit for multiview */
         props->maxVertexAttribDivisor = UINT32_MAX / 16;
         break;
      }

      default:
         anv_debug_ignored_stype(ext->sType);
         break;
      }
   }
}

/* We support exactly one queue family. */
static const VkQueueFamilyProperties
anv_queue_family_properties = {
   .queueFlags = VK_QUEUE_GRAPHICS_BIT |
                 VK_QUEUE_COMPUTE_BIT |
                 VK_QUEUE_TRANSFER_BIT,
   .queueCount = 1,
   .timestampValidBits = 36, /* XXX: Real value here */
   .minImageTransferGranularity = { 1, 1, 1 },
};

void anv_GetPhysicalDeviceQueueFamilyProperties(
    VkPhysicalDevice                            physicalDevice,
    uint32_t*                                   pCount,
    VkQueueFamilyProperties*                    pQueueFamilyProperties)
{
   VK_OUTARRAY_MAKE(out, pQueueFamilyProperties, pCount);

   vk_outarray_append(&out, p) {
      *p = anv_queue_family_properties;
   }
}

void anv_GetPhysicalDeviceQueueFamilyProperties2(
    VkPhysicalDevice                            physicalDevice,
    uint32_t*                                   pQueueFamilyPropertyCount,
    VkQueueFamilyProperties2*                   pQueueFamilyProperties)
{

   VK_OUTARRAY_MAKE(out, pQueueFamilyProperties, pQueueFamilyPropertyCount);

   vk_outarray_append(&out, p) {
      p->queueFamilyProperties = anv_queue_family_properties;

      vk_foreach_struct(s, p->pNext) {
         anv_debug_ignored_stype(s->sType);
      }
   }
}

void anv_GetPhysicalDeviceMemoryProperties(
    VkPhysicalDevice                            physicalDevice,
    VkPhysicalDeviceMemoryProperties*           pMemoryProperties)
{
   ANV_FROM_HANDLE(anv_physical_device, physical_device, physicalDevice);

   pMemoryProperties->memoryTypeCount = physical_device->memory.type_count;
   for (uint32_t i = 0; i < physical_device->memory.type_count; i++) {
      pMemoryProperties->memoryTypes[i] = (VkMemoryType) {
         .propertyFlags = physical_device->memory.types[i].propertyFlags,
         .heapIndex     = physical_device->memory.types[i].heapIndex,
      };
   }

   pMemoryProperties->memoryHeapCount = physical_device->memory.heap_count;
   for (uint32_t i = 0; i < physical_device->memory.heap_count; i++) {
      pMemoryProperties->memoryHeaps[i] = (VkMemoryHeap) {
         .size    = physical_device->memory.heaps[i].size,
         .flags   = physical_device->memory.heaps[i].flags,
      };
   }
}

void anv_GetPhysicalDeviceMemoryProperties2(
    VkPhysicalDevice                            physicalDevice,
    VkPhysicalDeviceMemoryProperties2*          pMemoryProperties)
{
   anv_GetPhysicalDeviceMemoryProperties(physicalDevice,
                                         &pMemoryProperties->memoryProperties);

   vk_foreach_struct(ext, pMemoryProperties->pNext) {
      switch (ext->sType) {
      default:
         anv_debug_ignored_stype(ext->sType);
         break;
      }
   }
}

void
anv_GetDeviceGroupPeerMemoryFeatures(
    VkDevice                                    device,
    uint32_t                                    heapIndex,
    uint32_t                                    localDeviceIndex,
    uint32_t                                    remoteDeviceIndex,
    VkPeerMemoryFeatureFlags*                   pPeerMemoryFeatures)
{
   assert(localDeviceIndex == 0 && remoteDeviceIndex == 0);
   *pPeerMemoryFeatures = VK_PEER_MEMORY_FEATURE_COPY_SRC_BIT |
                          VK_PEER_MEMORY_FEATURE_COPY_DST_BIT |
                          VK_PEER_MEMORY_FEATURE_GENERIC_SRC_BIT |
                          VK_PEER_MEMORY_FEATURE_GENERIC_DST_BIT;
}

PFN_vkVoidFunction anv_GetInstanceProcAddr(
    VkInstance                                  _instance,
    const char*                                 pName)
{
   ANV_FROM_HANDLE(anv_instance, instance, _instance);

   /* The Vulkan 1.0 spec for vkGetInstanceProcAddr has a table of exactly
    * when we have to return valid function pointers, NULL, or it's left
    * undefined.  See the table for exact details.
    */
   if (pName == NULL)
      return NULL;

#define LOOKUP_ANV_ENTRYPOINT(entrypoint) \
   if (strcmp(pName, "vk" #entrypoint) == 0) \
      return (PFN_vkVoidFunction)anv_##entrypoint

   LOOKUP_ANV_ENTRYPOINT(EnumerateInstanceExtensionProperties);
   LOOKUP_ANV_ENTRYPOINT(EnumerateInstanceLayerProperties);
   LOOKUP_ANV_ENTRYPOINT(EnumerateInstanceVersion);
   LOOKUP_ANV_ENTRYPOINT(CreateInstance);

#undef LOOKUP_ANV_ENTRYPOINT

   if (instance == NULL)
      return NULL;

   int idx = anv_get_instance_entrypoint_index(pName);
   if (idx >= 0)
      return instance->dispatch.entrypoints[idx];

   idx = anv_get_device_entrypoint_index(pName);
   if (idx >= 0)
      return instance->device_dispatch.entrypoints[idx];

   return NULL;
}

/* With version 1+ of the loader interface the ICD should expose
 * vk_icdGetInstanceProcAddr to work around certain LD_PRELOAD issues seen in apps.
 */
PUBLIC
VKAPI_ATTR PFN_vkVoidFunction VKAPI_CALL vk_icdGetInstanceProcAddr(
    VkInstance                                  instance,
    const char*                                 pName);

PUBLIC
VKAPI_ATTR PFN_vkVoidFunction VKAPI_CALL vk_icdGetInstanceProcAddr(
    VkInstance                                  instance,
    const char*                                 pName)
{
   return anv_GetInstanceProcAddr(instance, pName);
}

PFN_vkVoidFunction anv_GetDeviceProcAddr(
    VkDevice                                    _device,
    const char*                                 pName)
{
   ANV_FROM_HANDLE(anv_device, device, _device);

   if (!device || !pName)
      return NULL;

   int idx = anv_get_device_entrypoint_index(pName);
   if (idx < 0)
      return NULL;

   return device->dispatch.entrypoints[idx];
}

VkResult
anv_CreateDebugReportCallbackEXT(VkInstance _instance,
                                 const VkDebugReportCallbackCreateInfoEXT* pCreateInfo,
                                 const VkAllocationCallbacks* pAllocator,
                                 VkDebugReportCallbackEXT* pCallback)
{
   ANV_FROM_HANDLE(anv_instance, instance, _instance);
   return vk_create_debug_report_callback(&instance->debug_report_callbacks,
                                          pCreateInfo, pAllocator, &instance->alloc,
                                          pCallback);
}

void
anv_DestroyDebugReportCallbackEXT(VkInstance _instance,
                                  VkDebugReportCallbackEXT _callback,
                                  const VkAllocationCallbacks* pAllocator)
{
   ANV_FROM_HANDLE(anv_instance, instance, _instance);
   vk_destroy_debug_report_callback(&instance->debug_report_callbacks,
                                    _callback, pAllocator, &instance->alloc);
}

void
anv_DebugReportMessageEXT(VkInstance _instance,
                          VkDebugReportFlagsEXT flags,
                          VkDebugReportObjectTypeEXT objectType,
                          uint64_t object,
                          size_t location,
                          int32_t messageCode,
                          const char* pLayerPrefix,
                          const char* pMessage)
{
   ANV_FROM_HANDLE(anv_instance, instance, _instance);
   vk_debug_report(&instance->debug_report_callbacks, flags, objectType,
                   object, location, messageCode, pLayerPrefix, pMessage);
}

static void
anv_queue_init(struct anv_device *device, struct anv_queue *queue)
{
   queue->_loader_data.loaderMagic = ICD_LOADER_MAGIC;
   queue->device = device;
   queue->flags = 0;
}

static void
anv_queue_finish(struct anv_queue *queue)
{
}

static struct anv_state
anv_state_pool_emit_data(struct anv_state_pool *pool, size_t size, size_t align, const void *p)
{
   struct anv_state state;

   state = anv_state_pool_alloc(pool, size, align);
   memcpy(state.map, p, size);

   return state;
}

struct gen8_border_color {
   union {
      float float32[4];
      uint32_t uint32[4];
   };
   /* Pad out to 64 bytes */
   uint32_t _pad[12];
};

static void
anv_device_init_border_colors(struct anv_device *device)
{
   static const struct gen8_border_color border_colors[] = {
      [VK_BORDER_COLOR_FLOAT_TRANSPARENT_BLACK] =  { .float32 = { 0.0, 0.0, 0.0, 0.0 } },
      [VK_BORDER_COLOR_FLOAT_OPAQUE_BLACK] =       { .float32 = { 0.0, 0.0, 0.0, 1.0 } },
      [VK_BORDER_COLOR_FLOAT_OPAQUE_WHITE] =       { .float32 = { 1.0, 1.0, 1.0, 1.0 } },
      [VK_BORDER_COLOR_INT_TRANSPARENT_BLACK] =    { .uint32 = { 0, 0, 0, 0 } },
      [VK_BORDER_COLOR_INT_OPAQUE_BLACK] =         { .uint32 = { 0, 0, 0, 1 } },
      [VK_BORDER_COLOR_INT_OPAQUE_WHITE] =         { .uint32 = { 1, 1, 1, 1 } },
   };

   device->border_colors = anv_state_pool_emit_data(&device->dynamic_state_pool,
                                                    sizeof(border_colors), 64,
                                                    border_colors);
}

static void
anv_device_init_trivial_batch(struct anv_device *device)
{
   anv_bo_init_new(&device->trivial_batch_bo, device, 4096);

   if (device->instance->physicalDevice.has_exec_async)
      device->trivial_batch_bo.flags |= EXEC_OBJECT_ASYNC;

   if (device->instance->physicalDevice.use_softpin)
      device->trivial_batch_bo.flags |= EXEC_OBJECT_PINNED;

   anv_vma_alloc(device, &device->trivial_batch_bo);

   void *map = anv_gem_mmap(device, device->trivial_batch_bo.gem_handle,
                            0, 4096, 0);

   struct anv_batch batch = {
      .start = map,
      .next = map,
      .end = map + 4096,
   };

   anv_batch_emit(&batch, GEN7_MI_BATCH_BUFFER_END, bbe);
   anv_batch_emit(&batch, GEN7_MI_NOOP, noop);

   if (!device->info.has_llc)
      gen_clflush_range(map, batch.next - map);

   anv_gem_munmap(map, device->trivial_batch_bo.size);
}

VkResult anv_EnumerateDeviceExtensionProperties(
    VkPhysicalDevice                            physicalDevice,
    const char*                                 pLayerName,
    uint32_t*                                   pPropertyCount,
    VkExtensionProperties*                      pProperties)
{
   ANV_FROM_HANDLE(anv_physical_device, device, physicalDevice);
   VK_OUTARRAY_MAKE(out, pProperties, pPropertyCount);

   for (int i = 0; i < ANV_DEVICE_EXTENSION_COUNT; i++) {
      if (device->supported_extensions.extensions[i]) {
         vk_outarray_append(&out, prop) {
            *prop = anv_device_extensions[i];
         }
      }
   }

   return vk_outarray_status(&out);
}

static void
anv_device_init_dispatch(struct anv_device *device)
{
   const struct anv_device_dispatch_table *genX_table;
   switch (device->info.gen) {
   case 11:
      genX_table = &gen11_device_dispatch_table;
      break;
   case 10:
      genX_table = &gen10_device_dispatch_table;
      break;
   case 9:
      genX_table = &gen9_device_dispatch_table;
      break;
   case 8:
      genX_table = &gen8_device_dispatch_table;
      break;
   case 7:
      if (device->info.is_haswell)
         genX_table = &gen75_device_dispatch_table;
      else
         genX_table = &gen7_device_dispatch_table;
      break;
   default:
      unreachable("unsupported gen\n");
   }

   for (unsigned i = 0; i < ARRAY_SIZE(device->dispatch.entrypoints); i++) {
      /* Vulkan requires that entrypoints for extensions which have not been
       * enabled must not be advertised.
       */
      if (!anv_device_entrypoint_is_enabled(i, device->instance->app_info.api_version,
                                            &device->instance->enabled_extensions,
                                            &device->enabled_extensions)) {
         device->dispatch.entrypoints[i] = NULL;
      } else if (genX_table->entrypoints[i]) {
         device->dispatch.entrypoints[i] = genX_table->entrypoints[i];
      } else {
         device->dispatch.entrypoints[i] =
            anv_device_dispatch_table.entrypoints[i];
      }
   }
}

static int
vk_priority_to_gen(int priority)
{
   switch (priority) {
   case VK_QUEUE_GLOBAL_PRIORITY_LOW_EXT:
      return GEN_CONTEXT_LOW_PRIORITY;
   case VK_QUEUE_GLOBAL_PRIORITY_MEDIUM_EXT:
      return GEN_CONTEXT_MEDIUM_PRIORITY;
   case VK_QUEUE_GLOBAL_PRIORITY_HIGH_EXT:
      return GEN_CONTEXT_HIGH_PRIORITY;
   case VK_QUEUE_GLOBAL_PRIORITY_REALTIME_EXT:
      return GEN_CONTEXT_REALTIME_PRIORITY;
   default:
      unreachable("Invalid priority");
   }
}

static void
anv_device_init_hiz_clear_value_bo(struct anv_device *device)
{
   anv_bo_init_new(&device->hiz_clear_bo, device, 4096);

   if (device->instance->physicalDevice.has_exec_async)
      device->hiz_clear_bo.flags |= EXEC_OBJECT_ASYNC;

   if (device->instance->physicalDevice.use_softpin)
      device->hiz_clear_bo.flags |= EXEC_OBJECT_PINNED;

   anv_vma_alloc(device, &device->hiz_clear_bo);

   uint32_t *map = anv_gem_mmap(device, device->hiz_clear_bo.gem_handle,
                                0, 4096, 0);

   union isl_color_value hiz_clear = { .u32 = { 0, } };
   hiz_clear.f32[0] = ANV_HZ_FC_VAL;

   memcpy(map, hiz_clear.u32, sizeof(hiz_clear.u32));
   anv_gem_munmap(map, device->hiz_clear_bo.size);
}

VkResult anv_CreateDevice(
    VkPhysicalDevice                            physicalDevice,
    const VkDeviceCreateInfo*                   pCreateInfo,
    const VkAllocationCallbacks*                pAllocator,
    VkDevice*                                   pDevice)
{
   ANV_FROM_HANDLE(anv_physical_device, physical_device, physicalDevice);
   VkResult result;
   struct anv_device *device;

   assert(pCreateInfo->sType == VK_STRUCTURE_TYPE_DEVICE_CREATE_INFO);

   struct anv_device_extension_table enabled_extensions = { };
   for (uint32_t i = 0; i < pCreateInfo->enabledExtensionCount; i++) {
      int idx;
      for (idx = 0; idx < ANV_DEVICE_EXTENSION_COUNT; idx++) {
         if (strcmp(pCreateInfo->ppEnabledExtensionNames[i],
                    anv_device_extensions[idx].extensionName) == 0)
            break;
      }

      if (idx >= ANV_DEVICE_EXTENSION_COUNT)
         return vk_error(VK_ERROR_EXTENSION_NOT_PRESENT);

      if (!physical_device->supported_extensions.extensions[idx])
         return vk_error(VK_ERROR_EXTENSION_NOT_PRESENT);

      enabled_extensions.extensions[idx] = true;
   }

   /* Check enabled features */
   if (pCreateInfo->pEnabledFeatures) {
      VkPhysicalDeviceFeatures supported_features;
      anv_GetPhysicalDeviceFeatures(physicalDevice, &supported_features);
      VkBool32 *supported_feature = (VkBool32 *)&supported_features;
      VkBool32 *enabled_feature = (VkBool32 *)pCreateInfo->pEnabledFeatures;
      unsigned num_features = sizeof(VkPhysicalDeviceFeatures) / sizeof(VkBool32);
      for (uint32_t i = 0; i < num_features; i++) {
         if (enabled_feature[i] && !supported_feature[i])
            return vk_error(VK_ERROR_FEATURE_NOT_PRESENT);
      }
   }

   /* Check requested queues and fail if we are requested to create any
    * queues with flags we don't support.
    */
   assert(pCreateInfo->queueCreateInfoCount > 0);
   for (uint32_t i = 0; i < pCreateInfo->queueCreateInfoCount; i++) {
      if (pCreateInfo->pQueueCreateInfos[i].flags != 0)
         return vk_error(VK_ERROR_INITIALIZATION_FAILED);
   }

   /* Check if client specified queue priority. */
   const VkDeviceQueueGlobalPriorityCreateInfoEXT *queue_priority =
      vk_find_struct_const(pCreateInfo->pQueueCreateInfos[0].pNext,
                           DEVICE_QUEUE_GLOBAL_PRIORITY_CREATE_INFO_EXT);

   VkQueueGlobalPriorityEXT priority =
      queue_priority ? queue_priority->globalPriority :
         VK_QUEUE_GLOBAL_PRIORITY_MEDIUM_EXT;

   device = vk_alloc2(&physical_device->instance->alloc, pAllocator,
                       sizeof(*device), 8,
                       VK_SYSTEM_ALLOCATION_SCOPE_DEVICE);
   if (!device)
      return vk_error(VK_ERROR_OUT_OF_HOST_MEMORY);

   device->_loader_data.loaderMagic = ICD_LOADER_MAGIC;
   device->instance = physical_device->instance;
   device->chipset_id = physical_device->chipset_id;
   device->no_hw = physical_device->no_hw;
   device->_lost = false;

   if (pAllocator)
      device->alloc = *pAllocator;
   else
      device->alloc = physical_device->instance->alloc;

   /* XXX(chadv): Can we dup() physicalDevice->fd here? */
   device->fd = open(physical_device->path, O_RDWR | O_CLOEXEC);
   if (device->fd == -1) {
      result = vk_error(VK_ERROR_INITIALIZATION_FAILED);
      goto fail_device;
   }

   device->context_id = anv_gem_create_context(device);
   if (device->context_id == -1) {
      result = vk_error(VK_ERROR_INITIALIZATION_FAILED);
      goto fail_fd;
   }

   if (physical_device->use_softpin) {
      if (pthread_mutex_init(&device->vma_mutex, NULL) != 0) {
         result = vk_error(VK_ERROR_INITIALIZATION_FAILED);
         goto fail_fd;
      }

      /* keep the page with address zero out of the allocator */
      util_vma_heap_init(&device->vma_lo, LOW_HEAP_MIN_ADDRESS, LOW_HEAP_SIZE);
      device->vma_lo_available =
         physical_device->memory.heaps[physical_device->memory.heap_count - 1].size;

      /* Leave the last 4GiB out of the high vma range, so that no state base
       * address + size can overflow 48 bits. For more information see the
       * comment about Wa32bitGeneralStateOffset in anv_allocator.c
       */
      util_vma_heap_init(&device->vma_hi, HIGH_HEAP_MIN_ADDRESS,
                         HIGH_HEAP_SIZE);
      device->vma_hi_available = physical_device->memory.heap_count == 1 ? 0 :
         physical_device->memory.heaps[0].size;
   }

   /* As per spec, the driver implementation may deny requests to acquire
    * a priority above the default priority (MEDIUM) if the caller does not
    * have sufficient privileges. In this scenario VK_ERROR_NOT_PERMITTED_EXT
    * is returned.
    */
   if (physical_device->has_context_priority) {
      int err = anv_gem_set_context_param(device->fd, device->context_id,
                                          I915_CONTEXT_PARAM_PRIORITY,
                                          vk_priority_to_gen(priority));
      if (err != 0 && priority > VK_QUEUE_GLOBAL_PRIORITY_MEDIUM_EXT) {
         result = vk_error(VK_ERROR_NOT_PERMITTED_EXT);
         goto fail_fd;
      }
   }

   device->info = physical_device->info;
   device->isl_dev = physical_device->isl_dev;

   /* On Broadwell and later, we can use batch chaining to more efficiently
    * implement growing command buffers.  Prior to Haswell, the kernel
    * command parser gets in the way and we have to fall back to growing
    * the batch.
    */
   device->can_chain_batches = device->info.gen >= 8;

   device->robust_buffer_access = pCreateInfo->pEnabledFeatures &&
      pCreateInfo->pEnabledFeatures->robustBufferAccess;
   device->enabled_extensions = enabled_extensions;

   anv_device_init_dispatch(device);

   if (pthread_mutex_init(&device->mutex, NULL) != 0) {
      result = vk_error(VK_ERROR_INITIALIZATION_FAILED);
      goto fail_context_id;
   }

   pthread_condattr_t condattr;
   if (pthread_condattr_init(&condattr) != 0) {
      result = vk_error(VK_ERROR_INITIALIZATION_FAILED);
      goto fail_mutex;
   }
   if (pthread_condattr_setclock(&condattr, CLOCK_MONOTONIC) != 0) {
      pthread_condattr_destroy(&condattr);
      result = vk_error(VK_ERROR_INITIALIZATION_FAILED);
      goto fail_mutex;
   }
   if (pthread_cond_init(&device->queue_submit, &condattr) != 0) {
      pthread_condattr_destroy(&condattr);
      result = vk_error(VK_ERROR_INITIALIZATION_FAILED);
      goto fail_mutex;
   }
   pthread_condattr_destroy(&condattr);

   uint64_t bo_flags =
      (physical_device->supports_48bit_addresses ? EXEC_OBJECT_SUPPORTS_48B_ADDRESS : 0) |
      (physical_device->has_exec_async ? EXEC_OBJECT_ASYNC : 0) |
      (physical_device->has_exec_capture ? EXEC_OBJECT_CAPTURE : 0) |
      (physical_device->use_softpin ? EXEC_OBJECT_PINNED : 0);

   anv_bo_pool_init(&device->batch_bo_pool, device, bo_flags);

   result = anv_bo_cache_init(&device->bo_cache);
   if (result != VK_SUCCESS)
      goto fail_batch_bo_pool;

   if (!physical_device->use_softpin)
      bo_flags &= ~EXEC_OBJECT_SUPPORTS_48B_ADDRESS;

   result = anv_state_pool_init(&device->dynamic_state_pool, device,
                                DYNAMIC_STATE_POOL_MIN_ADDRESS,
                                16384,
                                bo_flags);
   if (result != VK_SUCCESS)
      goto fail_bo_cache;

   result = anv_state_pool_init(&device->instruction_state_pool, device,
                                INSTRUCTION_STATE_POOL_MIN_ADDRESS,
                                16384,
                                bo_flags);
   if (result != VK_SUCCESS)
      goto fail_dynamic_state_pool;

   result = anv_state_pool_init(&device->surface_state_pool, device,
                                SURFACE_STATE_POOL_MIN_ADDRESS,
                                4096,
                                bo_flags);
   if (result != VK_SUCCESS)
      goto fail_instruction_state_pool;

   if (physical_device->use_softpin) {
      result = anv_state_pool_init(&device->binding_table_pool, device,
                                   BINDING_TABLE_POOL_MIN_ADDRESS,
                                   4096,
                                   bo_flags);
      if (result != VK_SUCCESS)
         goto fail_surface_state_pool;
   }

   result = anv_bo_init_new(&device->workaround_bo, device, 1024);
   if (result != VK_SUCCESS)
      goto fail_binding_table_pool;

   if (physical_device->use_softpin)
      device->workaround_bo.flags |= EXEC_OBJECT_PINNED;

   if (!anv_vma_alloc(device, &device->workaround_bo))
      goto fail_workaround_bo;

   anv_device_init_trivial_batch(device);

   if (device->info.gen >= 10)
      anv_device_init_hiz_clear_value_bo(device);

   anv_scratch_pool_init(device, &device->scratch_pool);

   anv_queue_init(device, &device->queue);

   switch (device->info.gen) {
   case 7:
      if (!device->info.is_haswell)
         result = gen7_init_device_state(device);
      else
         result = gen75_init_device_state(device);
      break;
   case 8:
      result = gen8_init_device_state(device);
      break;
   case 9:
      result = gen9_init_device_state(device);
      break;
   case 10:
      result = gen10_init_device_state(device);
      break;
   case 11:
      result = gen11_init_device_state(device);
      break;
   default:
      /* Shouldn't get here as we don't create physical devices for any other
       * gens. */
      unreachable("unhandled gen");
   }
   if (result != VK_SUCCESS)
      goto fail_workaround_bo;

   anv_pipeline_cache_init(&device->default_pipeline_cache, device, true);

   anv_device_init_blorp(device);

   anv_device_init_border_colors(device);

   *pDevice = anv_device_to_handle(device);

   return VK_SUCCESS;

 fail_workaround_bo:
   anv_queue_finish(&device->queue);
   anv_scratch_pool_finish(device, &device->scratch_pool);
   anv_gem_munmap(device->workaround_bo.map, device->workaround_bo.size);
   anv_gem_close(device, device->workaround_bo.gem_handle);
 fail_binding_table_pool:
   if (physical_device->use_softpin)
      anv_state_pool_finish(&device->binding_table_pool);
 fail_surface_state_pool:
   anv_state_pool_finish(&device->surface_state_pool);
 fail_instruction_state_pool:
   anv_state_pool_finish(&device->instruction_state_pool);
 fail_dynamic_state_pool:
   anv_state_pool_finish(&device->dynamic_state_pool);
 fail_bo_cache:
   anv_bo_cache_finish(&device->bo_cache);
 fail_batch_bo_pool:
   anv_bo_pool_finish(&device->batch_bo_pool);
   pthread_cond_destroy(&device->queue_submit);
 fail_mutex:
   pthread_mutex_destroy(&device->mutex);
 fail_context_id:
   anv_gem_destroy_context(device, device->context_id);
 fail_fd:
   close(device->fd);
 fail_device:
   vk_free(&device->alloc, device);

   return result;
}

void anv_DestroyDevice(
    VkDevice                                    _device,
    const VkAllocationCallbacks*                pAllocator)
{
   ANV_FROM_HANDLE(anv_device, device, _device);
   struct anv_physical_device *physical_device;

   if (!device)
      return;

   physical_device = &device->instance->physicalDevice;

   anv_device_finish_blorp(device);

   anv_pipeline_cache_finish(&device->default_pipeline_cache);

   anv_queue_finish(&device->queue);

#ifdef HAVE_VALGRIND
   /* We only need to free these to prevent valgrind errors.  The backing
    * BO will go away in a couple of lines so we don't actually leak.
    */
   anv_state_pool_free(&device->dynamic_state_pool, device->border_colors);
#endif

   anv_scratch_pool_finish(device, &device->scratch_pool);

   anv_gem_munmap(device->workaround_bo.map, device->workaround_bo.size);
   anv_vma_free(device, &device->workaround_bo);
   anv_gem_close(device, device->workaround_bo.gem_handle);

   anv_vma_free(device, &device->trivial_batch_bo);
   anv_gem_close(device, device->trivial_batch_bo.gem_handle);
   if (device->info.gen >= 10)
      anv_gem_close(device, device->hiz_clear_bo.gem_handle);

   if (physical_device->use_softpin)
      anv_state_pool_finish(&device->binding_table_pool);
   anv_state_pool_finish(&device->surface_state_pool);
   anv_state_pool_finish(&device->instruction_state_pool);
   anv_state_pool_finish(&device->dynamic_state_pool);

   anv_bo_cache_finish(&device->bo_cache);

   anv_bo_pool_finish(&device->batch_bo_pool);

   pthread_cond_destroy(&device->queue_submit);
   pthread_mutex_destroy(&device->mutex);

   anv_gem_destroy_context(device, device->context_id);

   close(device->fd);

   vk_free(&device->alloc, device);
}

VkResult anv_EnumerateInstanceLayerProperties(
    uint32_t*                                   pPropertyCount,
    VkLayerProperties*                          pProperties)
{
   if (pProperties == NULL) {
      *pPropertyCount = 0;
      return VK_SUCCESS;
   }

   /* None supported at this time */
   return vk_error(VK_ERROR_LAYER_NOT_PRESENT);
}

VkResult anv_EnumerateDeviceLayerProperties(
    VkPhysicalDevice                            physicalDevice,
    uint32_t*                                   pPropertyCount,
    VkLayerProperties*                          pProperties)
{
   if (pProperties == NULL) {
      *pPropertyCount = 0;
      return VK_SUCCESS;
   }

   /* None supported at this time */
   return vk_error(VK_ERROR_LAYER_NOT_PRESENT);
}

void anv_GetDeviceQueue(
    VkDevice                                    _device,
    uint32_t                                    queueNodeIndex,
    uint32_t                                    queueIndex,
    VkQueue*                                    pQueue)
{
   ANV_FROM_HANDLE(anv_device, device, _device);

   assert(queueIndex == 0);

   *pQueue = anv_queue_to_handle(&device->queue);
}

void anv_GetDeviceQueue2(
    VkDevice                                    _device,
    const VkDeviceQueueInfo2*                   pQueueInfo,
    VkQueue*                                    pQueue)
{
   ANV_FROM_HANDLE(anv_device, device, _device);

   assert(pQueueInfo->queueIndex == 0);

   if (pQueueInfo->flags == device->queue.flags)
      *pQueue = anv_queue_to_handle(&device->queue);
   else
      *pQueue = NULL;
}

VkResult
_anv_device_set_lost(struct anv_device *device,
                     const char *file, int line,
                     const char *msg, ...)
{
   VkResult err;
   va_list ap;

   device->_lost = true;

   va_start(ap, msg);
   err = __vk_errorv(device->instance, device,
                     VK_DEBUG_REPORT_OBJECT_TYPE_DEVICE_EXT,
                     VK_ERROR_DEVICE_LOST, file, line, msg, ap);
   va_end(ap);

   if (env_var_as_boolean("ANV_ABORT_ON_DEVICE_LOSS", false))
      abort();

   return err;
}

VkResult
anv_device_query_status(struct anv_device *device)
{
   /* This isn't likely as most of the callers of this function already check
    * for it.  However, it doesn't hurt to check and it potentially lets us
    * avoid an ioctl.
    */
   if (anv_device_is_lost(device))
      return VK_ERROR_DEVICE_LOST;

   uint32_t active, pending;
   int ret = anv_gem_gpu_get_reset_stats(device, &active, &pending);
   if (ret == -1) {
      /* We don't know the real error. */
      return anv_device_set_lost(device, "get_reset_stats failed: %m");
   }

   if (active) {
      return anv_device_set_lost(device, "GPU hung on one of our command buffers");
   } else if (pending) {
      return anv_device_set_lost(device, "GPU hung with commands in-flight");
   }

   return VK_SUCCESS;
}

VkResult
anv_device_bo_busy(struct anv_device *device, struct anv_bo *bo)
{
   /* Note:  This only returns whether or not the BO is in use by an i915 GPU.
    * Other usages of the BO (such as on different hardware) will not be
    * flagged as "busy" by this ioctl.  Use with care.
    */
   int ret = anv_gem_busy(device, bo->gem_handle);
   if (ret == 1) {
      return VK_NOT_READY;
   } else if (ret == -1) {
      /* We don't know the real error. */
      return anv_device_set_lost(device, "gem wait failed: %m");
   }

   /* Query for device status after the busy call.  If the BO we're checking
    * got caught in a GPU hang we don't want to return VK_SUCCESS to the
    * client because it clearly doesn't have valid data.  Yes, this most
    * likely means an ioctl, but we just did an ioctl to query the busy status
    * so it's no great loss.
    */
   return anv_device_query_status(device);
}

VkResult
anv_device_wait(struct anv_device *device, struct anv_bo *bo,
                int64_t timeout)
{
   int ret = anv_gem_wait(device, bo->gem_handle, &timeout);
   if (ret == -1 && errno == ETIME) {
      return VK_TIMEOUT;
   } else if (ret == -1) {
      /* We don't know the real error. */
      return anv_device_set_lost(device, "gem wait failed: %m");
   }

   /* Query for device status after the wait.  If the BO we're waiting on got
    * caught in a GPU hang we don't want to return VK_SUCCESS to the client
    * because it clearly doesn't have valid data.  Yes, this most likely means
    * an ioctl, but we just did an ioctl to wait so it's no great loss.
    */
   return anv_device_query_status(device);
}

VkResult anv_DeviceWaitIdle(
    VkDevice                                    _device)
{
   ANV_FROM_HANDLE(anv_device, device, _device);
   if (anv_device_is_lost(device))
      return VK_ERROR_DEVICE_LOST;

   struct anv_batch batch;

   uint32_t cmds[8];
   batch.start = batch.next = cmds;
   batch.end = (void *) cmds + sizeof(cmds);

   anv_batch_emit(&batch, GEN7_MI_BATCH_BUFFER_END, bbe);
   anv_batch_emit(&batch, GEN7_MI_NOOP, noop);

   return anv_device_submit_simple_batch(device, &batch);
}

bool
anv_vma_alloc(struct anv_device *device, struct anv_bo *bo)
{
   if (!(bo->flags & EXEC_OBJECT_PINNED))
      return true;

   pthread_mutex_lock(&device->vma_mutex);

   bo->offset = 0;

   if (bo->flags & EXEC_OBJECT_SUPPORTS_48B_ADDRESS &&
       device->vma_hi_available >= bo->size) {
      uint64_t addr = util_vma_heap_alloc(&device->vma_hi, bo->size, 4096);
      if (addr) {
         bo->offset = gen_canonical_address(addr);
         assert(addr == gen_48b_address(bo->offset));
         device->vma_hi_available -= bo->size;
      }
   }

   if (bo->offset == 0 && device->vma_lo_available >= bo->size) {
      uint64_t addr = util_vma_heap_alloc(&device->vma_lo, bo->size, 4096);
      if (addr) {
         bo->offset = gen_canonical_address(addr);
         assert(addr == gen_48b_address(bo->offset));
         device->vma_lo_available -= bo->size;
      }
   }

   pthread_mutex_unlock(&device->vma_mutex);

   return bo->offset != 0;
}

void
anv_vma_free(struct anv_device *device, struct anv_bo *bo)
{
   if (!(bo->flags & EXEC_OBJECT_PINNED))
      return;

   const uint64_t addr_48b = gen_48b_address(bo->offset);

   pthread_mutex_lock(&device->vma_mutex);

   if (addr_48b >= LOW_HEAP_MIN_ADDRESS &&
       addr_48b <= LOW_HEAP_MAX_ADDRESS) {
      util_vma_heap_free(&device->vma_lo, addr_48b, bo->size);
      device->vma_lo_available += bo->size;
   } else {
      assert(addr_48b >= HIGH_HEAP_MIN_ADDRESS &&
             addr_48b <= HIGH_HEAP_MAX_ADDRESS);
      util_vma_heap_free(&device->vma_hi, addr_48b, bo->size);
      device->vma_hi_available += bo->size;
   }

   pthread_mutex_unlock(&device->vma_mutex);

   bo->offset = 0;
}

VkResult
anv_bo_init_new(struct anv_bo *bo, struct anv_device *device, uint64_t size)
{
   uint32_t gem_handle = anv_gem_create(device, size);
   if (!gem_handle)
      return vk_error(VK_ERROR_OUT_OF_DEVICE_MEMORY);

   anv_bo_init(bo, gem_handle, size);

   return VK_SUCCESS;
}

VkResult anv_AllocateMemory(
    VkDevice                                    _device,
    const VkMemoryAllocateInfo*                 pAllocateInfo,
    const VkAllocationCallbacks*                pAllocator,
    VkDeviceMemory*                             pMem)
{
   ANV_FROM_HANDLE(anv_device, device, _device);
   struct anv_physical_device *pdevice = &device->instance->physicalDevice;
   struct anv_device_memory *mem;
   VkResult result = VK_SUCCESS;

   assert(pAllocateInfo->sType == VK_STRUCTURE_TYPE_MEMORY_ALLOCATE_INFO);

   /* The Vulkan 1.0.33 spec says "allocationSize must be greater than 0". */
   assert(pAllocateInfo->allocationSize > 0);

   if (pAllocateInfo->allocationSize > MAX_MEMORY_ALLOCATION_SIZE)
      return VK_ERROR_OUT_OF_DEVICE_MEMORY;

   /* FINISHME: Fail if allocation request exceeds heap size. */

   mem = vk_alloc2(&device->alloc, pAllocator, sizeof(*mem), 8,
                    VK_SYSTEM_ALLOCATION_SCOPE_OBJECT);
   if (mem == NULL)
      return vk_error(VK_ERROR_OUT_OF_HOST_MEMORY);

   assert(pAllocateInfo->memoryTypeIndex < pdevice->memory.type_count);
   mem->type = &pdevice->memory.types[pAllocateInfo->memoryTypeIndex];
   mem->map = NULL;
   mem->map_size = 0;
   mem->ahw = NULL;

   uint64_t bo_flags = 0;

   assert(mem->type->heapIndex < pdevice->memory.heap_count);
   if (pdevice->memory.heaps[mem->type->heapIndex].supports_48bit_addresses)
      bo_flags |= EXEC_OBJECT_SUPPORTS_48B_ADDRESS;

   const struct wsi_memory_allocate_info *wsi_info =
      vk_find_struct_const(pAllocateInfo->pNext, WSI_MEMORY_ALLOCATE_INFO_MESA);
   if (wsi_info && wsi_info->implicit_sync) {
      /* We need to set the WRITE flag on window system buffers so that GEM
       * will know we're writing to them and synchronize uses on other rings
       * (eg if the display server uses the blitter ring).
       */
      bo_flags |= EXEC_OBJECT_WRITE;
   } else if (pdevice->has_exec_async) {
      bo_flags |= EXEC_OBJECT_ASYNC;
   }

   if (pdevice->use_softpin)
      bo_flags |= EXEC_OBJECT_PINNED;

   const VkExportMemoryAllocateInfo *export_info =
      vk_find_struct_const(pAllocateInfo->pNext, EXPORT_MEMORY_ALLOCATE_INFO);

   /* Check if we need to support Android HW buffer export. If so,
    * create AHardwareBuffer and import memory from it.
    */
   bool android_export = false;
   if (export_info && export_info->handleTypes &
       VK_EXTERNAL_MEMORY_HANDLE_TYPE_ANDROID_HARDWARE_BUFFER_BIT_ANDROID)
      android_export = true;

   /* Android memory import. */
   const struct VkImportAndroidHardwareBufferInfoANDROID *ahw_import_info =
      vk_find_struct_const(pAllocateInfo->pNext,
                           IMPORT_ANDROID_HARDWARE_BUFFER_INFO_ANDROID);

   if (ahw_import_info) {
      result = anv_import_ahw_memory(_device, mem, ahw_import_info);
      if (result != VK_SUCCESS)
         goto fail;

      goto success;
   } else if (android_export) {
      result = anv_create_ahw_memory(_device, mem, pAllocateInfo);
      if (result != VK_SUCCESS)
         goto fail;

      const struct VkImportAndroidHardwareBufferInfoANDROID import_info = {
         .buffer = mem->ahw,
      };
      result = anv_import_ahw_memory(_device, mem, &import_info);
      if (result != VK_SUCCESS)
         goto fail;

      goto success;
   }

   const VkImportMemoryFdInfoKHR *fd_info =
      vk_find_struct_const(pAllocateInfo->pNext, IMPORT_MEMORY_FD_INFO_KHR);

   /* The Vulkan spec permits handleType to be 0, in which case the struct is
    * ignored.
    */
   if (fd_info && fd_info->handleType) {
      /* At the moment, we support only the below handle types. */
      assert(fd_info->handleType ==
               VK_EXTERNAL_MEMORY_HANDLE_TYPE_OPAQUE_FD_BIT ||
             fd_info->handleType ==
               VK_EXTERNAL_MEMORY_HANDLE_TYPE_DMA_BUF_BIT_EXT);

      result = anv_bo_cache_import(device, &device->bo_cache, fd_info->fd,
                                   bo_flags | ANV_BO_EXTERNAL, &mem->bo);
      if (result != VK_SUCCESS)
         goto fail;

      VkDeviceSize aligned_alloc_size =
         align_u64(pAllocateInfo->allocationSize, 4096);

      /* For security purposes, we reject importing the bo if it's smaller
       * than the requested allocation size.  This prevents a malicious client
       * from passing a buffer to a trusted client, lying about the size, and
       * telling the trusted client to try and texture from an image that goes
       * out-of-bounds.  This sort of thing could lead to GPU hangs or worse
       * in the trusted client.  The trusted client can protect itself against
       * this sort of attack but only if it can trust the buffer size.
       */
      if (mem->bo->size < aligned_alloc_size) {
         result = vk_errorf(device->instance, device,
                            VK_ERROR_INVALID_EXTERNAL_HANDLE,
                            "aligned allocationSize too large for "
                            "VK_EXTERNAL_MEMORY_HANDLE_TYPE_OPAQUE_FD_BIT: "
                            "%"PRIu64"B > %"PRIu64"B",
                            aligned_alloc_size, mem->bo->size);
         anv_bo_cache_release(device, &device->bo_cache, mem->bo);
         goto fail;
      }

      /* From the Vulkan spec:
       *
       *    "Importing memory from a file descriptor transfers ownership of
       *    the file descriptor from the application to the Vulkan
       *    implementation. The application must not perform any operations on
       *    the file descriptor after a successful import."
       *
       * If the import fails, we leave the file descriptor open.
       */
      close(fd_info->fd);
      goto success;
   }

   /* Regular allocate (not importing memory). */

   if (export_info && export_info->handleTypes)
      bo_flags |= ANV_BO_EXTERNAL;

   result = anv_bo_cache_alloc(device, &device->bo_cache,
                               pAllocateInfo->allocationSize, bo_flags,
                               &mem->bo);
   if (result != VK_SUCCESS)
      goto fail;

   const VkMemoryDedicatedAllocateInfo *dedicated_info =
      vk_find_struct_const(pAllocateInfo->pNext, MEMORY_DEDICATED_ALLOCATE_INFO);
   if (dedicated_info && dedicated_info->image != VK_NULL_HANDLE) {
      ANV_FROM_HANDLE(anv_image, image, dedicated_info->image);

      /* Some legacy (non-modifiers) consumers need the tiling to be set on
       * the BO.  In this case, we have a dedicated allocation.
       */
      if (image->needs_set_tiling) {
         const uint32_t i915_tiling =
            isl_tiling_to_i915_tiling(image->planes[0].surface.isl.tiling);
         int ret = anv_gem_set_tiling(device, mem->bo->gem_handle,
                                      image->planes[0].surface.isl.row_pitch_B,
                                      i915_tiling);
         if (ret) {
            anv_bo_cache_release(device, &device->bo_cache, mem->bo);
            return vk_errorf(device->instance, NULL,
                             VK_ERROR_OUT_OF_DEVICE_MEMORY,
                             "failed to set BO tiling: %m");
         }
      }
   }

 success:
   *pMem = anv_device_memory_to_handle(mem);

   return VK_SUCCESS;

 fail:
   vk_free2(&device->alloc, pAllocator, mem);

   return result;
}

VkResult anv_GetMemoryFdKHR(
    VkDevice                                    device_h,
    const VkMemoryGetFdInfoKHR*                 pGetFdInfo,
    int*                                        pFd)
{
   ANV_FROM_HANDLE(anv_device, dev, device_h);
   ANV_FROM_HANDLE(anv_device_memory, mem, pGetFdInfo->memory);

   assert(pGetFdInfo->sType == VK_STRUCTURE_TYPE_MEMORY_GET_FD_INFO_KHR);

   assert(pGetFdInfo->handleType == VK_EXTERNAL_MEMORY_HANDLE_TYPE_OPAQUE_FD_BIT ||
          pGetFdInfo->handleType == VK_EXTERNAL_MEMORY_HANDLE_TYPE_DMA_BUF_BIT_EXT);

   return anv_bo_cache_export(dev, &dev->bo_cache, mem->bo, pFd);
}

VkResult anv_GetMemoryFdPropertiesKHR(
    VkDevice                                    _device,
    VkExternalMemoryHandleTypeFlagBits          handleType,
    int                                         fd,
    VkMemoryFdPropertiesKHR*                    pMemoryFdProperties)
{
   ANV_FROM_HANDLE(anv_device, device, _device);
   struct anv_physical_device *pdevice = &device->instance->physicalDevice;

   switch (handleType) {
   case VK_EXTERNAL_MEMORY_HANDLE_TYPE_DMA_BUF_BIT_EXT:
      /* dma-buf can be imported as any memory type */
      pMemoryFdProperties->memoryTypeBits =
         (1 << pdevice->memory.type_count) - 1;
      return VK_SUCCESS;

   default:
      /* The valid usage section for this function says:
       *
       *    "handleType must not be one of the handle types defined as
       *    opaque."
       *
       * So opaque handle types fall into the default "unsupported" case.
       */
      return vk_error(VK_ERROR_INVALID_EXTERNAL_HANDLE);
   }
}

void anv_FreeMemory(
    VkDevice                                    _device,
    VkDeviceMemory                              _mem,
    const VkAllocationCallbacks*                pAllocator)
{
   ANV_FROM_HANDLE(anv_device, device, _device);
   ANV_FROM_HANDLE(anv_device_memory, mem, _mem);

   if (mem == NULL)
      return;

   if (mem->map)
      anv_UnmapMemory(_device, _mem);

   anv_bo_cache_release(device, &device->bo_cache, mem->bo);

#ifdef ANDROID
   if (mem->ahw)
      AHardwareBuffer_release(mem->ahw);
#endif

   vk_free2(&device->alloc, pAllocator, mem);
}

VkResult anv_MapMemory(
    VkDevice                                    _device,
    VkDeviceMemory                              _memory,
    VkDeviceSize                                offset,
    VkDeviceSize                                size,
    VkMemoryMapFlags                            flags,
    void**                                      ppData)
{
   ANV_FROM_HANDLE(anv_device, device, _device);
   ANV_FROM_HANDLE(anv_device_memory, mem, _memory);

   if (mem == NULL) {
      *ppData = NULL;
      return VK_SUCCESS;
   }

   if (size == VK_WHOLE_SIZE)
      size = mem->bo->size - offset;

   /* From the Vulkan spec version 1.0.32 docs for MapMemory:
    *
    *  * If size is not equal to VK_WHOLE_SIZE, size must be greater than 0
    *    assert(size != 0);
    *  * If size is not equal to VK_WHOLE_SIZE, size must be less than or
    *    equal to the size of the memory minus offset
    */
   assert(size > 0);
   assert(offset + size <= mem->bo->size);

   /* FIXME: Is this supposed to be thread safe? Since vkUnmapMemory() only
    * takes a VkDeviceMemory pointer, it seems like only one map of the memory
    * at a time is valid. We could just mmap up front and return an offset
    * pointer here, but that may exhaust virtual memory on 32 bit
    * userspace. */

   uint32_t gem_flags = 0;

   if (!device->info.has_llc &&
       (mem->type->propertyFlags & VK_MEMORY_PROPERTY_HOST_COHERENT_BIT))
      gem_flags |= I915_MMAP_WC;

   /* GEM will fail to map if the offset isn't 4k-aligned.  Round down. */
   uint64_t map_offset = offset & ~4095ull;
   assert(offset >= map_offset);
   uint64_t map_size = (offset + size) - map_offset;

   /* Let's map whole pages */
   map_size = align_u64(map_size, 4096);

   void *map = anv_gem_mmap(device, mem->bo->gem_handle,
                            map_offset, map_size, gem_flags);
   if (map == MAP_FAILED)
      return vk_error(VK_ERROR_MEMORY_MAP_FAILED);

   mem->map = map;
   mem->map_size = map_size;

   *ppData = mem->map + (offset - map_offset);

   return VK_SUCCESS;
}

void anv_UnmapMemory(
    VkDevice                                    _device,
    VkDeviceMemory                              _memory)
{
   ANV_FROM_HANDLE(anv_device_memory, mem, _memory);

   if (mem == NULL)
      return;

   anv_gem_munmap(mem->map, mem->map_size);

   mem->map = NULL;
   mem->map_size = 0;
}

static void
clflush_mapped_ranges(struct anv_device         *device,
                      uint32_t                   count,
                      const VkMappedMemoryRange *ranges)
{
   for (uint32_t i = 0; i < count; i++) {
      ANV_FROM_HANDLE(anv_device_memory, mem, ranges[i].memory);
      if (ranges[i].offset >= mem->map_size)
         continue;

      gen_clflush_range(mem->map + ranges[i].offset,
                        MIN2(ranges[i].size, mem->map_size - ranges[i].offset));
   }
}

VkResult anv_FlushMappedMemoryRanges(
    VkDevice                                    _device,
    uint32_t                                    memoryRangeCount,
    const VkMappedMemoryRange*                  pMemoryRanges)
{
   ANV_FROM_HANDLE(anv_device, device, _device);

   if (device->info.has_llc)
      return VK_SUCCESS;

   /* Make sure the writes we're flushing have landed. */
   __builtin_ia32_mfence();

   clflush_mapped_ranges(device, memoryRangeCount, pMemoryRanges);

   return VK_SUCCESS;
}

VkResult anv_InvalidateMappedMemoryRanges(
    VkDevice                                    _device,
    uint32_t                                    memoryRangeCount,
    const VkMappedMemoryRange*                  pMemoryRanges)
{
   ANV_FROM_HANDLE(anv_device, device, _device);

   if (device->info.has_llc)
      return VK_SUCCESS;

   clflush_mapped_ranges(device, memoryRangeCount, pMemoryRanges);

   /* Make sure no reads get moved up above the invalidate. */
   __builtin_ia32_mfence();

   return VK_SUCCESS;
}

void anv_GetBufferMemoryRequirements(
    VkDevice                                    _device,
    VkBuffer                                    _buffer,
    VkMemoryRequirements*                       pMemoryRequirements)
{
   ANV_FROM_HANDLE(anv_buffer, buffer, _buffer);
   ANV_FROM_HANDLE(anv_device, device, _device);
   struct anv_physical_device *pdevice = &device->instance->physicalDevice;

   /* The Vulkan spec (git aaed022) says:
    *
    *    memoryTypeBits is a bitfield and contains one bit set for every
    *    supported memory type for the resource. The bit `1<<i` is set if and
    *    only if the memory type `i` in the VkPhysicalDeviceMemoryProperties
    *    structure for the physical device is supported.
    */
   uint32_t memory_types = 0;
   for (uint32_t i = 0; i < pdevice->memory.type_count; i++) {
      uint32_t valid_usage = pdevice->memory.types[i].valid_buffer_usage;
      if ((valid_usage & buffer->usage) == buffer->usage)
         memory_types |= (1u << i);
   }

   /* Base alignment requirement of a cache line */
   uint32_t alignment = 16;

   /* We need an alignment of 32 for pushing UBOs */
   if (buffer->usage & VK_BUFFER_USAGE_UNIFORM_BUFFER_BIT)
      alignment = MAX2(alignment, 32);

   pMemoryRequirements->size = buffer->size;
   pMemoryRequirements->alignment = alignment;

   /* Storage and Uniform buffers should have their size aligned to
    * 32-bits to avoid boundary checks when last DWord is not complete.
    * This would ensure that not internal padding would be needed for
    * 16-bit types.
    */
   if (device->robust_buffer_access &&
       (buffer->usage & VK_BUFFER_USAGE_UNIFORM_BUFFER_BIT ||
        buffer->usage & VK_BUFFER_USAGE_STORAGE_BUFFER_BIT))
      pMemoryRequirements->size = align_u64(buffer->size, 4);

   pMemoryRequirements->memoryTypeBits = memory_types;
}

void anv_GetBufferMemoryRequirements2(
    VkDevice                                    _device,
    const VkBufferMemoryRequirementsInfo2*      pInfo,
    VkMemoryRequirements2*                      pMemoryRequirements)
{
   anv_GetBufferMemoryRequirements(_device, pInfo->buffer,
                                   &pMemoryRequirements->memoryRequirements);

   vk_foreach_struct(ext, pMemoryRequirements->pNext) {
      switch (ext->sType) {
      case VK_STRUCTURE_TYPE_MEMORY_DEDICATED_REQUIREMENTS: {
         VkMemoryDedicatedRequirements *requirements = (void *)ext;
         requirements->prefersDedicatedAllocation = VK_FALSE;
         requirements->requiresDedicatedAllocation = VK_FALSE;
         break;
      }

      default:
         anv_debug_ignored_stype(ext->sType);
         break;
      }
   }
}

void anv_GetImageMemoryRequirements(
    VkDevice                                    _device,
    VkImage                                     _image,
    VkMemoryRequirements*                       pMemoryRequirements)
{
   ANV_FROM_HANDLE(anv_image, image, _image);
   ANV_FROM_HANDLE(anv_device, device, _device);
   struct anv_physical_device *pdevice = &device->instance->physicalDevice;

   /* The Vulkan spec (git aaed022) says:
    *
    *    memoryTypeBits is a bitfield and contains one bit set for every
    *    supported memory type for the resource. The bit `1<<i` is set if and
    *    only if the memory type `i` in the VkPhysicalDeviceMemoryProperties
    *    structure for the physical device is supported.
    *
    * All types are currently supported for images.
    */
   uint32_t memory_types = (1ull << pdevice->memory.type_count) - 1;

   /* We must have image allocated or imported at this point. According to the
    * specification, external images must have been bound to memory before
    * calling GetImageMemoryRequirements.
    */
   assert(image->size > 0);

   pMemoryRequirements->size = image->size;
   pMemoryRequirements->alignment = image->alignment;
   pMemoryRequirements->memoryTypeBits = memory_types;
}

void anv_GetImageMemoryRequirements2(
    VkDevice                                    _device,
    const VkImageMemoryRequirementsInfo2*       pInfo,
    VkMemoryRequirements2*                      pMemoryRequirements)
{
   ANV_FROM_HANDLE(anv_device, device, _device);
   ANV_FROM_HANDLE(anv_image, image, pInfo->image);

   anv_GetImageMemoryRequirements(_device, pInfo->image,
                                  &pMemoryRequirements->memoryRequirements);

   vk_foreach_struct_const(ext, pInfo->pNext) {
      switch (ext->sType) {
      case VK_STRUCTURE_TYPE_IMAGE_PLANE_MEMORY_REQUIREMENTS_INFO: {
         struct anv_physical_device *pdevice = &device->instance->physicalDevice;
         const VkImagePlaneMemoryRequirementsInfo *plane_reqs =
            (const VkImagePlaneMemoryRequirementsInfo *) ext;
         uint32_t plane = anv_image_aspect_to_plane(image->aspects,
                                                    plane_reqs->planeAspect);

         assert(image->planes[plane].offset == 0);

         /* The Vulkan spec (git aaed022) says:
          *
          *    memoryTypeBits is a bitfield and contains one bit set for every
          *    supported memory type for the resource. The bit `1<<i` is set
          *    if and only if the memory type `i` in the
          *    VkPhysicalDeviceMemoryProperties structure for the physical
          *    device is supported.
          *
          * All types are currently supported for images.
          */
         pMemoryRequirements->memoryRequirements.memoryTypeBits =
               (1ull << pdevice->memory.type_count) - 1;

         /* We must have image allocated or imported at this point. According to the
          * specification, external images must have been bound to memory before
          * calling GetImageMemoryRequirements.
          */
         assert(image->planes[plane].size > 0);

         pMemoryRequirements->memoryRequirements.size = image->planes[plane].size;
         pMemoryRequirements->memoryRequirements.alignment =
            image->planes[plane].alignment;
         break;
      }

      default:
         anv_debug_ignored_stype(ext->sType);
         break;
      }
   }

   vk_foreach_struct(ext, pMemoryRequirements->pNext) {
      switch (ext->sType) {
      case VK_STRUCTURE_TYPE_MEMORY_DEDICATED_REQUIREMENTS: {
         VkMemoryDedicatedRequirements *requirements = (void *)ext;
         if (image->needs_set_tiling || image->external_format) {
            /* If we need to set the tiling for external consumers, we need a
             * dedicated allocation.
             *
             * See also anv_AllocateMemory.
             */
            requirements->prefersDedicatedAllocation = VK_TRUE;
            requirements->requiresDedicatedAllocation = VK_TRUE;
         } else {
            requirements->prefersDedicatedAllocation = VK_FALSE;
            requirements->requiresDedicatedAllocation = VK_FALSE;
         }
         break;
      }

      default:
         anv_debug_ignored_stype(ext->sType);
         break;
      }
   }
}

void anv_GetImageSparseMemoryRequirements(
    VkDevice                                    device,
    VkImage                                     image,
    uint32_t*                                   pSparseMemoryRequirementCount,
    VkSparseImageMemoryRequirements*            pSparseMemoryRequirements)
{
   *pSparseMemoryRequirementCount = 0;
}

void anv_GetImageSparseMemoryRequirements2(
    VkDevice                                    device,
    const VkImageSparseMemoryRequirementsInfo2* pInfo,
    uint32_t*                                   pSparseMemoryRequirementCount,
    VkSparseImageMemoryRequirements2*           pSparseMemoryRequirements)
{
   *pSparseMemoryRequirementCount = 0;
}

void anv_GetDeviceMemoryCommitment(
    VkDevice                                    device,
    VkDeviceMemory                              memory,
    VkDeviceSize*                               pCommittedMemoryInBytes)
{
   *pCommittedMemoryInBytes = 0;
}

static void
anv_bind_buffer_memory(const VkBindBufferMemoryInfo *pBindInfo)
{
   ANV_FROM_HANDLE(anv_device_memory, mem, pBindInfo->memory);
   ANV_FROM_HANDLE(anv_buffer, buffer, pBindInfo->buffer);

   assert(pBindInfo->sType == VK_STRUCTURE_TYPE_BIND_BUFFER_MEMORY_INFO);

   if (mem) {
      assert((buffer->usage & mem->type->valid_buffer_usage) == buffer->usage);
      buffer->address = (struct anv_address) {
         .bo = mem->bo,
         .offset = pBindInfo->memoryOffset,
      };
   } else {
      buffer->address = ANV_NULL_ADDRESS;
   }
}

VkResult anv_BindBufferMemory(
    VkDevice                                    device,
    VkBuffer                                    buffer,
    VkDeviceMemory                              memory,
    VkDeviceSize                                memoryOffset)
{
   anv_bind_buffer_memory(
      &(VkBindBufferMemoryInfo) {
         .sType         = VK_STRUCTURE_TYPE_BIND_BUFFER_MEMORY_INFO,
         .buffer        = buffer,
         .memory        = memory,
         .memoryOffset  = memoryOffset,
      });

   return VK_SUCCESS;
}

VkResult anv_BindBufferMemory2(
    VkDevice                                    device,
    uint32_t                                    bindInfoCount,
    const VkBindBufferMemoryInfo*               pBindInfos)
{
   for (uint32_t i = 0; i < bindInfoCount; i++)
      anv_bind_buffer_memory(&pBindInfos[i]);

   return VK_SUCCESS;
}

VkResult anv_QueueBindSparse(
    VkQueue                                     _queue,
    uint32_t                                    bindInfoCount,
    const VkBindSparseInfo*                     pBindInfo,
    VkFence                                     fence)
{
   ANV_FROM_HANDLE(anv_queue, queue, _queue);
   if (anv_device_is_lost(queue->device))
      return VK_ERROR_DEVICE_LOST;

   return vk_error(VK_ERROR_FEATURE_NOT_PRESENT);
}

// Event functions

VkResult anv_CreateEvent(
    VkDevice                                    _device,
    const VkEventCreateInfo*                    pCreateInfo,
    const VkAllocationCallbacks*                pAllocator,
    VkEvent*                                    pEvent)
{
   ANV_FROM_HANDLE(anv_device, device, _device);
   struct anv_state state;
   struct anv_event *event;

   assert(pCreateInfo->sType == VK_STRUCTURE_TYPE_EVENT_CREATE_INFO);

   state = anv_state_pool_alloc(&device->dynamic_state_pool,
                                sizeof(*event), 8);
   event = state.map;
   event->state = state;
   event->semaphore = VK_EVENT_RESET;

   if (!device->info.has_llc) {
      /* Make sure the writes we're flushing have landed. */
      __builtin_ia32_mfence();
      __builtin_ia32_clflush(event);
   }

   *pEvent = anv_event_to_handle(event);

   return VK_SUCCESS;
}

void anv_DestroyEvent(
    VkDevice                                    _device,
    VkEvent                                     _event,
    const VkAllocationCallbacks*                pAllocator)
{
   ANV_FROM_HANDLE(anv_device, device, _device);
   ANV_FROM_HANDLE(anv_event, event, _event);

   if (!event)
      return;

   anv_state_pool_free(&device->dynamic_state_pool, event->state);
}

VkResult anv_GetEventStatus(
    VkDevice                                    _device,
    VkEvent                                     _event)
{
   ANV_FROM_HANDLE(anv_device, device, _device);
   ANV_FROM_HANDLE(anv_event, event, _event);

   if (anv_device_is_lost(device))
      return VK_ERROR_DEVICE_LOST;

   if (!device->info.has_llc) {
      /* Invalidate read cache before reading event written by GPU. */
      __builtin_ia32_clflush(event);
      __builtin_ia32_mfence();

   }

   return event->semaphore;
}

VkResult anv_SetEvent(
    VkDevice                                    _device,
    VkEvent                                     _event)
{
   ANV_FROM_HANDLE(anv_device, device, _device);
   ANV_FROM_HANDLE(anv_event, event, _event);

   event->semaphore = VK_EVENT_SET;

   if (!device->info.has_llc) {
      /* Make sure the writes we're flushing have landed. */
      __builtin_ia32_mfence();
      __builtin_ia32_clflush(event);
   }

   return VK_SUCCESS;
}

VkResult anv_ResetEvent(
    VkDevice                                    _device,
    VkEvent                                     _event)
{
   ANV_FROM_HANDLE(anv_device, device, _device);
   ANV_FROM_HANDLE(anv_event, event, _event);

   event->semaphore = VK_EVENT_RESET;

   if (!device->info.has_llc) {
      /* Make sure the writes we're flushing have landed. */
      __builtin_ia32_mfence();
      __builtin_ia32_clflush(event);
   }

   return VK_SUCCESS;
}

// Buffer functions

VkResult anv_CreateBuffer(
    VkDevice                                    _device,
    const VkBufferCreateInfo*                   pCreateInfo,
    const VkAllocationCallbacks*                pAllocator,
    VkBuffer*                                   pBuffer)
{
   ANV_FROM_HANDLE(anv_device, device, _device);
   struct anv_buffer *buffer;

   assert(pCreateInfo->sType == VK_STRUCTURE_TYPE_BUFFER_CREATE_INFO);

   buffer = vk_alloc2(&device->alloc, pAllocator, sizeof(*buffer), 8,
                       VK_SYSTEM_ALLOCATION_SCOPE_OBJECT);
   if (buffer == NULL)
      return vk_error(VK_ERROR_OUT_OF_HOST_MEMORY);

   buffer->size = pCreateInfo->size;
   buffer->usage = pCreateInfo->usage;
   buffer->address = ANV_NULL_ADDRESS;

   *pBuffer = anv_buffer_to_handle(buffer);

   return VK_SUCCESS;
}

void anv_DestroyBuffer(
    VkDevice                                    _device,
    VkBuffer                                    _buffer,
    const VkAllocationCallbacks*                pAllocator)
{
   ANV_FROM_HANDLE(anv_device, device, _device);
   ANV_FROM_HANDLE(anv_buffer, buffer, _buffer);

   if (!buffer)
      return;

   vk_free2(&device->alloc, pAllocator, buffer);
}

void
anv_fill_buffer_surface_state(struct anv_device *device, struct anv_state state,
                              enum isl_format format,
                              struct anv_address address,
                              uint32_t range, uint32_t stride)
{
   isl_buffer_fill_state(&device->isl_dev, state.map,
                         .address = anv_address_physical(address),
                         .mocs = device->default_mocs,
                         .size_B = range,
                         .format = format,
                         .stride_B = stride);
}

void anv_DestroySampler(
    VkDevice                                    _device,
    VkSampler                                   _sampler,
    const VkAllocationCallbacks*                pAllocator)
{
   ANV_FROM_HANDLE(anv_device, device, _device);
   ANV_FROM_HANDLE(anv_sampler, sampler, _sampler);

   if (!sampler)
      return;

   vk_free2(&device->alloc, pAllocator, sampler);
}

VkResult anv_CreateFramebuffer(
    VkDevice                                    _device,
    const VkFramebufferCreateInfo*              pCreateInfo,
    const VkAllocationCallbacks*                pAllocator,
    VkFramebuffer*                              pFramebuffer)
{
   ANV_FROM_HANDLE(anv_device, device, _device);
   struct anv_framebuffer *framebuffer;

   assert(pCreateInfo->sType == VK_STRUCTURE_TYPE_FRAMEBUFFER_CREATE_INFO);

   size_t size = sizeof(*framebuffer) +
                 sizeof(struct anv_image_view *) * pCreateInfo->attachmentCount;
   framebuffer = vk_alloc2(&device->alloc, pAllocator, size, 8,
                            VK_SYSTEM_ALLOCATION_SCOPE_OBJECT);
   if (framebuffer == NULL)
      return vk_error(VK_ERROR_OUT_OF_HOST_MEMORY);

   framebuffer->attachment_count = pCreateInfo->attachmentCount;
   for (uint32_t i = 0; i < pCreateInfo->attachmentCount; i++) {
      VkImageView _iview = pCreateInfo->pAttachments[i];
      framebuffer->attachments[i] = anv_image_view_from_handle(_iview);
   }

   framebuffer->width = pCreateInfo->width;
   framebuffer->height = pCreateInfo->height;
   framebuffer->layers = pCreateInfo->layers;

   *pFramebuffer = anv_framebuffer_to_handle(framebuffer);

   return VK_SUCCESS;
}

void anv_DestroyFramebuffer(
    VkDevice                                    _device,
    VkFramebuffer                               _fb,
    const VkAllocationCallbacks*                pAllocator)
{
   ANV_FROM_HANDLE(anv_device, device, _device);
   ANV_FROM_HANDLE(anv_framebuffer, fb, _fb);

   if (!fb)
      return;

   vk_free2(&device->alloc, pAllocator, fb);
}

static const VkTimeDomainEXT anv_time_domains[] = {
   VK_TIME_DOMAIN_DEVICE_EXT,
   VK_TIME_DOMAIN_CLOCK_MONOTONIC_EXT,
   VK_TIME_DOMAIN_CLOCK_MONOTONIC_RAW_EXT,
};

VkResult anv_GetPhysicalDeviceCalibrateableTimeDomainsEXT(
   VkPhysicalDevice                             physicalDevice,
   uint32_t                                     *pTimeDomainCount,
   VkTimeDomainEXT                              *pTimeDomains)
{
   int d;
   VK_OUTARRAY_MAKE(out, pTimeDomains, pTimeDomainCount);

   for (d = 0; d < ARRAY_SIZE(anv_time_domains); d++) {
      vk_outarray_append(&out, i) {
         *i = anv_time_domains[d];
      }
   }

   return vk_outarray_status(&out);
}

static uint64_t
anv_clock_gettime(clockid_t clock_id)
{
   struct timespec current;
   int ret;

   ret = clock_gettime(clock_id, &current);
   if (ret < 0 && clock_id == CLOCK_MONOTONIC_RAW)
      ret = clock_gettime(CLOCK_MONOTONIC, &current);
   if (ret < 0)
      return 0;

   return (uint64_t) current.tv_sec * 1000000000ULL + current.tv_nsec;
}

#define TIMESTAMP 0x2358

VkResult anv_GetCalibratedTimestampsEXT(
   VkDevice                                     _device,
   uint32_t                                     timestampCount,
   const VkCalibratedTimestampInfoEXT           *pTimestampInfos,
   uint64_t                                     *pTimestamps,
   uint64_t                                     *pMaxDeviation)
{
   ANV_FROM_HANDLE(anv_device, device, _device);
   uint64_t timestamp_frequency = device->info.timestamp_frequency;
   int  ret;
   int d;
   uint64_t begin, end;
   uint64_t max_clock_period = 0;

   begin = anv_clock_gettime(CLOCK_MONOTONIC_RAW);

   for (d = 0; d < timestampCount; d++) {
      switch (pTimestampInfos[d].timeDomain) {
      case VK_TIME_DOMAIN_DEVICE_EXT:
         ret = anv_gem_reg_read(device, TIMESTAMP | 1,
                                &pTimestamps[d]);

         if (ret != 0) {
            return anv_device_set_lost(device, "Failed to read the TIMESTAMP "
                                               "register: %m");
         }
         uint64_t device_period = DIV_ROUND_UP(1000000000, timestamp_frequency);
         max_clock_period = MAX2(max_clock_period, device_period);
         break;
      case VK_TIME_DOMAIN_CLOCK_MONOTONIC_EXT:
         pTimestamps[d] = anv_clock_gettime(CLOCK_MONOTONIC);
         max_clock_period = MAX2(max_clock_period, 1);
         break;

      case VK_TIME_DOMAIN_CLOCK_MONOTONIC_RAW_EXT:
         pTimestamps[d] = begin;
         break;
      default:
         pTimestamps[d] = 0;
         break;
      }
   }

   end = anv_clock_gettime(CLOCK_MONOTONIC_RAW);

    /*
     * The maximum deviation is the sum of the interval over which we
     * perform the sampling and the maximum period of any sampled
     * clock. That's because the maximum skew between any two sampled
     * clock edges is when the sampled clock with the largest period is
     * sampled at the end of that period but right at the beginning of the
     * sampling interval and some other clock is sampled right at the
     * begining of its sampling period and right at the end of the
     * sampling interval. Let's assume the GPU has the longest clock
     * period and that the application is sampling GPU and monotonic:
     *
     *                               s                 e
     *			 w x y z 0 1 2 3 4 5 6 7 8 9 a b c d e f
     *	Raw              -_-_-_-_-_-_-_-_-_-_-_-_-_-_-_-_-_-_-_-
     *
     *                               g
     *		  0         1         2         3
     *	GPU       -----_____-----_____-----_____-----_____
     *
     *                                                m
     *					    x y z 0 1 2 3 4 5 6 7 8 9 a b c
     *	Monotonic                           -_-_-_-_-_-_-_-_-_-_-_-_-_-_-_-
     *
     *	Interval                     <----------------->
     *	Deviation           <-------------------------->
     *
     *		s  = read(raw)       2
     *		g  = read(GPU)       1
     *		m  = read(monotonic) 2
     *		e  = read(raw)       b
     *
     * We round the sample interval up by one tick to cover sampling error
     * in the interval clock
     */

   uint64_t sample_interval = end - begin + 1;

   *pMaxDeviation = sample_interval + max_clock_period;

   return VK_SUCCESS;
}

/* vk_icd.h does not declare this function, so we declare it here to
 * suppress Wmissing-prototypes.
 */
PUBLIC VKAPI_ATTR VkResult VKAPI_CALL
vk_icdNegotiateLoaderICDInterfaceVersion(uint32_t* pSupportedVersion);

PUBLIC VKAPI_ATTR VkResult VKAPI_CALL
vk_icdNegotiateLoaderICDInterfaceVersion(uint32_t* pSupportedVersion)
{
   /* For the full details on loader interface versioning, see
    * <https://github.com/KhronosGroup/Vulkan-LoaderAndValidationLayers/blob/master/loader/LoaderAndLayerInterface.md>.
    * What follows is a condensed summary, to help you navigate the large and
    * confusing official doc.
    *
    *   - Loader interface v0 is incompatible with later versions. We don't
    *     support it.
    *
    *   - In loader interface v1:
    *       - The first ICD entrypoint called by the loader is
    *         vk_icdGetInstanceProcAddr(). The ICD must statically expose this
    *         entrypoint.
    *       - The ICD must statically expose no other Vulkan symbol unless it is
    *         linked with -Bsymbolic.
    *       - Each dispatchable Vulkan handle created by the ICD must be
    *         a pointer to a struct whose first member is VK_LOADER_DATA. The
    *         ICD must initialize VK_LOADER_DATA.loadMagic to ICD_LOADER_MAGIC.
    *       - The loader implements vkCreate{PLATFORM}SurfaceKHR() and
    *         vkDestroySurfaceKHR(). The ICD must be capable of working with
    *         such loader-managed surfaces.
    *
    *    - Loader interface v2 differs from v1 in:
    *       - The first ICD entrypoint called by the loader is
    *         vk_icdNegotiateLoaderICDInterfaceVersion(). The ICD must
    *         statically expose this entrypoint.
    *
    *    - Loader interface v3 differs from v2 in:
    *        - The ICD must implement vkCreate{PLATFORM}SurfaceKHR(),
    *          vkDestroySurfaceKHR(), and other API which uses VKSurfaceKHR,
    *          because the loader no longer does so.
    */
   *pSupportedVersion = MIN2(*pSupportedVersion, 3u);
   return VK_SUCCESS;
}<|MERGE_RESOLUTION|>--- conflicted
+++ resolved
@@ -358,11 +358,8 @@
       intel_logw("Bay Trail Vulkan support is incomplete");
    } else if (device->info.gen >= 8 && device->info.gen <= 10) {
       /* Gen8-10 fully supported */
-<<<<<<< HEAD
-=======
    } else if (device->info.gen == 11) {
       intel_logw("Vulkan is not yet fully supported on gen11.");
->>>>>>> f163900f
    } else {
       result = vk_errorf(device->instance, device,
                          VK_ERROR_INCOMPATIBLE_DRIVER,
