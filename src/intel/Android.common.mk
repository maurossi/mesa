--- conflicted
+++ resolved
@@ -40,21 +40,14 @@
 
 LOCAL_SHARED_LIBRARIES := libz liblog
 
-<<<<<<< HEAD
-# If Android version <8 MESA should dynamic link libexpat
-# version >= 8 would use altxmlconfig instead
-ifneq ($(shell test $(PLATFORM_SDK_VERSION) -ge 27; echo $$?), 0)
-=======
 # If Android version >=8 MESA should static link libexpat else should dynamic link
 ifeq ($(shell test $(PLATFORM_SDK_VERSION) -ge 27; echo $$?), 0)
 LOCAL_STATIC_LIBRARIES := \
 	libexpat
 else
->>>>>>> e42399f4
 LOCAL_SHARED_LIBRARIES += \
 	libexpat
 endif
-
 
 LOCAL_WHOLE_STATIC_LIBRARIES := libmesa_genxml
 
