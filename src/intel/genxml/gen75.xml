--- conflicted
+++ resolved
@@ -1776,22 +1776,7 @@
       <value name="Vertex 1" value="1"/>
       <value name="Vertex 2" value="2"/>
     </field>
-<<<<<<< HEAD
-    <field name="AA Line Distance Mode" start="110" end="110" type="uint">
-      <value name="AALINEDISTANCE_TRUE" value="1"/>
-    </field>
-    <field name="Vertex Sub Pixel Precision Select" start="108" end="108" type="uint">
-      <value name="8 Bit" value="0"/>
-      <value name="4 Bit" value="1"/>
-    </field>
-    <field name="Point Width Source" start="107" end="107" type="uint">
-      <value name="Vertex" value="0"/>
-      <value name="State" value="1"/>
-    </field>
-    <field name="Point Width" start="96" end="106" type="u8.3"/>
-=======
     <field name="Last Pixel Enable" start="127" end="127" type="bool"/>
->>>>>>> e42399f4
     <field name="Global Depth Offset Constant" start="128" end="159" type="float"/>
     <field name="Global Depth Offset Scale" start="160" end="191" type="float"/>
     <field name="Global Depth Offset Clamp" start="192" end="223" type="float"/>
