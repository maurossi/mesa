# Copyright © 2013, 2014 Intel Corporation
#
# Permission is hereby granted, free of charge, to any person obtaining a
# copy of this software and associated documentation files (the "Software"),
# to deal in the Software without restriction, including without limitation
# the rights to use, copy, modify, merge, publish, distribute, sublicense,
# and/or sell copies of the Software, and to permit persons to whom the
# Software is furnished to do so, subject to the following conditions:
#
# The above copyright notice and this permission notice (including the next
# paragraph) shall be included in all copies or substantial portions of the
# Software.
#
# THE SOFTWARE IS PROVIDED "AS IS", WITHOUT WARRANTY OF ANY KIND, EXPRESS OR
# IMPLIED, INCLUDING BUT NOT LIMITED TO THE WARRANTIES OF MERCHANTABILITY,
# FITNESS FOR A PARTICULAR PURPOSE AND NONINFRINGEMENT.  IN NO EVENT SHALL
# THE AUTHORS OR COPYRIGHT HOLDERS BE LIABLE FOR ANY CLAIM, DAMAGES OR OTHER
# LIABILITY, WHETHER IN AN ACTION OF CONTRACT, TORT OR OTHERWISE, ARISING
# FROM, OUT OF OR IN CONNECTION WITH THE SOFTWARE OR THE USE OR OTHER DEALINGS
# IN THE SOFTWARE.

SUBDIRS =
TESTS =

BUILT_SOURCES =
CLEANFILES = $(BUILT_SOURCES)

lib_LTLIBRARIES =
check_PROGRAMS =
pkgconfigdir = $(libdir)/pkgconfig
pkgconfig_DATA =

EXTRA_DIST = \
	es1api/ABI-check \
	es2api/ABI-check \
	mapi_abi.py \
	glapi/SConscript \
	glapi/registry/gl.xml \
	shared-glapi/SConscript \
	es1api/meson.build \
	es2api/meson.build \
	glapi/meson.build \
	shared-glapi/meson.build \
	meson.build

AM_CFLAGS = \
	$(PTHREAD_CFLAGS) \
	$(MSVC2013_COMPAT_CFLAGS)
AM_CPPFLAGS =							\
	$(DEFINES)						\
	$(SELINUX_CFLAGS)					\
	-I$(top_srcdir)/include					\
	-I$(top_srcdir)/src					\
	-I$(top_builddir)/src/mapi				\
<<<<<<< HEAD
	-I$(top_srcdir)/src/mapi
=======
	-I$(top_srcdir)/src/mapi				\
	-I$(top_builddir)/src/mapi/glapi			\
	-I$(top_srcdir)/src/mapi/glapi
>>>>>>> 5d3caa1c

include Makefile.sources

MKDIR_GEN = $(AM_V_at)$(MKDIR_P) $(@D)
PYTHON_GEN = $(AM_V_GEN)$(PYTHON2) $(PYTHON_FLAGS)

glapi_gen_mapi_deps := \
	mapi_abi.py \
	$(wildcard $(top_srcdir)/src/mapi/glapi/gen/*.xml) \
	$(wildcard $(top_srcdir)/src/mapi/glapi/gen/*.py)

if HAVE_SHARED_GLAPI
BUILT_SOURCES += shared-glapi/glapi_mapi_tmp.h

lib_LTLIBRARIES += shared-glapi/libglapi.la
shared_glapi_libglapi_la_SOURCES = $(MAPI_GLAPI_FILES) shared-glapi/glapi_mapi_tmp.h
shared_glapi_libglapi_la_CFLAGS = \
	$(AM_CFLAGS) \
	$(VISIBILITY_CFLAGS)
shared_glapi_libglapi_la_CPPFLAGS = \
	$(AM_CPPFLAGS) \
	-DMAPI_MODE_GLAPI \
	-DMAPI_ABI_HEADER=\"shared-glapi/glapi_mapi_tmp.h\"
shared_glapi_libglapi_la_LIBADD = \
	$(PTHREAD_LIBS) \
	$(SELINUX_LIBS)
shared_glapi_libglapi_la_LDFLAGS = \
	-no-undefined \
	$(GC_SECTIONS) \
	$(LD_NO_UNDEFINED)

TESTS += shared-glapi-test
check_PROGRAMS += shared-glapi-test

shared_glapi_test_SOURCES = shared-glapi/tests/check_table.cpp
shared_glapi_test_CPPFLAGS = \
	$(AM_CPPFLAGS) \
	-I$(top_srcdir)/src/gtest/include
shared_glapi_test_LDADD = \
	$(top_builddir)/src/mapi/shared-glapi/libglapi.la \
	$(top_builddir)/src/gtest/libgtest.la
endif

shared-glapi/glapi_mapi_tmp.h : glapi/gen/gl_and_es_API.xml $(glapi_gen_mapi_deps)
	$(MKDIR_GEN)
	$(PYTHON_GEN) $(srcdir)/mapi_abi.py --printer shared-glapi \
		$(srcdir)/glapi/gen/gl_and_es_API.xml > $@

if HAVE_OPENGL
noinst_LTLIBRARIES = glapi/libglapi.la

if HAVE_X86_ASM
if HAVE_X86_64_ASM
GLAPI_ASM_SOURCES = glapi/glapi_x86-64.S
else
GLAPI_ASM_SOURCES = glapi/glapi_x86.S
endif
endif
if HAVE_SPARC_ASM
GLAPI_ASM_SOURCES = glapi/glapi_sparc.S
endif

glapi_libglapi_la_SOURCES =
glapi_libglapi_la_CPPFLAGS = \
	$(AM_CPPFLAGS) \
	-I$(top_srcdir)/src/mesa

if HAVE_APPLEDRI
glapi_libglapi_la_SOURCES += glapi/glapi_gentable.c
endif
if HAVE_WINDOWSDRI
glapi_libglapi_la_SOURCES += glapi/glapi_gentable.c
endif

if HAVE_SHARED_GLAPI
glapi_libglapi_la_SOURCES += $(MAPI_BRIDGE_FILES) glapi/glapi_mapi_tmp.h
glapi_libglapi_la_CPPFLAGS += \
	-DMAPI_MODE_BRIDGE \
	-DMAPI_ABI_HEADER=\"glapi/glapi_mapi_tmp.h\"
else
glapi_libglapi_la_CPPFLAGS += \
	-DMAPI_MODE_UTIL
glapi_libglapi_la_SOURCES += \
	glapi/glapi_dispatch.c \
	glapi/glapi_entrypoint.c \
	glapi/glapi_getproc.c \
	glapi/glapi_nop.c \
	glapi/glapi.c \
	glapi/glapi.h \
	glapi/glapi_priv.h \
	$(GLAPI_ASM_SOURCES) \
	$(MAPI_UTIL_FILES)

TESTS += glapi-test
check_PROGRAMS += glapi-test

glapi_test_SOURCES = glapi/tests/check_table.cpp
glapi_test_CPPFLAGS = \
	$(AM_CPPFLAGS) \
	-I$(top_srcdir)/src/gtest/include

glapi_test_LDADD = \
	$(top_builddir)/src/mapi/glapi/libglapi.la \
	$(top_builddir)/src/gtest/libgtest.la
endif
endif

if HAVE_OPENGL_ES1
TESTS += es1api/ABI-check

BUILT_SOURCES += es1api/glapi_mapi_tmp.h

pkgconfig_DATA += es1api/glesv1_cm.pc

GLES_includedir = $(includedir)/GLES
GLES_include_HEADERS = \
	$(top_srcdir)/include/GLES/egl.h \
	$(top_srcdir)/include/GLES/gl.h \
	$(top_srcdir)/include/GLES/glext.h \
	$(top_srcdir)/include/GLES/glplatform.h

lib_LTLIBRARIES += es1api/libGLESv1_CM.la

es1api_libGLESv1_CM_la_SOURCES = entry.c es1api/glapi_mapi_tmp.h
es1api_libGLESv1_CM_la_CFLAGS = \
	$(AM_CFLAGS) \
	$(VISIBILITY_CFLAGS)
es1api_libGLESv1_CM_la_CPPFLAGS = \
	$(AM_CPPFLAGS) \
	-DMAPI_MODE_BRIDGE \
	-DMAPI_ABI_HEADER=\"es1api/glapi_mapi_tmp.h\"
es1api_libGLESv1_CM_la_LIBADD = $(GLESv1_CM_LIB_DEPS)
es1api_libGLESv1_CM_la_LDFLAGS = \
	-no-undefined \
	-version-number 1:1 \
	$(GC_SECTIONS) \
	$(LD_NO_UNDEFINED)

es1api_libGLESv1_CM_la_LIBADD += shared-glapi/libglapi.la
endif

es1api/glapi_mapi_tmp.h: glapi/gen/gl_and_es_API.xml $(glapi_gen_mapi_deps)
	$(MKDIR_GEN)
	$(PYTHON_GEN) $(srcdir)/mapi_abi.py --printer es1api \
		$(srcdir)/glapi/gen/gl_and_es_API.xml > $@

if HAVE_OPENGL_ES2
TESTS += es2api/ABI-check

BUILT_SOURCES += es2api/glapi_mapi_tmp.h

pkgconfig_DATA += es2api/glesv2.pc

GLES2_includedir = $(includedir)/GLES2
GLES2_include_HEADERS = \
	$(top_srcdir)/include/GLES2/gl2.h \
	$(top_srcdir)/include/GLES2/gl2ext.h \
	$(top_srcdir)/include/GLES2/gl2platform.h
GLES3_includedir = $(includedir)/GLES3
GLES3_include_HEADERS = \
	$(top_srcdir)/include/GLES3/gl3.h \
	$(top_srcdir)/include/GLES3/gl31.h \
	$(top_srcdir)/include/GLES3/gl32.h \
	$(top_srcdir)/include/GLES3/gl3ext.h \
	$(top_srcdir)/include/GLES3/gl3platform.h

lib_LTLIBRARIES += es2api/libGLESv2.la

es2api_libGLESv2_la_SOURCES = entry.c es2api/glapi_mapi_tmp.h
es2api_libGLESv2_la_CFLAGS = \
	$(AM_CFLAGS) \
	$(VISIBILITY_CFLAGS)
es2api_libGLESv2_la_CPPFLAGS = \
	$(AM_CPPFLAGS) \
	-DMAPI_MODE_BRIDGE \
	-DMAPI_ABI_HEADER=\"es2api/glapi_mapi_tmp.h\"
es2api_libGLESv2_la_LIBADD = $(GLESv2_LIB_DEPS)
es2api_libGLESv2_la_LDFLAGS = \
	-no-undefined \
	-version-number 2 \
	$(GC_SECTIONS) \
	$(LD_NO_UNDEFINED)

es2api_libGLESv2_la_LIBADD += shared-glapi/libglapi.la
endif

es2api/glapi_mapi_tmp.h: glapi/gen/gl_and_es_API.xml $(glapi_gen_mapi_deps)
	$(MKDIR_GEN)
	$(PYTHON_GEN) $(srcdir)/mapi_abi.py --printer es2api \
		$(srcdir)/glapi/gen/gl_and_es_API.xml > $@

include $(top_srcdir)/install-lib-links.mk

if NEED_KHRPLATFORM
khrdir = $(includedir)/KHR
khr_HEADERS = $(top_srcdir)/include/KHR/khrplatform.h
endif<|MERGE_RESOLUTION|>--- conflicted
+++ resolved
@@ -52,13 +52,9 @@
 	-I$(top_srcdir)/include					\
 	-I$(top_srcdir)/src					\
 	-I$(top_builddir)/src/mapi				\
-<<<<<<< HEAD
-	-I$(top_srcdir)/src/mapi
-=======
 	-I$(top_srcdir)/src/mapi				\
 	-I$(top_builddir)/src/mapi/glapi			\
 	-I$(top_srcdir)/src/mapi/glapi
->>>>>>> 5d3caa1c
 
 include Makefile.sources
 
