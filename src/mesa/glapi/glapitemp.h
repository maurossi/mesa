/* DO NOT EDIT - This file generated automatically by gl_apitemp.py (from Mesa) script */

/*
 * Copyright (C) 1999-2001  Brian Paul   All Rights Reserved.
 * (C) Copyright IBM Corporation 2004
 * All Rights Reserved.
 * 
 * Permission is hereby granted, free of charge, to any person obtaining a
 * copy of this software and associated documentation files (the "Software"),
 * to deal in the Software without restriction, including without limitation
 * the rights to use, copy, modify, merge, publish, distribute, sub license,
 * and/or sell copies of the Software, and to permit persons to whom the
 * Software is furnished to do so, subject to the following conditions:
 * 
 * The above copyright notice and this permission notice (including the next
 * paragraph) shall be included in all copies or substantial portions of the
 * Software.
 * 
 * THE SOFTWARE IS PROVIDED "AS IS", WITHOUT WARRANTY OF ANY KIND, EXPRESS OR
 * IMPLIED, INCLUDING BUT NOT LIMITED TO THE WARRANTIES OF MERCHANTABILITY,
 * FITNESS FOR A PARTICULAR PURPOSE AND NON-INFRINGEMENT.  IN NO EVENT SHALL
 * BRIAN PAUL, IBM,
 * AND/OR THEIR SUPPLIERS BE LIABLE FOR ANY CLAIM, DAMAGES OR OTHER LIABILITY,
 * WHETHER IN AN ACTION OF CONTRACT, TORT OR OTHERWISE, ARISING FROM, OUT OF
 * OR IN CONNECTION WITH THE SOFTWARE OR THE USE OR OTHER DEALINGS IN THE
 * SOFTWARE.
 */


#  if (__GNUC__ > 3 || (__GNUC__ == 3 && __GNUC_MINOR__ >= 3)) && defined(__ELF__)
#    define HIDDEN  __attribute__((visibility("hidden")))
#  else
#    define HIDDEN
#  endif

/*
 * This file is a template which generates the OpenGL API entry point
 * functions.  It should be included by a .c file which first defines
 * the following macros:
 *   KEYWORD1 - usually nothing, but might be __declspec(dllexport) on Win32
 *   KEYWORD2 - usually nothing, but might be __stdcall on Win32
 *   NAME(n)  - builds the final function name (usually add "gl" prefix)
 *   DISPATCH(func, args, msg) - code to do dispatch of named function.
 *                               msg is a printf-style debug message.
 *   RETURN_DISPATCH(func, args, msg) - code to do dispatch with a return value
 *
 * Here is an example which generates the usual OpenGL functions:
 *   #define KEYWORD1
 *   #define KEYWORD2
 *   #define NAME(func)  gl##func
 *   #define DISPATCH(func, args, msg)                           \
 *          struct _glapi_table *dispatch = CurrentDispatch;     \
 *          (*dispatch->func) args
 *   #define RETURN DISPATCH(func, args, msg)                    \
 *          struct _glapi_table *dispatch = CurrentDispatch;     \
 *          return (*dispatch->func) args
 *
 */


#if defined( NAME )
#ifndef KEYWORD1
#define KEYWORD1
#endif

#ifndef KEYWORD1_ALT
#define KEYWORD1_ALT HIDDEN
#endif

#ifndef KEYWORD2
#define KEYWORD2
#endif

#ifndef DISPATCH
#error DISPATCH must be defined
#endif

#ifndef RETURN_DISPATCH
#error RETURN_DISPATCH must be defined
#endif


KEYWORD1 void KEYWORD2 NAME(NewList)(GLuint list, GLenum mode)
{
   DISPATCH(NewList, (list, mode), (F, "glNewList(%d, 0x%x);\n", list, mode));
}

KEYWORD1 void KEYWORD2 NAME(EndList)(void)
{
   DISPATCH(EndList, (), (F, "glEndList();\n"));
}

KEYWORD1 void KEYWORD2 NAME(CallList)(GLuint list)
{
   DISPATCH(CallList, (list), (F, "glCallList(%d);\n", list));
}

KEYWORD1 void KEYWORD2 NAME(CallLists)(GLsizei n, GLenum type, const GLvoid * lists)
{
   DISPATCH(CallLists, (n, type, lists), (F, "glCallLists(%d, 0x%x, %p);\n", n, type, (const void *) lists));
}

KEYWORD1 void KEYWORD2 NAME(DeleteLists)(GLuint list, GLsizei range)
{
   DISPATCH(DeleteLists, (list, range), (F, "glDeleteLists(%d, %d);\n", list, range));
}

KEYWORD1 GLuint KEYWORD2 NAME(GenLists)(GLsizei range)
{
   RETURN_DISPATCH(GenLists, (range), (F, "glGenLists(%d);\n", range));
}

KEYWORD1 void KEYWORD2 NAME(ListBase)(GLuint base)
{
   DISPATCH(ListBase, (base), (F, "glListBase(%d);\n", base));
}

KEYWORD1 void KEYWORD2 NAME(Begin)(GLenum mode)
{
   DISPATCH(Begin, (mode), (F, "glBegin(0x%x);\n", mode));
}

KEYWORD1 void KEYWORD2 NAME(Bitmap)(GLsizei width, GLsizei height, GLfloat xorig, GLfloat yorig, GLfloat xmove, GLfloat ymove, const GLubyte * bitmap)
{
   DISPATCH(Bitmap, (width, height, xorig, yorig, xmove, ymove, bitmap), (F, "glBitmap(%d, %d, %f, %f, %f, %f, %p);\n", width, height, xorig, yorig, xmove, ymove, (const void *) bitmap));
}

KEYWORD1 void KEYWORD2 NAME(Color3b)(GLbyte red, GLbyte green, GLbyte blue)
{
   DISPATCH(Color3b, (red, green, blue), (F, "glColor3b(%d, %d, %d);\n", red, green, blue));
}

KEYWORD1 void KEYWORD2 NAME(Color3bv)(const GLbyte * v)
{
   DISPATCH(Color3bv, (v), (F, "glColor3bv(%p);\n", (const void *) v));
}

KEYWORD1 void KEYWORD2 NAME(Color3d)(GLdouble red, GLdouble green, GLdouble blue)
{
   DISPATCH(Color3d, (red, green, blue), (F, "glColor3d(%f, %f, %f);\n", red, green, blue));
}

KEYWORD1 void KEYWORD2 NAME(Color3dv)(const GLdouble * v)
{
   DISPATCH(Color3dv, (v), (F, "glColor3dv(%p);\n", (const void *) v));
}

KEYWORD1 void KEYWORD2 NAME(Color3f)(GLfloat red, GLfloat green, GLfloat blue)
{
   DISPATCH(Color3f, (red, green, blue), (F, "glColor3f(%f, %f, %f);\n", red, green, blue));
}

KEYWORD1 void KEYWORD2 NAME(Color3fv)(const GLfloat * v)
{
   DISPATCH(Color3fv, (v), (F, "glColor3fv(%p);\n", (const void *) v));
}

KEYWORD1 void KEYWORD2 NAME(Color3i)(GLint red, GLint green, GLint blue)
{
   DISPATCH(Color3i, (red, green, blue), (F, "glColor3i(%d, %d, %d);\n", red, green, blue));
}

KEYWORD1 void KEYWORD2 NAME(Color3iv)(const GLint * v)
{
   DISPATCH(Color3iv, (v), (F, "glColor3iv(%p);\n", (const void *) v));
}

KEYWORD1 void KEYWORD2 NAME(Color3s)(GLshort red, GLshort green, GLshort blue)
{
   DISPATCH(Color3s, (red, green, blue), (F, "glColor3s(%d, %d, %d);\n", red, green, blue));
}

KEYWORD1 void KEYWORD2 NAME(Color3sv)(const GLshort * v)
{
   DISPATCH(Color3sv, (v), (F, "glColor3sv(%p);\n", (const void *) v));
}

KEYWORD1 void KEYWORD2 NAME(Color3ub)(GLubyte red, GLubyte green, GLubyte blue)
{
   DISPATCH(Color3ub, (red, green, blue), (F, "glColor3ub(%d, %d, %d);\n", red, green, blue));
}

KEYWORD1 void KEYWORD2 NAME(Color3ubv)(const GLubyte * v)
{
   DISPATCH(Color3ubv, (v), (F, "glColor3ubv(%p);\n", (const void *) v));
}

KEYWORD1 void KEYWORD2 NAME(Color3ui)(GLuint red, GLuint green, GLuint blue)
{
   DISPATCH(Color3ui, (red, green, blue), (F, "glColor3ui(%d, %d, %d);\n", red, green, blue));
}

KEYWORD1 void KEYWORD2 NAME(Color3uiv)(const GLuint * v)
{
   DISPATCH(Color3uiv, (v), (F, "glColor3uiv(%p);\n", (const void *) v));
}

KEYWORD1 void KEYWORD2 NAME(Color3us)(GLushort red, GLushort green, GLushort blue)
{
   DISPATCH(Color3us, (red, green, blue), (F, "glColor3us(%d, %d, %d);\n", red, green, blue));
}

KEYWORD1 void KEYWORD2 NAME(Color3usv)(const GLushort * v)
{
   DISPATCH(Color3usv, (v), (F, "glColor3usv(%p);\n", (const void *) v));
}

KEYWORD1 void KEYWORD2 NAME(Color4b)(GLbyte red, GLbyte green, GLbyte blue, GLbyte alpha)
{
   DISPATCH(Color4b, (red, green, blue, alpha), (F, "glColor4b(%d, %d, %d, %d);\n", red, green, blue, alpha));
}

KEYWORD1 void KEYWORD2 NAME(Color4bv)(const GLbyte * v)
{
   DISPATCH(Color4bv, (v), (F, "glColor4bv(%p);\n", (const void *) v));
}

KEYWORD1 void KEYWORD2 NAME(Color4d)(GLdouble red, GLdouble green, GLdouble blue, GLdouble alpha)
{
   DISPATCH(Color4d, (red, green, blue, alpha), (F, "glColor4d(%f, %f, %f, %f);\n", red, green, blue, alpha));
}

KEYWORD1 void KEYWORD2 NAME(Color4dv)(const GLdouble * v)
{
   DISPATCH(Color4dv, (v), (F, "glColor4dv(%p);\n", (const void *) v));
}

KEYWORD1 void KEYWORD2 NAME(Color4f)(GLfloat red, GLfloat green, GLfloat blue, GLfloat alpha)
{
   DISPATCH(Color4f, (red, green, blue, alpha), (F, "glColor4f(%f, %f, %f, %f);\n", red, green, blue, alpha));
}

KEYWORD1 void KEYWORD2 NAME(Color4fv)(const GLfloat * v)
{
   DISPATCH(Color4fv, (v), (F, "glColor4fv(%p);\n", (const void *) v));
}

KEYWORD1 void KEYWORD2 NAME(Color4i)(GLint red, GLint green, GLint blue, GLint alpha)
{
   DISPATCH(Color4i, (red, green, blue, alpha), (F, "glColor4i(%d, %d, %d, %d);\n", red, green, blue, alpha));
}

KEYWORD1 void KEYWORD2 NAME(Color4iv)(const GLint * v)
{
   DISPATCH(Color4iv, (v), (F, "glColor4iv(%p);\n", (const void *) v));
}

KEYWORD1 void KEYWORD2 NAME(Color4s)(GLshort red, GLshort green, GLshort blue, GLshort alpha)
{
   DISPATCH(Color4s, (red, green, blue, alpha), (F, "glColor4s(%d, %d, %d, %d);\n", red, green, blue, alpha));
}

KEYWORD1 void KEYWORD2 NAME(Color4sv)(const GLshort * v)
{
   DISPATCH(Color4sv, (v), (F, "glColor4sv(%p);\n", (const void *) v));
}

KEYWORD1 void KEYWORD2 NAME(Color4ub)(GLubyte red, GLubyte green, GLubyte blue, GLubyte alpha)
{
   DISPATCH(Color4ub, (red, green, blue, alpha), (F, "glColor4ub(%d, %d, %d, %d);\n", red, green, blue, alpha));
}

KEYWORD1 void KEYWORD2 NAME(Color4ubv)(const GLubyte * v)
{
   DISPATCH(Color4ubv, (v), (F, "glColor4ubv(%p);\n", (const void *) v));
}

KEYWORD1 void KEYWORD2 NAME(Color4ui)(GLuint red, GLuint green, GLuint blue, GLuint alpha)
{
   DISPATCH(Color4ui, (red, green, blue, alpha), (F, "glColor4ui(%d, %d, %d, %d);\n", red, green, blue, alpha));
}

KEYWORD1 void KEYWORD2 NAME(Color4uiv)(const GLuint * v)
{
   DISPATCH(Color4uiv, (v), (F, "glColor4uiv(%p);\n", (const void *) v));
}

KEYWORD1 void KEYWORD2 NAME(Color4us)(GLushort red, GLushort green, GLushort blue, GLushort alpha)
{
   DISPATCH(Color4us, (red, green, blue, alpha), (F, "glColor4us(%d, %d, %d, %d);\n", red, green, blue, alpha));
}

KEYWORD1 void KEYWORD2 NAME(Color4usv)(const GLushort * v)
{
   DISPATCH(Color4usv, (v), (F, "glColor4usv(%p);\n", (const void *) v));
}

KEYWORD1 void KEYWORD2 NAME(EdgeFlag)(GLboolean flag)
{
   DISPATCH(EdgeFlag, (flag), (F, "glEdgeFlag(%d);\n", flag));
}

KEYWORD1 void KEYWORD2 NAME(EdgeFlagv)(const GLboolean * flag)
{
   DISPATCH(EdgeFlagv, (flag), (F, "glEdgeFlagv(%p);\n", (const void *) flag));
}

KEYWORD1 void KEYWORD2 NAME(End)(void)
{
   DISPATCH(End, (), (F, "glEnd();\n"));
}

KEYWORD1 void KEYWORD2 NAME(Indexd)(GLdouble c)
{
   DISPATCH(Indexd, (c), (F, "glIndexd(%f);\n", c));
}

KEYWORD1 void KEYWORD2 NAME(Indexdv)(const GLdouble * c)
{
   DISPATCH(Indexdv, (c), (F, "glIndexdv(%p);\n", (const void *) c));
}

KEYWORD1 void KEYWORD2 NAME(Indexf)(GLfloat c)
{
   DISPATCH(Indexf, (c), (F, "glIndexf(%f);\n", c));
}

KEYWORD1 void KEYWORD2 NAME(Indexfv)(const GLfloat * c)
{
   DISPATCH(Indexfv, (c), (F, "glIndexfv(%p);\n", (const void *) c));
}

KEYWORD1 void KEYWORD2 NAME(Indexi)(GLint c)
{
   DISPATCH(Indexi, (c), (F, "glIndexi(%d);\n", c));
}

KEYWORD1 void KEYWORD2 NAME(Indexiv)(const GLint * c)
{
   DISPATCH(Indexiv, (c), (F, "glIndexiv(%p);\n", (const void *) c));
}

KEYWORD1 void KEYWORD2 NAME(Indexs)(GLshort c)
{
   DISPATCH(Indexs, (c), (F, "glIndexs(%d);\n", c));
}

KEYWORD1 void KEYWORD2 NAME(Indexsv)(const GLshort * c)
{
   DISPATCH(Indexsv, (c), (F, "glIndexsv(%p);\n", (const void *) c));
}

KEYWORD1 void KEYWORD2 NAME(Normal3b)(GLbyte nx, GLbyte ny, GLbyte nz)
{
   DISPATCH(Normal3b, (nx, ny, nz), (F, "glNormal3b(%d, %d, %d);\n", nx, ny, nz));
}

KEYWORD1 void KEYWORD2 NAME(Normal3bv)(const GLbyte * v)
{
   DISPATCH(Normal3bv, (v), (F, "glNormal3bv(%p);\n", (const void *) v));
}

KEYWORD1 void KEYWORD2 NAME(Normal3d)(GLdouble nx, GLdouble ny, GLdouble nz)
{
   DISPATCH(Normal3d, (nx, ny, nz), (F, "glNormal3d(%f, %f, %f);\n", nx, ny, nz));
}

KEYWORD1 void KEYWORD2 NAME(Normal3dv)(const GLdouble * v)
{
   DISPATCH(Normal3dv, (v), (F, "glNormal3dv(%p);\n", (const void *) v));
}

KEYWORD1 void KEYWORD2 NAME(Normal3f)(GLfloat nx, GLfloat ny, GLfloat nz)
{
   DISPATCH(Normal3f, (nx, ny, nz), (F, "glNormal3f(%f, %f, %f);\n", nx, ny, nz));
}

KEYWORD1 void KEYWORD2 NAME(Normal3fv)(const GLfloat * v)
{
   DISPATCH(Normal3fv, (v), (F, "glNormal3fv(%p);\n", (const void *) v));
}

KEYWORD1 void KEYWORD2 NAME(Normal3i)(GLint nx, GLint ny, GLint nz)
{
   DISPATCH(Normal3i, (nx, ny, nz), (F, "glNormal3i(%d, %d, %d);\n", nx, ny, nz));
}

KEYWORD1 void KEYWORD2 NAME(Normal3iv)(const GLint * v)
{
   DISPATCH(Normal3iv, (v), (F, "glNormal3iv(%p);\n", (const void *) v));
}

KEYWORD1 void KEYWORD2 NAME(Normal3s)(GLshort nx, GLshort ny, GLshort nz)
{
   DISPATCH(Normal3s, (nx, ny, nz), (F, "glNormal3s(%d, %d, %d);\n", nx, ny, nz));
}

KEYWORD1 void KEYWORD2 NAME(Normal3sv)(const GLshort * v)
{
   DISPATCH(Normal3sv, (v), (F, "glNormal3sv(%p);\n", (const void *) v));
}

KEYWORD1 void KEYWORD2 NAME(RasterPos2d)(GLdouble x, GLdouble y)
{
   DISPATCH(RasterPos2d, (x, y), (F, "glRasterPos2d(%f, %f);\n", x, y));
}

KEYWORD1 void KEYWORD2 NAME(RasterPos2dv)(const GLdouble * v)
{
   DISPATCH(RasterPos2dv, (v), (F, "glRasterPos2dv(%p);\n", (const void *) v));
}

KEYWORD1 void KEYWORD2 NAME(RasterPos2f)(GLfloat x, GLfloat y)
{
   DISPATCH(RasterPos2f, (x, y), (F, "glRasterPos2f(%f, %f);\n", x, y));
}

KEYWORD1 void KEYWORD2 NAME(RasterPos2fv)(const GLfloat * v)
{
   DISPATCH(RasterPos2fv, (v), (F, "glRasterPos2fv(%p);\n", (const void *) v));
}

KEYWORD1 void KEYWORD2 NAME(RasterPos2i)(GLint x, GLint y)
{
   DISPATCH(RasterPos2i, (x, y), (F, "glRasterPos2i(%d, %d);\n", x, y));
}

KEYWORD1 void KEYWORD2 NAME(RasterPos2iv)(const GLint * v)
{
   DISPATCH(RasterPos2iv, (v), (F, "glRasterPos2iv(%p);\n", (const void *) v));
}

KEYWORD1 void KEYWORD2 NAME(RasterPos2s)(GLshort x, GLshort y)
{
   DISPATCH(RasterPos2s, (x, y), (F, "glRasterPos2s(%d, %d);\n", x, y));
}

KEYWORD1 void KEYWORD2 NAME(RasterPos2sv)(const GLshort * v)
{
   DISPATCH(RasterPos2sv, (v), (F, "glRasterPos2sv(%p);\n", (const void *) v));
}

KEYWORD1 void KEYWORD2 NAME(RasterPos3d)(GLdouble x, GLdouble y, GLdouble z)
{
   DISPATCH(RasterPos3d, (x, y, z), (F, "glRasterPos3d(%f, %f, %f);\n", x, y, z));
}

KEYWORD1 void KEYWORD2 NAME(RasterPos3dv)(const GLdouble * v)
{
   DISPATCH(RasterPos3dv, (v), (F, "glRasterPos3dv(%p);\n", (const void *) v));
}

KEYWORD1 void KEYWORD2 NAME(RasterPos3f)(GLfloat x, GLfloat y, GLfloat z)
{
   DISPATCH(RasterPos3f, (x, y, z), (F, "glRasterPos3f(%f, %f, %f);\n", x, y, z));
}

KEYWORD1 void KEYWORD2 NAME(RasterPos3fv)(const GLfloat * v)
{
   DISPATCH(RasterPos3fv, (v), (F, "glRasterPos3fv(%p);\n", (const void *) v));
}

KEYWORD1 void KEYWORD2 NAME(RasterPos3i)(GLint x, GLint y, GLint z)
{
   DISPATCH(RasterPos3i, (x, y, z), (F, "glRasterPos3i(%d, %d, %d);\n", x, y, z));
}

KEYWORD1 void KEYWORD2 NAME(RasterPos3iv)(const GLint * v)
{
   DISPATCH(RasterPos3iv, (v), (F, "glRasterPos3iv(%p);\n", (const void *) v));
}

KEYWORD1 void KEYWORD2 NAME(RasterPos3s)(GLshort x, GLshort y, GLshort z)
{
   DISPATCH(RasterPos3s, (x, y, z), (F, "glRasterPos3s(%d, %d, %d);\n", x, y, z));
}

KEYWORD1 void KEYWORD2 NAME(RasterPos3sv)(const GLshort * v)
{
   DISPATCH(RasterPos3sv, (v), (F, "glRasterPos3sv(%p);\n", (const void *) v));
}

KEYWORD1 void KEYWORD2 NAME(RasterPos4d)(GLdouble x, GLdouble y, GLdouble z, GLdouble w)
{
   DISPATCH(RasterPos4d, (x, y, z, w), (F, "glRasterPos4d(%f, %f, %f, %f);\n", x, y, z, w));
}

KEYWORD1 void KEYWORD2 NAME(RasterPos4dv)(const GLdouble * v)
{
   DISPATCH(RasterPos4dv, (v), (F, "glRasterPos4dv(%p);\n", (const void *) v));
}

KEYWORD1 void KEYWORD2 NAME(RasterPos4f)(GLfloat x, GLfloat y, GLfloat z, GLfloat w)
{
   DISPATCH(RasterPos4f, (x, y, z, w), (F, "glRasterPos4f(%f, %f, %f, %f);\n", x, y, z, w));
}

KEYWORD1 void KEYWORD2 NAME(RasterPos4fv)(const GLfloat * v)
{
   DISPATCH(RasterPos4fv, (v), (F, "glRasterPos4fv(%p);\n", (const void *) v));
}

KEYWORD1 void KEYWORD2 NAME(RasterPos4i)(GLint x, GLint y, GLint z, GLint w)
{
   DISPATCH(RasterPos4i, (x, y, z, w), (F, "glRasterPos4i(%d, %d, %d, %d);\n", x, y, z, w));
}

KEYWORD1 void KEYWORD2 NAME(RasterPos4iv)(const GLint * v)
{
   DISPATCH(RasterPos4iv, (v), (F, "glRasterPos4iv(%p);\n", (const void *) v));
}

KEYWORD1 void KEYWORD2 NAME(RasterPos4s)(GLshort x, GLshort y, GLshort z, GLshort w)
{
   DISPATCH(RasterPos4s, (x, y, z, w), (F, "glRasterPos4s(%d, %d, %d, %d);\n", x, y, z, w));
}

KEYWORD1 void KEYWORD2 NAME(RasterPos4sv)(const GLshort * v)
{
   DISPATCH(RasterPos4sv, (v), (F, "glRasterPos4sv(%p);\n", (const void *) v));
}

KEYWORD1 void KEYWORD2 NAME(Rectd)(GLdouble x1, GLdouble y1, GLdouble x2, GLdouble y2)
{
   DISPATCH(Rectd, (x1, y1, x2, y2), (F, "glRectd(%f, %f, %f, %f);\n", x1, y1, x2, y2));
}

KEYWORD1 void KEYWORD2 NAME(Rectdv)(const GLdouble * v1, const GLdouble * v2)
{
   DISPATCH(Rectdv, (v1, v2), (F, "glRectdv(%p, %p);\n", (const void *) v1, (const void *) v2));
}

KEYWORD1 void KEYWORD2 NAME(Rectf)(GLfloat x1, GLfloat y1, GLfloat x2, GLfloat y2)
{
   DISPATCH(Rectf, (x1, y1, x2, y2), (F, "glRectf(%f, %f, %f, %f);\n", x1, y1, x2, y2));
}

KEYWORD1 void KEYWORD2 NAME(Rectfv)(const GLfloat * v1, const GLfloat * v2)
{
   DISPATCH(Rectfv, (v1, v2), (F, "glRectfv(%p, %p);\n", (const void *) v1, (const void *) v2));
}

KEYWORD1 void KEYWORD2 NAME(Recti)(GLint x1, GLint y1, GLint x2, GLint y2)
{
   DISPATCH(Recti, (x1, y1, x2, y2), (F, "glRecti(%d, %d, %d, %d);\n", x1, y1, x2, y2));
}

KEYWORD1 void KEYWORD2 NAME(Rectiv)(const GLint * v1, const GLint * v2)
{
   DISPATCH(Rectiv, (v1, v2), (F, "glRectiv(%p, %p);\n", (const void *) v1, (const void *) v2));
}

KEYWORD1 void KEYWORD2 NAME(Rects)(GLshort x1, GLshort y1, GLshort x2, GLshort y2)
{
   DISPATCH(Rects, (x1, y1, x2, y2), (F, "glRects(%d, %d, %d, %d);\n", x1, y1, x2, y2));
}

KEYWORD1 void KEYWORD2 NAME(Rectsv)(const GLshort * v1, const GLshort * v2)
{
   DISPATCH(Rectsv, (v1, v2), (F, "glRectsv(%p, %p);\n", (const void *) v1, (const void *) v2));
}

KEYWORD1 void KEYWORD2 NAME(TexCoord1d)(GLdouble s)
{
   DISPATCH(TexCoord1d, (s), (F, "glTexCoord1d(%f);\n", s));
}

KEYWORD1 void KEYWORD2 NAME(TexCoord1dv)(const GLdouble * v)
{
   DISPATCH(TexCoord1dv, (v), (F, "glTexCoord1dv(%p);\n", (const void *) v));
}

KEYWORD1 void KEYWORD2 NAME(TexCoord1f)(GLfloat s)
{
   DISPATCH(TexCoord1f, (s), (F, "glTexCoord1f(%f);\n", s));
}

KEYWORD1 void KEYWORD2 NAME(TexCoord1fv)(const GLfloat * v)
{
   DISPATCH(TexCoord1fv, (v), (F, "glTexCoord1fv(%p);\n", (const void *) v));
}

KEYWORD1 void KEYWORD2 NAME(TexCoord1i)(GLint s)
{
   DISPATCH(TexCoord1i, (s), (F, "glTexCoord1i(%d);\n", s));
}

KEYWORD1 void KEYWORD2 NAME(TexCoord1iv)(const GLint * v)
{
   DISPATCH(TexCoord1iv, (v), (F, "glTexCoord1iv(%p);\n", (const void *) v));
}

KEYWORD1 void KEYWORD2 NAME(TexCoord1s)(GLshort s)
{
   DISPATCH(TexCoord1s, (s), (F, "glTexCoord1s(%d);\n", s));
}

KEYWORD1 void KEYWORD2 NAME(TexCoord1sv)(const GLshort * v)
{
   DISPATCH(TexCoord1sv, (v), (F, "glTexCoord1sv(%p);\n", (const void *) v));
}

KEYWORD1 void KEYWORD2 NAME(TexCoord2d)(GLdouble s, GLdouble t)
{
   DISPATCH(TexCoord2d, (s, t), (F, "glTexCoord2d(%f, %f);\n", s, t));
}

KEYWORD1 void KEYWORD2 NAME(TexCoord2dv)(const GLdouble * v)
{
   DISPATCH(TexCoord2dv, (v), (F, "glTexCoord2dv(%p);\n", (const void *) v));
}

KEYWORD1 void KEYWORD2 NAME(TexCoord2f)(GLfloat s, GLfloat t)
{
   DISPATCH(TexCoord2f, (s, t), (F, "glTexCoord2f(%f, %f);\n", s, t));
}

KEYWORD1 void KEYWORD2 NAME(TexCoord2fv)(const GLfloat * v)
{
   DISPATCH(TexCoord2fv, (v), (F, "glTexCoord2fv(%p);\n", (const void *) v));
}

KEYWORD1 void KEYWORD2 NAME(TexCoord2i)(GLint s, GLint t)
{
   DISPATCH(TexCoord2i, (s, t), (F, "glTexCoord2i(%d, %d);\n", s, t));
}

KEYWORD1 void KEYWORD2 NAME(TexCoord2iv)(const GLint * v)
{
   DISPATCH(TexCoord2iv, (v), (F, "glTexCoord2iv(%p);\n", (const void *) v));
}

KEYWORD1 void KEYWORD2 NAME(TexCoord2s)(GLshort s, GLshort t)
{
   DISPATCH(TexCoord2s, (s, t), (F, "glTexCoord2s(%d, %d);\n", s, t));
}

KEYWORD1 void KEYWORD2 NAME(TexCoord2sv)(const GLshort * v)
{
   DISPATCH(TexCoord2sv, (v), (F, "glTexCoord2sv(%p);\n", (const void *) v));
}

KEYWORD1 void KEYWORD2 NAME(TexCoord3d)(GLdouble s, GLdouble t, GLdouble r)
{
   DISPATCH(TexCoord3d, (s, t, r), (F, "glTexCoord3d(%f, %f, %f);\n", s, t, r));
}

KEYWORD1 void KEYWORD2 NAME(TexCoord3dv)(const GLdouble * v)
{
   DISPATCH(TexCoord3dv, (v), (F, "glTexCoord3dv(%p);\n", (const void *) v));
}

KEYWORD1 void KEYWORD2 NAME(TexCoord3f)(GLfloat s, GLfloat t, GLfloat r)
{
   DISPATCH(TexCoord3f, (s, t, r), (F, "glTexCoord3f(%f, %f, %f);\n", s, t, r));
}

KEYWORD1 void KEYWORD2 NAME(TexCoord3fv)(const GLfloat * v)
{
   DISPATCH(TexCoord3fv, (v), (F, "glTexCoord3fv(%p);\n", (const void *) v));
}

KEYWORD1 void KEYWORD2 NAME(TexCoord3i)(GLint s, GLint t, GLint r)
{
   DISPATCH(TexCoord3i, (s, t, r), (F, "glTexCoord3i(%d, %d, %d);\n", s, t, r));
}

KEYWORD1 void KEYWORD2 NAME(TexCoord3iv)(const GLint * v)
{
   DISPATCH(TexCoord3iv, (v), (F, "glTexCoord3iv(%p);\n", (const void *) v));
}

KEYWORD1 void KEYWORD2 NAME(TexCoord3s)(GLshort s, GLshort t, GLshort r)
{
   DISPATCH(TexCoord3s, (s, t, r), (F, "glTexCoord3s(%d, %d, %d);\n", s, t, r));
}

KEYWORD1 void KEYWORD2 NAME(TexCoord3sv)(const GLshort * v)
{
   DISPATCH(TexCoord3sv, (v), (F, "glTexCoord3sv(%p);\n", (const void *) v));
}

KEYWORD1 void KEYWORD2 NAME(TexCoord4d)(GLdouble s, GLdouble t, GLdouble r, GLdouble q)
{
   DISPATCH(TexCoord4d, (s, t, r, q), (F, "glTexCoord4d(%f, %f, %f, %f);\n", s, t, r, q));
}

KEYWORD1 void KEYWORD2 NAME(TexCoord4dv)(const GLdouble * v)
{
   DISPATCH(TexCoord4dv, (v), (F, "glTexCoord4dv(%p);\n", (const void *) v));
}

KEYWORD1 void KEYWORD2 NAME(TexCoord4f)(GLfloat s, GLfloat t, GLfloat r, GLfloat q)
{
   DISPATCH(TexCoord4f, (s, t, r, q), (F, "glTexCoord4f(%f, %f, %f, %f);\n", s, t, r, q));
}

KEYWORD1 void KEYWORD2 NAME(TexCoord4fv)(const GLfloat * v)
{
   DISPATCH(TexCoord4fv, (v), (F, "glTexCoord4fv(%p);\n", (const void *) v));
}

KEYWORD1 void KEYWORD2 NAME(TexCoord4i)(GLint s, GLint t, GLint r, GLint q)
{
   DISPATCH(TexCoord4i, (s, t, r, q), (F, "glTexCoord4i(%d, %d, %d, %d);\n", s, t, r, q));
}

KEYWORD1 void KEYWORD2 NAME(TexCoord4iv)(const GLint * v)
{
   DISPATCH(TexCoord4iv, (v), (F, "glTexCoord4iv(%p);\n", (const void *) v));
}

KEYWORD1 void KEYWORD2 NAME(TexCoord4s)(GLshort s, GLshort t, GLshort r, GLshort q)
{
   DISPATCH(TexCoord4s, (s, t, r, q), (F, "glTexCoord4s(%d, %d, %d, %d);\n", s, t, r, q));
}

KEYWORD1 void KEYWORD2 NAME(TexCoord4sv)(const GLshort * v)
{
   DISPATCH(TexCoord4sv, (v), (F, "glTexCoord4sv(%p);\n", (const void *) v));
}

KEYWORD1 void KEYWORD2 NAME(Vertex2d)(GLdouble x, GLdouble y)
{
   DISPATCH(Vertex2d, (x, y), (F, "glVertex2d(%f, %f);\n", x, y));
}

KEYWORD1 void KEYWORD2 NAME(Vertex2dv)(const GLdouble * v)
{
   DISPATCH(Vertex2dv, (v), (F, "glVertex2dv(%p);\n", (const void *) v));
}

KEYWORD1 void KEYWORD2 NAME(Vertex2f)(GLfloat x, GLfloat y)
{
   DISPATCH(Vertex2f, (x, y), (F, "glVertex2f(%f, %f);\n", x, y));
}

KEYWORD1 void KEYWORD2 NAME(Vertex2fv)(const GLfloat * v)
{
   DISPATCH(Vertex2fv, (v), (F, "glVertex2fv(%p);\n", (const void *) v));
}

KEYWORD1 void KEYWORD2 NAME(Vertex2i)(GLint x, GLint y)
{
   DISPATCH(Vertex2i, (x, y), (F, "glVertex2i(%d, %d);\n", x, y));
}

KEYWORD1 void KEYWORD2 NAME(Vertex2iv)(const GLint * v)
{
   DISPATCH(Vertex2iv, (v), (F, "glVertex2iv(%p);\n", (const void *) v));
}

KEYWORD1 void KEYWORD2 NAME(Vertex2s)(GLshort x, GLshort y)
{
   DISPATCH(Vertex2s, (x, y), (F, "glVertex2s(%d, %d);\n", x, y));
}

KEYWORD1 void KEYWORD2 NAME(Vertex2sv)(const GLshort * v)
{
   DISPATCH(Vertex2sv, (v), (F, "glVertex2sv(%p);\n", (const void *) v));
}

KEYWORD1 void KEYWORD2 NAME(Vertex3d)(GLdouble x, GLdouble y, GLdouble z)
{
   DISPATCH(Vertex3d, (x, y, z), (F, "glVertex3d(%f, %f, %f);\n", x, y, z));
}

KEYWORD1 void KEYWORD2 NAME(Vertex3dv)(const GLdouble * v)
{
   DISPATCH(Vertex3dv, (v), (F, "glVertex3dv(%p);\n", (const void *) v));
}

KEYWORD1 void KEYWORD2 NAME(Vertex3f)(GLfloat x, GLfloat y, GLfloat z)
{
   DISPATCH(Vertex3f, (x, y, z), (F, "glVertex3f(%f, %f, %f);\n", x, y, z));
}

KEYWORD1 void KEYWORD2 NAME(Vertex3fv)(const GLfloat * v)
{
   DISPATCH(Vertex3fv, (v), (F, "glVertex3fv(%p);\n", (const void *) v));
}

KEYWORD1 void KEYWORD2 NAME(Vertex3i)(GLint x, GLint y, GLint z)
{
   DISPATCH(Vertex3i, (x, y, z), (F, "glVertex3i(%d, %d, %d);\n", x, y, z));
}

KEYWORD1 void KEYWORD2 NAME(Vertex3iv)(const GLint * v)
{
   DISPATCH(Vertex3iv, (v), (F, "glVertex3iv(%p);\n", (const void *) v));
}

KEYWORD1 void KEYWORD2 NAME(Vertex3s)(GLshort x, GLshort y, GLshort z)
{
   DISPATCH(Vertex3s, (x, y, z), (F, "glVertex3s(%d, %d, %d);\n", x, y, z));
}

KEYWORD1 void KEYWORD2 NAME(Vertex3sv)(const GLshort * v)
{
   DISPATCH(Vertex3sv, (v), (F, "glVertex3sv(%p);\n", (const void *) v));
}

KEYWORD1 void KEYWORD2 NAME(Vertex4d)(GLdouble x, GLdouble y, GLdouble z, GLdouble w)
{
   DISPATCH(Vertex4d, (x, y, z, w), (F, "glVertex4d(%f, %f, %f, %f);\n", x, y, z, w));
}

KEYWORD1 void KEYWORD2 NAME(Vertex4dv)(const GLdouble * v)
{
   DISPATCH(Vertex4dv, (v), (F, "glVertex4dv(%p);\n", (const void *) v));
}

KEYWORD1 void KEYWORD2 NAME(Vertex4f)(GLfloat x, GLfloat y, GLfloat z, GLfloat w)
{
   DISPATCH(Vertex4f, (x, y, z, w), (F, "glVertex4f(%f, %f, %f, %f);\n", x, y, z, w));
}

KEYWORD1 void KEYWORD2 NAME(Vertex4fv)(const GLfloat * v)
{
   DISPATCH(Vertex4fv, (v), (F, "glVertex4fv(%p);\n", (const void *) v));
}

KEYWORD1 void KEYWORD2 NAME(Vertex4i)(GLint x, GLint y, GLint z, GLint w)
{
   DISPATCH(Vertex4i, (x, y, z, w), (F, "glVertex4i(%d, %d, %d, %d);\n", x, y, z, w));
}

KEYWORD1 void KEYWORD2 NAME(Vertex4iv)(const GLint * v)
{
   DISPATCH(Vertex4iv, (v), (F, "glVertex4iv(%p);\n", (const void *) v));
}

KEYWORD1 void KEYWORD2 NAME(Vertex4s)(GLshort x, GLshort y, GLshort z, GLshort w)
{
   DISPATCH(Vertex4s, (x, y, z, w), (F, "glVertex4s(%d, %d, %d, %d);\n", x, y, z, w));
}

KEYWORD1 void KEYWORD2 NAME(Vertex4sv)(const GLshort * v)
{
   DISPATCH(Vertex4sv, (v), (F, "glVertex4sv(%p);\n", (const void *) v));
}

KEYWORD1 void KEYWORD2 NAME(ClipPlane)(GLenum plane, const GLdouble * equation)
{
   DISPATCH(ClipPlane, (plane, equation), (F, "glClipPlane(0x%x, %p);\n", plane, (const void *) equation));
}

KEYWORD1 void KEYWORD2 NAME(ColorMaterial)(GLenum face, GLenum mode)
{
   DISPATCH(ColorMaterial, (face, mode), (F, "glColorMaterial(0x%x, 0x%x);\n", face, mode));
}

KEYWORD1 void KEYWORD2 NAME(CullFace)(GLenum mode)
{
   DISPATCH(CullFace, (mode), (F, "glCullFace(0x%x);\n", mode));
}

KEYWORD1 void KEYWORD2 NAME(Fogf)(GLenum pname, GLfloat param)
{
   DISPATCH(Fogf, (pname, param), (F, "glFogf(0x%x, %f);\n", pname, param));
}

KEYWORD1 void KEYWORD2 NAME(Fogfv)(GLenum pname, const GLfloat * params)
{
   DISPATCH(Fogfv, (pname, params), (F, "glFogfv(0x%x, %p);\n", pname, (const void *) params));
}

KEYWORD1 void KEYWORD2 NAME(Fogi)(GLenum pname, GLint param)
{
   DISPATCH(Fogi, (pname, param), (F, "glFogi(0x%x, %d);\n", pname, param));
}

KEYWORD1 void KEYWORD2 NAME(Fogiv)(GLenum pname, const GLint * params)
{
   DISPATCH(Fogiv, (pname, params), (F, "glFogiv(0x%x, %p);\n", pname, (const void *) params));
}

KEYWORD1 void KEYWORD2 NAME(FrontFace)(GLenum mode)
{
   DISPATCH(FrontFace, (mode), (F, "glFrontFace(0x%x);\n", mode));
}

KEYWORD1 void KEYWORD2 NAME(Hint)(GLenum target, GLenum mode)
{
   DISPATCH(Hint, (target, mode), (F, "glHint(0x%x, 0x%x);\n", target, mode));
}

KEYWORD1 void KEYWORD2 NAME(Lightf)(GLenum light, GLenum pname, GLfloat param)
{
   DISPATCH(Lightf, (light, pname, param), (F, "glLightf(0x%x, 0x%x, %f);\n", light, pname, param));
}

KEYWORD1 void KEYWORD2 NAME(Lightfv)(GLenum light, GLenum pname, const GLfloat * params)
{
   DISPATCH(Lightfv, (light, pname, params), (F, "glLightfv(0x%x, 0x%x, %p);\n", light, pname, (const void *) params));
}

KEYWORD1 void KEYWORD2 NAME(Lighti)(GLenum light, GLenum pname, GLint param)
{
   DISPATCH(Lighti, (light, pname, param), (F, "glLighti(0x%x, 0x%x, %d);\n", light, pname, param));
}

KEYWORD1 void KEYWORD2 NAME(Lightiv)(GLenum light, GLenum pname, const GLint * params)
{
   DISPATCH(Lightiv, (light, pname, params), (F, "glLightiv(0x%x, 0x%x, %p);\n", light, pname, (const void *) params));
}

KEYWORD1 void KEYWORD2 NAME(LightModelf)(GLenum pname, GLfloat param)
{
   DISPATCH(LightModelf, (pname, param), (F, "glLightModelf(0x%x, %f);\n", pname, param));
}

KEYWORD1 void KEYWORD2 NAME(LightModelfv)(GLenum pname, const GLfloat * params)
{
   DISPATCH(LightModelfv, (pname, params), (F, "glLightModelfv(0x%x, %p);\n", pname, (const void *) params));
}

KEYWORD1 void KEYWORD2 NAME(LightModeli)(GLenum pname, GLint param)
{
   DISPATCH(LightModeli, (pname, param), (F, "glLightModeli(0x%x, %d);\n", pname, param));
}

KEYWORD1 void KEYWORD2 NAME(LightModeliv)(GLenum pname, const GLint * params)
{
   DISPATCH(LightModeliv, (pname, params), (F, "glLightModeliv(0x%x, %p);\n", pname, (const void *) params));
}

KEYWORD1 void KEYWORD2 NAME(LineStipple)(GLint factor, GLushort pattern)
{
   DISPATCH(LineStipple, (factor, pattern), (F, "glLineStipple(%d, %d);\n", factor, pattern));
}

KEYWORD1 void KEYWORD2 NAME(LineWidth)(GLfloat width)
{
   DISPATCH(LineWidth, (width), (F, "glLineWidth(%f);\n", width));
}

KEYWORD1 void KEYWORD2 NAME(Materialf)(GLenum face, GLenum pname, GLfloat param)
{
   DISPATCH(Materialf, (face, pname, param), (F, "glMaterialf(0x%x, 0x%x, %f);\n", face, pname, param));
}

KEYWORD1 void KEYWORD2 NAME(Materialfv)(GLenum face, GLenum pname, const GLfloat * params)
{
   DISPATCH(Materialfv, (face, pname, params), (F, "glMaterialfv(0x%x, 0x%x, %p);\n", face, pname, (const void *) params));
}

KEYWORD1 void KEYWORD2 NAME(Materiali)(GLenum face, GLenum pname, GLint param)
{
   DISPATCH(Materiali, (face, pname, param), (F, "glMateriali(0x%x, 0x%x, %d);\n", face, pname, param));
}

KEYWORD1 void KEYWORD2 NAME(Materialiv)(GLenum face, GLenum pname, const GLint * params)
{
   DISPATCH(Materialiv, (face, pname, params), (F, "glMaterialiv(0x%x, 0x%x, %p);\n", face, pname, (const void *) params));
}

KEYWORD1 void KEYWORD2 NAME(PointSize)(GLfloat size)
{
   DISPATCH(PointSize, (size), (F, "glPointSize(%f);\n", size));
}

KEYWORD1 void KEYWORD2 NAME(PolygonMode)(GLenum face, GLenum mode)
{
   DISPATCH(PolygonMode, (face, mode), (F, "glPolygonMode(0x%x, 0x%x);\n", face, mode));
}

KEYWORD1 void KEYWORD2 NAME(PolygonStipple)(const GLubyte * mask)
{
   DISPATCH(PolygonStipple, (mask), (F, "glPolygonStipple(%p);\n", (const void *) mask));
}

KEYWORD1 void KEYWORD2 NAME(Scissor)(GLint x, GLint y, GLsizei width, GLsizei height)
{
   DISPATCH(Scissor, (x, y, width, height), (F, "glScissor(%d, %d, %d, %d);\n", x, y, width, height));
}

KEYWORD1 void KEYWORD2 NAME(ShadeModel)(GLenum mode)
{
   DISPATCH(ShadeModel, (mode), (F, "glShadeModel(0x%x);\n", mode));
}

KEYWORD1 void KEYWORD2 NAME(TexParameterf)(GLenum target, GLenum pname, GLfloat param)
{
   DISPATCH(TexParameterf, (target, pname, param), (F, "glTexParameterf(0x%x, 0x%x, %f);\n", target, pname, param));
}

KEYWORD1 void KEYWORD2 NAME(TexParameterfv)(GLenum target, GLenum pname, const GLfloat * params)
{
   DISPATCH(TexParameterfv, (target, pname, params), (F, "glTexParameterfv(0x%x, 0x%x, %p);\n", target, pname, (const void *) params));
}

KEYWORD1 void KEYWORD2 NAME(TexParameteri)(GLenum target, GLenum pname, GLint param)
{
   DISPATCH(TexParameteri, (target, pname, param), (F, "glTexParameteri(0x%x, 0x%x, %d);\n", target, pname, param));
}

KEYWORD1 void KEYWORD2 NAME(TexParameteriv)(GLenum target, GLenum pname, const GLint * params)
{
   DISPATCH(TexParameteriv, (target, pname, params), (F, "glTexParameteriv(0x%x, 0x%x, %p);\n", target, pname, (const void *) params));
}

KEYWORD1 void KEYWORD2 NAME(TexImage1D)(GLenum target, GLint level, GLint internalformat, GLsizei width, GLint border, GLenum format, GLenum type, const GLvoid * pixels)
{
   DISPATCH(TexImage1D, (target, level, internalformat, width, border, format, type, pixels), (F, "glTexImage1D(0x%x, %d, %d, %d, %d, 0x%x, 0x%x, %p);\n", target, level, internalformat, width, border, format, type, (const void *) pixels));
}

KEYWORD1 void KEYWORD2 NAME(TexImage2D)(GLenum target, GLint level, GLint internalformat, GLsizei width, GLsizei height, GLint border, GLenum format, GLenum type, const GLvoid * pixels)
{
   DISPATCH(TexImage2D, (target, level, internalformat, width, height, border, format, type, pixels), (F, "glTexImage2D(0x%x, %d, %d, %d, %d, %d, 0x%x, 0x%x, %p);\n", target, level, internalformat, width, height, border, format, type, (const void *) pixels));
}

KEYWORD1 void KEYWORD2 NAME(TexEnvf)(GLenum target, GLenum pname, GLfloat param)
{
   DISPATCH(TexEnvf, (target, pname, param), (F, "glTexEnvf(0x%x, 0x%x, %f);\n", target, pname, param));
}

KEYWORD1 void KEYWORD2 NAME(TexEnvfv)(GLenum target, GLenum pname, const GLfloat * params)
{
   DISPATCH(TexEnvfv, (target, pname, params), (F, "glTexEnvfv(0x%x, 0x%x, %p);\n", target, pname, (const void *) params));
}

KEYWORD1 void KEYWORD2 NAME(TexEnvi)(GLenum target, GLenum pname, GLint param)
{
   DISPATCH(TexEnvi, (target, pname, param), (F, "glTexEnvi(0x%x, 0x%x, %d);\n", target, pname, param));
}

KEYWORD1 void KEYWORD2 NAME(TexEnviv)(GLenum target, GLenum pname, const GLint * params)
{
   DISPATCH(TexEnviv, (target, pname, params), (F, "glTexEnviv(0x%x, 0x%x, %p);\n", target, pname, (const void *) params));
}

KEYWORD1 void KEYWORD2 NAME(TexGend)(GLenum coord, GLenum pname, GLdouble param)
{
   DISPATCH(TexGend, (coord, pname, param), (F, "glTexGend(0x%x, 0x%x, %f);\n", coord, pname, param));
}

KEYWORD1 void KEYWORD2 NAME(TexGendv)(GLenum coord, GLenum pname, const GLdouble * params)
{
   DISPATCH(TexGendv, (coord, pname, params), (F, "glTexGendv(0x%x, 0x%x, %p);\n", coord, pname, (const void *) params));
}

KEYWORD1 void KEYWORD2 NAME(TexGenf)(GLenum coord, GLenum pname, GLfloat param)
{
   DISPATCH(TexGenf, (coord, pname, param), (F, "glTexGenf(0x%x, 0x%x, %f);\n", coord, pname, param));
}

KEYWORD1 void KEYWORD2 NAME(TexGenfv)(GLenum coord, GLenum pname, const GLfloat * params)
{
   DISPATCH(TexGenfv, (coord, pname, params), (F, "glTexGenfv(0x%x, 0x%x, %p);\n", coord, pname, (const void *) params));
}

KEYWORD1 void KEYWORD2 NAME(TexGeni)(GLenum coord, GLenum pname, GLint param)
{
   DISPATCH(TexGeni, (coord, pname, param), (F, "glTexGeni(0x%x, 0x%x, %d);\n", coord, pname, param));
}

KEYWORD1 void KEYWORD2 NAME(TexGeniv)(GLenum coord, GLenum pname, const GLint * params)
{
   DISPATCH(TexGeniv, (coord, pname, params), (F, "glTexGeniv(0x%x, 0x%x, %p);\n", coord, pname, (const void *) params));
}

KEYWORD1 void KEYWORD2 NAME(FeedbackBuffer)(GLsizei size, GLenum type, GLfloat * buffer)
{
   DISPATCH(FeedbackBuffer, (size, type, buffer), (F, "glFeedbackBuffer(%d, 0x%x, %p);\n", size, type, (const void *) buffer));
}

KEYWORD1 void KEYWORD2 NAME(SelectBuffer)(GLsizei size, GLuint * buffer)
{
   DISPATCH(SelectBuffer, (size, buffer), (F, "glSelectBuffer(%d, %p);\n", size, (const void *) buffer));
}

KEYWORD1 GLint KEYWORD2 NAME(RenderMode)(GLenum mode)
{
   RETURN_DISPATCH(RenderMode, (mode), (F, "glRenderMode(0x%x);\n", mode));
}

KEYWORD1 void KEYWORD2 NAME(InitNames)(void)
{
   DISPATCH(InitNames, (), (F, "glInitNames();\n"));
}

KEYWORD1 void KEYWORD2 NAME(LoadName)(GLuint name)
{
   DISPATCH(LoadName, (name), (F, "glLoadName(%d);\n", name));
}

KEYWORD1 void KEYWORD2 NAME(PassThrough)(GLfloat token)
{
   DISPATCH(PassThrough, (token), (F, "glPassThrough(%f);\n", token));
}

KEYWORD1 void KEYWORD2 NAME(PopName)(void)
{
   DISPATCH(PopName, (), (F, "glPopName();\n"));
}

KEYWORD1 void KEYWORD2 NAME(PushName)(GLuint name)
{
   DISPATCH(PushName, (name), (F, "glPushName(%d);\n", name));
}

KEYWORD1 void KEYWORD2 NAME(DrawBuffer)(GLenum mode)
{
   DISPATCH(DrawBuffer, (mode), (F, "glDrawBuffer(0x%x);\n", mode));
}

KEYWORD1 void KEYWORD2 NAME(Clear)(GLbitfield mask)
{
   DISPATCH(Clear, (mask), (F, "glClear(%d);\n", mask));
}

KEYWORD1 void KEYWORD2 NAME(ClearAccum)(GLfloat red, GLfloat green, GLfloat blue, GLfloat alpha)
{
   DISPATCH(ClearAccum, (red, green, blue, alpha), (F, "glClearAccum(%f, %f, %f, %f);\n", red, green, blue, alpha));
}

KEYWORD1 void KEYWORD2 NAME(ClearIndex)(GLfloat c)
{
   DISPATCH(ClearIndex, (c), (F, "glClearIndex(%f);\n", c));
}

KEYWORD1 void KEYWORD2 NAME(ClearColor)(GLclampf red, GLclampf green, GLclampf blue, GLclampf alpha)
{
   DISPATCH(ClearColor, (red, green, blue, alpha), (F, "glClearColor(%f, %f, %f, %f);\n", red, green, blue, alpha));
}

KEYWORD1 void KEYWORD2 NAME(ClearStencil)(GLint s)
{
   DISPATCH(ClearStencil, (s), (F, "glClearStencil(%d);\n", s));
}

KEYWORD1 void KEYWORD2 NAME(ClearDepth)(GLclampd depth)
{
   DISPATCH(ClearDepth, (depth), (F, "glClearDepth(%f);\n", depth));
}

KEYWORD1 void KEYWORD2 NAME(StencilMask)(GLuint mask)
{
   DISPATCH(StencilMask, (mask), (F, "glStencilMask(%d);\n", mask));
}

KEYWORD1 void KEYWORD2 NAME(ColorMask)(GLboolean red, GLboolean green, GLboolean blue, GLboolean alpha)
{
   DISPATCH(ColorMask, (red, green, blue, alpha), (F, "glColorMask(%d, %d, %d, %d);\n", red, green, blue, alpha));
}

KEYWORD1 void KEYWORD2 NAME(DepthMask)(GLboolean flag)
{
   DISPATCH(DepthMask, (flag), (F, "glDepthMask(%d);\n", flag));
}

KEYWORD1 void KEYWORD2 NAME(IndexMask)(GLuint mask)
{
   DISPATCH(IndexMask, (mask), (F, "glIndexMask(%d);\n", mask));
}

KEYWORD1 void KEYWORD2 NAME(Accum)(GLenum op, GLfloat value)
{
   DISPATCH(Accum, (op, value), (F, "glAccum(0x%x, %f);\n", op, value));
}

KEYWORD1 void KEYWORD2 NAME(Disable)(GLenum cap)
{
   DISPATCH(Disable, (cap), (F, "glDisable(0x%x);\n", cap));
}

KEYWORD1 void KEYWORD2 NAME(Enable)(GLenum cap)
{
   DISPATCH(Enable, (cap), (F, "glEnable(0x%x);\n", cap));
}

KEYWORD1 void KEYWORD2 NAME(Finish)(void)
{
   DISPATCH(Finish, (), (F, "glFinish();\n"));
}

KEYWORD1 void KEYWORD2 NAME(Flush)(void)
{
   DISPATCH(Flush, (), (F, "glFlush();\n"));
}

KEYWORD1 void KEYWORD2 NAME(PopAttrib)(void)
{
   DISPATCH(PopAttrib, (), (F, "glPopAttrib();\n"));
}

KEYWORD1 void KEYWORD2 NAME(PushAttrib)(GLbitfield mask)
{
   DISPATCH(PushAttrib, (mask), (F, "glPushAttrib(%d);\n", mask));
}

KEYWORD1 void KEYWORD2 NAME(Map1d)(GLenum target, GLdouble u1, GLdouble u2, GLint stride, GLint order, const GLdouble * points)
{
   DISPATCH(Map1d, (target, u1, u2, stride, order, points), (F, "glMap1d(0x%x, %f, %f, %d, %d, %p);\n", target, u1, u2, stride, order, (const void *) points));
}

KEYWORD1 void KEYWORD2 NAME(Map1f)(GLenum target, GLfloat u1, GLfloat u2, GLint stride, GLint order, const GLfloat * points)
{
   DISPATCH(Map1f, (target, u1, u2, stride, order, points), (F, "glMap1f(0x%x, %f, %f, %d, %d, %p);\n", target, u1, u2, stride, order, (const void *) points));
}

KEYWORD1 void KEYWORD2 NAME(Map2d)(GLenum target, GLdouble u1, GLdouble u2, GLint ustride, GLint uorder, GLdouble v1, GLdouble v2, GLint vstride, GLint vorder, const GLdouble * points)
{
   DISPATCH(Map2d, (target, u1, u2, ustride, uorder, v1, v2, vstride, vorder, points), (F, "glMap2d(0x%x, %f, %f, %d, %d, %f, %f, %d, %d, %p);\n", target, u1, u2, ustride, uorder, v1, v2, vstride, vorder, (const void *) points));
}

KEYWORD1 void KEYWORD2 NAME(Map2f)(GLenum target, GLfloat u1, GLfloat u2, GLint ustride, GLint uorder, GLfloat v1, GLfloat v2, GLint vstride, GLint vorder, const GLfloat * points)
{
   DISPATCH(Map2f, (target, u1, u2, ustride, uorder, v1, v2, vstride, vorder, points), (F, "glMap2f(0x%x, %f, %f, %d, %d, %f, %f, %d, %d, %p);\n", target, u1, u2, ustride, uorder, v1, v2, vstride, vorder, (const void *) points));
}

KEYWORD1 void KEYWORD2 NAME(MapGrid1d)(GLint un, GLdouble u1, GLdouble u2)
{
   DISPATCH(MapGrid1d, (un, u1, u2), (F, "glMapGrid1d(%d, %f, %f);\n", un, u1, u2));
}

KEYWORD1 void KEYWORD2 NAME(MapGrid1f)(GLint un, GLfloat u1, GLfloat u2)
{
   DISPATCH(MapGrid1f, (un, u1, u2), (F, "glMapGrid1f(%d, %f, %f);\n", un, u1, u2));
}

KEYWORD1 void KEYWORD2 NAME(MapGrid2d)(GLint un, GLdouble u1, GLdouble u2, GLint vn, GLdouble v1, GLdouble v2)
{
   DISPATCH(MapGrid2d, (un, u1, u2, vn, v1, v2), (F, "glMapGrid2d(%d, %f, %f, %d, %f, %f);\n", un, u1, u2, vn, v1, v2));
}

KEYWORD1 void KEYWORD2 NAME(MapGrid2f)(GLint un, GLfloat u1, GLfloat u2, GLint vn, GLfloat v1, GLfloat v2)
{
   DISPATCH(MapGrid2f, (un, u1, u2, vn, v1, v2), (F, "glMapGrid2f(%d, %f, %f, %d, %f, %f);\n", un, u1, u2, vn, v1, v2));
}

KEYWORD1 void KEYWORD2 NAME(EvalCoord1d)(GLdouble u)
{
   DISPATCH(EvalCoord1d, (u), (F, "glEvalCoord1d(%f);\n", u));
}

KEYWORD1 void KEYWORD2 NAME(EvalCoord1dv)(const GLdouble * u)
{
   DISPATCH(EvalCoord1dv, (u), (F, "glEvalCoord1dv(%p);\n", (const void *) u));
}

KEYWORD1 void KEYWORD2 NAME(EvalCoord1f)(GLfloat u)
{
   DISPATCH(EvalCoord1f, (u), (F, "glEvalCoord1f(%f);\n", u));
}

KEYWORD1 void KEYWORD2 NAME(EvalCoord1fv)(const GLfloat * u)
{
   DISPATCH(EvalCoord1fv, (u), (F, "glEvalCoord1fv(%p);\n", (const void *) u));
}

KEYWORD1 void KEYWORD2 NAME(EvalCoord2d)(GLdouble u, GLdouble v)
{
   DISPATCH(EvalCoord2d, (u, v), (F, "glEvalCoord2d(%f, %f);\n", u, v));
}

KEYWORD1 void KEYWORD2 NAME(EvalCoord2dv)(const GLdouble * u)
{
   DISPATCH(EvalCoord2dv, (u), (F, "glEvalCoord2dv(%p);\n", (const void *) u));
}

KEYWORD1 void KEYWORD2 NAME(EvalCoord2f)(GLfloat u, GLfloat v)
{
   DISPATCH(EvalCoord2f, (u, v), (F, "glEvalCoord2f(%f, %f);\n", u, v));
}

KEYWORD1 void KEYWORD2 NAME(EvalCoord2fv)(const GLfloat * u)
{
   DISPATCH(EvalCoord2fv, (u), (F, "glEvalCoord2fv(%p);\n", (const void *) u));
}

KEYWORD1 void KEYWORD2 NAME(EvalMesh1)(GLenum mode, GLint i1, GLint i2)
{
   DISPATCH(EvalMesh1, (mode, i1, i2), (F, "glEvalMesh1(0x%x, %d, %d);\n", mode, i1, i2));
}

KEYWORD1 void KEYWORD2 NAME(EvalPoint1)(GLint i)
{
   DISPATCH(EvalPoint1, (i), (F, "glEvalPoint1(%d);\n", i));
}

KEYWORD1 void KEYWORD2 NAME(EvalMesh2)(GLenum mode, GLint i1, GLint i2, GLint j1, GLint j2)
{
   DISPATCH(EvalMesh2, (mode, i1, i2, j1, j2), (F, "glEvalMesh2(0x%x, %d, %d, %d, %d);\n", mode, i1, i2, j1, j2));
}

KEYWORD1 void KEYWORD2 NAME(EvalPoint2)(GLint i, GLint j)
{
   DISPATCH(EvalPoint2, (i, j), (F, "glEvalPoint2(%d, %d);\n", i, j));
}

KEYWORD1 void KEYWORD2 NAME(AlphaFunc)(GLenum func, GLclampf ref)
{
   DISPATCH(AlphaFunc, (func, ref), (F, "glAlphaFunc(0x%x, %f);\n", func, ref));
}

KEYWORD1 void KEYWORD2 NAME(BlendFunc)(GLenum sfactor, GLenum dfactor)
{
   DISPATCH(BlendFunc, (sfactor, dfactor), (F, "glBlendFunc(0x%x, 0x%x);\n", sfactor, dfactor));
}

KEYWORD1 void KEYWORD2 NAME(LogicOp)(GLenum opcode)
{
   DISPATCH(LogicOp, (opcode), (F, "glLogicOp(0x%x);\n", opcode));
}

KEYWORD1 void KEYWORD2 NAME(StencilFunc)(GLenum func, GLint ref, GLuint mask)
{
   DISPATCH(StencilFunc, (func, ref, mask), (F, "glStencilFunc(0x%x, %d, %d);\n", func, ref, mask));
}

KEYWORD1 void KEYWORD2 NAME(StencilOp)(GLenum fail, GLenum zfail, GLenum zpass)
{
   DISPATCH(StencilOp, (fail, zfail, zpass), (F, "glStencilOp(0x%x, 0x%x, 0x%x);\n", fail, zfail, zpass));
}

KEYWORD1 void KEYWORD2 NAME(DepthFunc)(GLenum func)
{
   DISPATCH(DepthFunc, (func), (F, "glDepthFunc(0x%x);\n", func));
}

KEYWORD1 void KEYWORD2 NAME(PixelZoom)(GLfloat xfactor, GLfloat yfactor)
{
   DISPATCH(PixelZoom, (xfactor, yfactor), (F, "glPixelZoom(%f, %f);\n", xfactor, yfactor));
}

KEYWORD1 void KEYWORD2 NAME(PixelTransferf)(GLenum pname, GLfloat param)
{
   DISPATCH(PixelTransferf, (pname, param), (F, "glPixelTransferf(0x%x, %f);\n", pname, param));
}

KEYWORD1 void KEYWORD2 NAME(PixelTransferi)(GLenum pname, GLint param)
{
   DISPATCH(PixelTransferi, (pname, param), (F, "glPixelTransferi(0x%x, %d);\n", pname, param));
}

KEYWORD1 void KEYWORD2 NAME(PixelStoref)(GLenum pname, GLfloat param)
{
   DISPATCH(PixelStoref, (pname, param), (F, "glPixelStoref(0x%x, %f);\n", pname, param));
}

KEYWORD1 void KEYWORD2 NAME(PixelStorei)(GLenum pname, GLint param)
{
   DISPATCH(PixelStorei, (pname, param), (F, "glPixelStorei(0x%x, %d);\n", pname, param));
}

KEYWORD1 void KEYWORD2 NAME(PixelMapfv)(GLenum map, GLsizei mapsize, const GLfloat * values)
{
   DISPATCH(PixelMapfv, (map, mapsize, values), (F, "glPixelMapfv(0x%x, %d, %p);\n", map, mapsize, (const void *) values));
}

KEYWORD1 void KEYWORD2 NAME(PixelMapuiv)(GLenum map, GLsizei mapsize, const GLuint * values)
{
   DISPATCH(PixelMapuiv, (map, mapsize, values), (F, "glPixelMapuiv(0x%x, %d, %p);\n", map, mapsize, (const void *) values));
}

KEYWORD1 void KEYWORD2 NAME(PixelMapusv)(GLenum map, GLsizei mapsize, const GLushort * values)
{
   DISPATCH(PixelMapusv, (map, mapsize, values), (F, "glPixelMapusv(0x%x, %d, %p);\n", map, mapsize, (const void *) values));
}

KEYWORD1 void KEYWORD2 NAME(ReadBuffer)(GLenum mode)
{
   DISPATCH(ReadBuffer, (mode), (F, "glReadBuffer(0x%x);\n", mode));
}

KEYWORD1 void KEYWORD2 NAME(CopyPixels)(GLint x, GLint y, GLsizei width, GLsizei height, GLenum type)
{
   DISPATCH(CopyPixels, (x, y, width, height, type), (F, "glCopyPixels(%d, %d, %d, %d, 0x%x);\n", x, y, width, height, type));
}

KEYWORD1 void KEYWORD2 NAME(ReadPixels)(GLint x, GLint y, GLsizei width, GLsizei height, GLenum format, GLenum type, GLvoid * pixels)
{
   DISPATCH(ReadPixels, (x, y, width, height, format, type, pixels), (F, "glReadPixels(%d, %d, %d, %d, 0x%x, 0x%x, %p);\n", x, y, width, height, format, type, (const void *) pixels));
}

KEYWORD1 void KEYWORD2 NAME(DrawPixels)(GLsizei width, GLsizei height, GLenum format, GLenum type, const GLvoid * pixels)
{
   DISPATCH(DrawPixels, (width, height, format, type, pixels), (F, "glDrawPixels(%d, %d, 0x%x, 0x%x, %p);\n", width, height, format, type, (const void *) pixels));
}

KEYWORD1 void KEYWORD2 NAME(GetBooleanv)(GLenum pname, GLboolean * params)
{
   DISPATCH(GetBooleanv, (pname, params), (F, "glGetBooleanv(0x%x, %p);\n", pname, (const void *) params));
}

KEYWORD1 void KEYWORD2 NAME(GetClipPlane)(GLenum plane, GLdouble * equation)
{
   DISPATCH(GetClipPlane, (plane, equation), (F, "glGetClipPlane(0x%x, %p);\n", plane, (const void *) equation));
}

KEYWORD1 void KEYWORD2 NAME(GetDoublev)(GLenum pname, GLdouble * params)
{
   DISPATCH(GetDoublev, (pname, params), (F, "glGetDoublev(0x%x, %p);\n", pname, (const void *) params));
}

KEYWORD1 GLenum KEYWORD2 NAME(GetError)(void)
{
   RETURN_DISPATCH(GetError, (), (F, "glGetError();\n"));
}

KEYWORD1 void KEYWORD2 NAME(GetFloatv)(GLenum pname, GLfloat * params)
{
   DISPATCH(GetFloatv, (pname, params), (F, "glGetFloatv(0x%x, %p);\n", pname, (const void *) params));
}

KEYWORD1 void KEYWORD2 NAME(GetIntegerv)(GLenum pname, GLint * params)
{
   DISPATCH(GetIntegerv, (pname, params), (F, "glGetIntegerv(0x%x, %p);\n", pname, (const void *) params));
}

KEYWORD1 void KEYWORD2 NAME(GetLightfv)(GLenum light, GLenum pname, GLfloat * params)
{
   DISPATCH(GetLightfv, (light, pname, params), (F, "glGetLightfv(0x%x, 0x%x, %p);\n", light, pname, (const void *) params));
}

KEYWORD1 void KEYWORD2 NAME(GetLightiv)(GLenum light, GLenum pname, GLint * params)
{
   DISPATCH(GetLightiv, (light, pname, params), (F, "glGetLightiv(0x%x, 0x%x, %p);\n", light, pname, (const void *) params));
}

KEYWORD1 void KEYWORD2 NAME(GetMapdv)(GLenum target, GLenum query, GLdouble * v)
{
   DISPATCH(GetMapdv, (target, query, v), (F, "glGetMapdv(0x%x, 0x%x, %p);\n", target, query, (const void *) v));
}

KEYWORD1 void KEYWORD2 NAME(GetMapfv)(GLenum target, GLenum query, GLfloat * v)
{
   DISPATCH(GetMapfv, (target, query, v), (F, "glGetMapfv(0x%x, 0x%x, %p);\n", target, query, (const void *) v));
}

KEYWORD1 void KEYWORD2 NAME(GetMapiv)(GLenum target, GLenum query, GLint * v)
{
   DISPATCH(GetMapiv, (target, query, v), (F, "glGetMapiv(0x%x, 0x%x, %p);\n", target, query, (const void *) v));
}

KEYWORD1 void KEYWORD2 NAME(GetMaterialfv)(GLenum face, GLenum pname, GLfloat * params)
{
   DISPATCH(GetMaterialfv, (face, pname, params), (F, "glGetMaterialfv(0x%x, 0x%x, %p);\n", face, pname, (const void *) params));
}

KEYWORD1 void KEYWORD2 NAME(GetMaterialiv)(GLenum face, GLenum pname, GLint * params)
{
   DISPATCH(GetMaterialiv, (face, pname, params), (F, "glGetMaterialiv(0x%x, 0x%x, %p);\n", face, pname, (const void *) params));
}

KEYWORD1 void KEYWORD2 NAME(GetPixelMapfv)(GLenum map, GLfloat * values)
{
   DISPATCH(GetPixelMapfv, (map, values), (F, "glGetPixelMapfv(0x%x, %p);\n", map, (const void *) values));
}

KEYWORD1 void KEYWORD2 NAME(GetPixelMapuiv)(GLenum map, GLuint * values)
{
   DISPATCH(GetPixelMapuiv, (map, values), (F, "glGetPixelMapuiv(0x%x, %p);\n", map, (const void *) values));
}

KEYWORD1 void KEYWORD2 NAME(GetPixelMapusv)(GLenum map, GLushort * values)
{
   DISPATCH(GetPixelMapusv, (map, values), (F, "glGetPixelMapusv(0x%x, %p);\n", map, (const void *) values));
}

KEYWORD1 void KEYWORD2 NAME(GetPolygonStipple)(GLubyte * mask)
{
   DISPATCH(GetPolygonStipple, (mask), (F, "glGetPolygonStipple(%p);\n", (const void *) mask));
}

KEYWORD1 const GLubyte * KEYWORD2 NAME(GetString)(GLenum name)
{
   RETURN_DISPATCH(GetString, (name), (F, "glGetString(0x%x);\n", name));
}

KEYWORD1 void KEYWORD2 NAME(GetTexEnvfv)(GLenum target, GLenum pname, GLfloat * params)
{
   DISPATCH(GetTexEnvfv, (target, pname, params), (F, "glGetTexEnvfv(0x%x, 0x%x, %p);\n", target, pname, (const void *) params));
}

KEYWORD1 void KEYWORD2 NAME(GetTexEnviv)(GLenum target, GLenum pname, GLint * params)
{
   DISPATCH(GetTexEnviv, (target, pname, params), (F, "glGetTexEnviv(0x%x, 0x%x, %p);\n", target, pname, (const void *) params));
}

KEYWORD1 void KEYWORD2 NAME(GetTexGendv)(GLenum coord, GLenum pname, GLdouble * params)
{
   DISPATCH(GetTexGendv, (coord, pname, params), (F, "glGetTexGendv(0x%x, 0x%x, %p);\n", coord, pname, (const void *) params));
}

KEYWORD1 void KEYWORD2 NAME(GetTexGenfv)(GLenum coord, GLenum pname, GLfloat * params)
{
   DISPATCH(GetTexGenfv, (coord, pname, params), (F, "glGetTexGenfv(0x%x, 0x%x, %p);\n", coord, pname, (const void *) params));
}

KEYWORD1 void KEYWORD2 NAME(GetTexGeniv)(GLenum coord, GLenum pname, GLint * params)
{
   DISPATCH(GetTexGeniv, (coord, pname, params), (F, "glGetTexGeniv(0x%x, 0x%x, %p);\n", coord, pname, (const void *) params));
}

KEYWORD1 void KEYWORD2 NAME(GetTexImage)(GLenum target, GLint level, GLenum format, GLenum type, GLvoid * pixels)
{
   DISPATCH(GetTexImage, (target, level, format, type, pixels), (F, "glGetTexImage(0x%x, %d, 0x%x, 0x%x, %p);\n", target, level, format, type, (const void *) pixels));
}

KEYWORD1 void KEYWORD2 NAME(GetTexParameterfv)(GLenum target, GLenum pname, GLfloat * params)
{
   DISPATCH(GetTexParameterfv, (target, pname, params), (F, "glGetTexParameterfv(0x%x, 0x%x, %p);\n", target, pname, (const void *) params));
}

KEYWORD1 void KEYWORD2 NAME(GetTexParameteriv)(GLenum target, GLenum pname, GLint * params)
{
   DISPATCH(GetTexParameteriv, (target, pname, params), (F, "glGetTexParameteriv(0x%x, 0x%x, %p);\n", target, pname, (const void *) params));
}

KEYWORD1 void KEYWORD2 NAME(GetTexLevelParameterfv)(GLenum target, GLint level, GLenum pname, GLfloat * params)
{
   DISPATCH(GetTexLevelParameterfv, (target, level, pname, params), (F, "glGetTexLevelParameterfv(0x%x, %d, 0x%x, %p);\n", target, level, pname, (const void *) params));
}

KEYWORD1 void KEYWORD2 NAME(GetTexLevelParameteriv)(GLenum target, GLint level, GLenum pname, GLint * params)
{
   DISPATCH(GetTexLevelParameteriv, (target, level, pname, params), (F, "glGetTexLevelParameteriv(0x%x, %d, 0x%x, %p);\n", target, level, pname, (const void *) params));
}

KEYWORD1 GLboolean KEYWORD2 NAME(IsEnabled)(GLenum cap)
{
   RETURN_DISPATCH(IsEnabled, (cap), (F, "glIsEnabled(0x%x);\n", cap));
}

KEYWORD1 GLboolean KEYWORD2 NAME(IsList)(GLuint list)
{
   RETURN_DISPATCH(IsList, (list), (F, "glIsList(%d);\n", list));
}

KEYWORD1 void KEYWORD2 NAME(DepthRange)(GLclampd zNear, GLclampd zFar)
{
   DISPATCH(DepthRange, (zNear, zFar), (F, "glDepthRange(%f, %f);\n", zNear, zFar));
}

KEYWORD1 void KEYWORD2 NAME(Frustum)(GLdouble left, GLdouble right, GLdouble bottom, GLdouble top, GLdouble zNear, GLdouble zFar)
{
   DISPATCH(Frustum, (left, right, bottom, top, zNear, zFar), (F, "glFrustum(%f, %f, %f, %f, %f, %f);\n", left, right, bottom, top, zNear, zFar));
}

KEYWORD1 void KEYWORD2 NAME(LoadIdentity)(void)
{
   DISPATCH(LoadIdentity, (), (F, "glLoadIdentity();\n"));
}

KEYWORD1 void KEYWORD2 NAME(LoadMatrixf)(const GLfloat * m)
{
   DISPATCH(LoadMatrixf, (m), (F, "glLoadMatrixf(%p);\n", (const void *) m));
}

KEYWORD1 void KEYWORD2 NAME(LoadMatrixd)(const GLdouble * m)
{
   DISPATCH(LoadMatrixd, (m), (F, "glLoadMatrixd(%p);\n", (const void *) m));
}

KEYWORD1 void KEYWORD2 NAME(MatrixMode)(GLenum mode)
{
   DISPATCH(MatrixMode, (mode), (F, "glMatrixMode(0x%x);\n", mode));
}

KEYWORD1 void KEYWORD2 NAME(MultMatrixf)(const GLfloat * m)
{
   DISPATCH(MultMatrixf, (m), (F, "glMultMatrixf(%p);\n", (const void *) m));
}

KEYWORD1 void KEYWORD2 NAME(MultMatrixd)(const GLdouble * m)
{
   DISPATCH(MultMatrixd, (m), (F, "glMultMatrixd(%p);\n", (const void *) m));
}

KEYWORD1 void KEYWORD2 NAME(Ortho)(GLdouble left, GLdouble right, GLdouble bottom, GLdouble top, GLdouble zNear, GLdouble zFar)
{
   DISPATCH(Ortho, (left, right, bottom, top, zNear, zFar), (F, "glOrtho(%f, %f, %f, %f, %f, %f);\n", left, right, bottom, top, zNear, zFar));
}

KEYWORD1 void KEYWORD2 NAME(PopMatrix)(void)
{
   DISPATCH(PopMatrix, (), (F, "glPopMatrix();\n"));
}

KEYWORD1 void KEYWORD2 NAME(PushMatrix)(void)
{
   DISPATCH(PushMatrix, (), (F, "glPushMatrix();\n"));
}

KEYWORD1 void KEYWORD2 NAME(Rotated)(GLdouble angle, GLdouble x, GLdouble y, GLdouble z)
{
   DISPATCH(Rotated, (angle, x, y, z), (F, "glRotated(%f, %f, %f, %f);\n", angle, x, y, z));
}

KEYWORD1 void KEYWORD2 NAME(Rotatef)(GLfloat angle, GLfloat x, GLfloat y, GLfloat z)
{
   DISPATCH(Rotatef, (angle, x, y, z), (F, "glRotatef(%f, %f, %f, %f);\n", angle, x, y, z));
}

KEYWORD1 void KEYWORD2 NAME(Scaled)(GLdouble x, GLdouble y, GLdouble z)
{
   DISPATCH(Scaled, (x, y, z), (F, "glScaled(%f, %f, %f);\n", x, y, z));
}

KEYWORD1 void KEYWORD2 NAME(Scalef)(GLfloat x, GLfloat y, GLfloat z)
{
   DISPATCH(Scalef, (x, y, z), (F, "glScalef(%f, %f, %f);\n", x, y, z));
}

KEYWORD1 void KEYWORD2 NAME(Translated)(GLdouble x, GLdouble y, GLdouble z)
{
   DISPATCH(Translated, (x, y, z), (F, "glTranslated(%f, %f, %f);\n", x, y, z));
}

KEYWORD1 void KEYWORD2 NAME(Translatef)(GLfloat x, GLfloat y, GLfloat z)
{
   DISPATCH(Translatef, (x, y, z), (F, "glTranslatef(%f, %f, %f);\n", x, y, z));
}

KEYWORD1 void KEYWORD2 NAME(Viewport)(GLint x, GLint y, GLsizei width, GLsizei height)
{
   DISPATCH(Viewport, (x, y, width, height), (F, "glViewport(%d, %d, %d, %d);\n", x, y, width, height));
}

KEYWORD1 void KEYWORD2 NAME(ArrayElement)(GLint i)
{
   DISPATCH(ArrayElement, (i), (F, "glArrayElement(%d);\n", i));
}

KEYWORD1 void KEYWORD2 NAME(ArrayElementEXT)(GLint i)
{
   DISPATCH(ArrayElement, (i), (F, "glArrayElementEXT(%d);\n", i));
}

KEYWORD1 void KEYWORD2 NAME(BindTexture)(GLenum target, GLuint texture)
{
   DISPATCH(BindTexture, (target, texture), (F, "glBindTexture(0x%x, %d);\n", target, texture));
}

KEYWORD1 void KEYWORD2 NAME(BindTextureEXT)(GLenum target, GLuint texture)
{
   DISPATCH(BindTexture, (target, texture), (F, "glBindTextureEXT(0x%x, %d);\n", target, texture));
}

KEYWORD1 void KEYWORD2 NAME(ColorPointer)(GLint size, GLenum type, GLsizei stride, const GLvoid * pointer)
{
   DISPATCH(ColorPointer, (size, type, stride, pointer), (F, "glColorPointer(%d, 0x%x, %d, %p);\n", size, type, stride, (const void *) pointer));
}

KEYWORD1 void KEYWORD2 NAME(DisableClientState)(GLenum array)
{
   DISPATCH(DisableClientState, (array), (F, "glDisableClientState(0x%x);\n", array));
}

KEYWORD1 void KEYWORD2 NAME(DrawArrays)(GLenum mode, GLint first, GLsizei count)
{
   DISPATCH(DrawArrays, (mode, first, count), (F, "glDrawArrays(0x%x, %d, %d);\n", mode, first, count));
}

KEYWORD1 void KEYWORD2 NAME(DrawArraysEXT)(GLenum mode, GLint first, GLsizei count)
{
   DISPATCH(DrawArrays, (mode, first, count), (F, "glDrawArraysEXT(0x%x, %d, %d);\n", mode, first, count));
}

KEYWORD1 void KEYWORD2 NAME(DrawElements)(GLenum mode, GLsizei count, GLenum type, const GLvoid * indices)
{
   DISPATCH(DrawElements, (mode, count, type, indices), (F, "glDrawElements(0x%x, %d, 0x%x, %p);\n", mode, count, type, (const void *) indices));
}

KEYWORD1 void KEYWORD2 NAME(EdgeFlagPointer)(GLsizei stride, const GLvoid * pointer)
{
   DISPATCH(EdgeFlagPointer, (stride, pointer), (F, "glEdgeFlagPointer(%d, %p);\n", stride, (const void *) pointer));
}

KEYWORD1 void KEYWORD2 NAME(EnableClientState)(GLenum array)
{
   DISPATCH(EnableClientState, (array), (F, "glEnableClientState(0x%x);\n", array));
}

KEYWORD1 void KEYWORD2 NAME(IndexPointer)(GLenum type, GLsizei stride, const GLvoid * pointer)
{
   DISPATCH(IndexPointer, (type, stride, pointer), (F, "glIndexPointer(0x%x, %d, %p);\n", type, stride, (const void *) pointer));
}

KEYWORD1 void KEYWORD2 NAME(Indexub)(GLubyte c)
{
   DISPATCH(Indexub, (c), (F, "glIndexub(%d);\n", c));
}

KEYWORD1 void KEYWORD2 NAME(Indexubv)(const GLubyte * c)
{
   DISPATCH(Indexubv, (c), (F, "glIndexubv(%p);\n", (const void *) c));
}

KEYWORD1 void KEYWORD2 NAME(InterleavedArrays)(GLenum format, GLsizei stride, const GLvoid * pointer)
{
   DISPATCH(InterleavedArrays, (format, stride, pointer), (F, "glInterleavedArrays(0x%x, %d, %p);\n", format, stride, (const void *) pointer));
}

KEYWORD1 void KEYWORD2 NAME(NormalPointer)(GLenum type, GLsizei stride, const GLvoid * pointer)
{
   DISPATCH(NormalPointer, (type, stride, pointer), (F, "glNormalPointer(0x%x, %d, %p);\n", type, stride, (const void *) pointer));
}

KEYWORD1 void KEYWORD2 NAME(PolygonOffset)(GLfloat factor, GLfloat units)
{
   DISPATCH(PolygonOffset, (factor, units), (F, "glPolygonOffset(%f, %f);\n", factor, units));
}

KEYWORD1 void KEYWORD2 NAME(TexCoordPointer)(GLint size, GLenum type, GLsizei stride, const GLvoid * pointer)
{
   DISPATCH(TexCoordPointer, (size, type, stride, pointer), (F, "glTexCoordPointer(%d, 0x%x, %d, %p);\n", size, type, stride, (const void *) pointer));
}

KEYWORD1 void KEYWORD2 NAME(VertexPointer)(GLint size, GLenum type, GLsizei stride, const GLvoid * pointer)
{
   DISPATCH(VertexPointer, (size, type, stride, pointer), (F, "glVertexPointer(%d, 0x%x, %d, %p);\n", size, type, stride, (const void *) pointer));
}

KEYWORD1 GLboolean KEYWORD2 NAME(AreTexturesResident)(GLsizei n, const GLuint * textures, GLboolean * residences)
{
   RETURN_DISPATCH(AreTexturesResident, (n, textures, residences), (F, "glAreTexturesResident(%d, %p, %p);\n", n, (const void *) textures, (const void *) residences));
}

#ifndef GLX_INDIRECT_RENDERING
KEYWORD1 GLboolean KEYWORD2 NAME(AreTexturesResidentEXT)(GLsizei n, const GLuint * textures, GLboolean * residences)
{
   RETURN_DISPATCH(AreTexturesResident, (n, textures, residences), (F, "glAreTexturesResidentEXT(%d, %p, %p);\n", n, (const void *) textures, (const void *) residences));
}
#endif /* GLX_INDIRECT_RENDERING */

KEYWORD1 void KEYWORD2 NAME(CopyTexImage1D)(GLenum target, GLint level, GLenum internalformat, GLint x, GLint y, GLsizei width, GLint border)
{
   DISPATCH(CopyTexImage1D, (target, level, internalformat, x, y, width, border), (F, "glCopyTexImage1D(0x%x, %d, 0x%x, %d, %d, %d, %d);\n", target, level, internalformat, x, y, width, border));
}

KEYWORD1 void KEYWORD2 NAME(CopyTexImage1DEXT)(GLenum target, GLint level, GLenum internalformat, GLint x, GLint y, GLsizei width, GLint border)
{
   DISPATCH(CopyTexImage1D, (target, level, internalformat, x, y, width, border), (F, "glCopyTexImage1DEXT(0x%x, %d, 0x%x, %d, %d, %d, %d);\n", target, level, internalformat, x, y, width, border));
}

KEYWORD1 void KEYWORD2 NAME(CopyTexImage2D)(GLenum target, GLint level, GLenum internalformat, GLint x, GLint y, GLsizei width, GLsizei height, GLint border)
{
   DISPATCH(CopyTexImage2D, (target, level, internalformat, x, y, width, height, border), (F, "glCopyTexImage2D(0x%x, %d, 0x%x, %d, %d, %d, %d, %d);\n", target, level, internalformat, x, y, width, height, border));
}

KEYWORD1 void KEYWORD2 NAME(CopyTexImage2DEXT)(GLenum target, GLint level, GLenum internalformat, GLint x, GLint y, GLsizei width, GLsizei height, GLint border)
{
   DISPATCH(CopyTexImage2D, (target, level, internalformat, x, y, width, height, border), (F, "glCopyTexImage2DEXT(0x%x, %d, 0x%x, %d, %d, %d, %d, %d);\n", target, level, internalformat, x, y, width, height, border));
}

KEYWORD1 void KEYWORD2 NAME(CopyTexSubImage1D)(GLenum target, GLint level, GLint xoffset, GLint x, GLint y, GLsizei width)
{
   DISPATCH(CopyTexSubImage1D, (target, level, xoffset, x, y, width), (F, "glCopyTexSubImage1D(0x%x, %d, %d, %d, %d, %d);\n", target, level, xoffset, x, y, width));
}

KEYWORD1 void KEYWORD2 NAME(CopyTexSubImage1DEXT)(GLenum target, GLint level, GLint xoffset, GLint x, GLint y, GLsizei width)
{
   DISPATCH(CopyTexSubImage1D, (target, level, xoffset, x, y, width), (F, "glCopyTexSubImage1DEXT(0x%x, %d, %d, %d, %d, %d);\n", target, level, xoffset, x, y, width));
}

KEYWORD1 void KEYWORD2 NAME(CopyTexSubImage2D)(GLenum target, GLint level, GLint xoffset, GLint yoffset, GLint x, GLint y, GLsizei width, GLsizei height)
{
   DISPATCH(CopyTexSubImage2D, (target, level, xoffset, yoffset, x, y, width, height), (F, "glCopyTexSubImage2D(0x%x, %d, %d, %d, %d, %d, %d, %d);\n", target, level, xoffset, yoffset, x, y, width, height));
}

KEYWORD1 void KEYWORD2 NAME(CopyTexSubImage2DEXT)(GLenum target, GLint level, GLint xoffset, GLint yoffset, GLint x, GLint y, GLsizei width, GLsizei height)
{
   DISPATCH(CopyTexSubImage2D, (target, level, xoffset, yoffset, x, y, width, height), (F, "glCopyTexSubImage2DEXT(0x%x, %d, %d, %d, %d, %d, %d, %d);\n", target, level, xoffset, yoffset, x, y, width, height));
}

KEYWORD1 void KEYWORD2 NAME(DeleteTextures)(GLsizei n, const GLuint * textures)
{
   DISPATCH(DeleteTextures, (n, textures), (F, "glDeleteTextures(%d, %p);\n", n, (const void *) textures));
}

#ifndef GLX_INDIRECT_RENDERING
KEYWORD1 void KEYWORD2 NAME(DeleteTexturesEXT)(GLsizei n, const GLuint * textures)
{
   DISPATCH(DeleteTextures, (n, textures), (F, "glDeleteTexturesEXT(%d, %p);\n", n, (const void *) textures));
}
#endif /* GLX_INDIRECT_RENDERING */

KEYWORD1 void KEYWORD2 NAME(GenTextures)(GLsizei n, GLuint * textures)
{
   DISPATCH(GenTextures, (n, textures), (F, "glGenTextures(%d, %p);\n", n, (const void *) textures));
}

#ifndef GLX_INDIRECT_RENDERING
KEYWORD1 void KEYWORD2 NAME(GenTexturesEXT)(GLsizei n, GLuint * textures)
{
   DISPATCH(GenTextures, (n, textures), (F, "glGenTexturesEXT(%d, %p);\n", n, (const void *) textures));
}
#endif /* GLX_INDIRECT_RENDERING */

KEYWORD1 void KEYWORD2 NAME(GetPointerv)(GLenum pname, GLvoid ** params)
{
   DISPATCH(GetPointerv, (pname, params), (F, "glGetPointerv(0x%x, %p);\n", pname, (const void *) params));
}

KEYWORD1 void KEYWORD2 NAME(GetPointervEXT)(GLenum pname, GLvoid ** params)
{
   DISPATCH(GetPointerv, (pname, params), (F, "glGetPointervEXT(0x%x, %p);\n", pname, (const void *) params));
}

KEYWORD1 GLboolean KEYWORD2 NAME(IsTexture)(GLuint texture)
{
   RETURN_DISPATCH(IsTexture, (texture), (F, "glIsTexture(%d);\n", texture));
}

#ifndef GLX_INDIRECT_RENDERING
KEYWORD1 GLboolean KEYWORD2 NAME(IsTextureEXT)(GLuint texture)
{
   RETURN_DISPATCH(IsTexture, (texture), (F, "glIsTextureEXT(%d);\n", texture));
}
#endif /* GLX_INDIRECT_RENDERING */

KEYWORD1 void KEYWORD2 NAME(PrioritizeTextures)(GLsizei n, const GLuint * textures, const GLclampf * priorities)
{
   DISPATCH(PrioritizeTextures, (n, textures, priorities), (F, "glPrioritizeTextures(%d, %p, %p);\n", n, (const void *) textures, (const void *) priorities));
}

KEYWORD1 void KEYWORD2 NAME(PrioritizeTexturesEXT)(GLsizei n, const GLuint * textures, const GLclampf * priorities)
{
   DISPATCH(PrioritizeTextures, (n, textures, priorities), (F, "glPrioritizeTexturesEXT(%d, %p, %p);\n", n, (const void *) textures, (const void *) priorities));
}

KEYWORD1 void KEYWORD2 NAME(TexSubImage1D)(GLenum target, GLint level, GLint xoffset, GLsizei width, GLenum format, GLenum type, const GLvoid * pixels)
{
   DISPATCH(TexSubImage1D, (target, level, xoffset, width, format, type, pixels), (F, "glTexSubImage1D(0x%x, %d, %d, %d, 0x%x, 0x%x, %p);\n", target, level, xoffset, width, format, type, (const void *) pixels));
}

KEYWORD1 void KEYWORD2 NAME(TexSubImage1DEXT)(GLenum target, GLint level, GLint xoffset, GLsizei width, GLenum format, GLenum type, const GLvoid * pixels)
{
   DISPATCH(TexSubImage1D, (target, level, xoffset, width, format, type, pixels), (F, "glTexSubImage1DEXT(0x%x, %d, %d, %d, 0x%x, 0x%x, %p);\n", target, level, xoffset, width, format, type, (const void *) pixels));
}

KEYWORD1 void KEYWORD2 NAME(TexSubImage2D)(GLenum target, GLint level, GLint xoffset, GLint yoffset, GLsizei width, GLsizei height, GLenum format, GLenum type, const GLvoid * pixels)
{
   DISPATCH(TexSubImage2D, (target, level, xoffset, yoffset, width, height, format, type, pixels), (F, "glTexSubImage2D(0x%x, %d, %d, %d, %d, %d, 0x%x, 0x%x, %p);\n", target, level, xoffset, yoffset, width, height, format, type, (const void *) pixels));
}

KEYWORD1 void KEYWORD2 NAME(TexSubImage2DEXT)(GLenum target, GLint level, GLint xoffset, GLint yoffset, GLsizei width, GLsizei height, GLenum format, GLenum type, const GLvoid * pixels)
{
   DISPATCH(TexSubImage2D, (target, level, xoffset, yoffset, width, height, format, type, pixels), (F, "glTexSubImage2DEXT(0x%x, %d, %d, %d, %d, %d, 0x%x, 0x%x, %p);\n", target, level, xoffset, yoffset, width, height, format, type, (const void *) pixels));
}

KEYWORD1 void KEYWORD2 NAME(PopClientAttrib)(void)
{
   DISPATCH(PopClientAttrib, (), (F, "glPopClientAttrib();\n"));
}

KEYWORD1 void KEYWORD2 NAME(PushClientAttrib)(GLbitfield mask)
{
   DISPATCH(PushClientAttrib, (mask), (F, "glPushClientAttrib(%d);\n", mask));
}

KEYWORD1 void KEYWORD2 NAME(BlendColor)(GLclampf red, GLclampf green, GLclampf blue, GLclampf alpha)
{
   DISPATCH(BlendColor, (red, green, blue, alpha), (F, "glBlendColor(%f, %f, %f, %f);\n", red, green, blue, alpha));
}

KEYWORD1 void KEYWORD2 NAME(BlendColorEXT)(GLclampf red, GLclampf green, GLclampf blue, GLclampf alpha)
{
   DISPATCH(BlendColor, (red, green, blue, alpha), (F, "glBlendColorEXT(%f, %f, %f, %f);\n", red, green, blue, alpha));
}

KEYWORD1 void KEYWORD2 NAME(BlendEquation)(GLenum mode)
{
   DISPATCH(BlendEquation, (mode), (F, "glBlendEquation(0x%x);\n", mode));
}

KEYWORD1 void KEYWORD2 NAME(BlendEquationEXT)(GLenum mode)
{
   DISPATCH(BlendEquation, (mode), (F, "glBlendEquationEXT(0x%x);\n", mode));
}

KEYWORD1 void KEYWORD2 NAME(DrawRangeElements)(GLenum mode, GLuint start, GLuint end, GLsizei count, GLenum type, const GLvoid * indices)
{
   DISPATCH(DrawRangeElements, (mode, start, end, count, type, indices), (F, "glDrawRangeElements(0x%x, %d, %d, %d, 0x%x, %p);\n", mode, start, end, count, type, (const void *) indices));
}

KEYWORD1 void KEYWORD2 NAME(DrawRangeElementsEXT)(GLenum mode, GLuint start, GLuint end, GLsizei count, GLenum type, const GLvoid * indices)
{
   DISPATCH(DrawRangeElements, (mode, start, end, count, type, indices), (F, "glDrawRangeElementsEXT(0x%x, %d, %d, %d, 0x%x, %p);\n", mode, start, end, count, type, (const void *) indices));
}

KEYWORD1 void KEYWORD2 NAME(ColorTable)(GLenum target, GLenum internalformat, GLsizei width, GLenum format, GLenum type, const GLvoid * table)
{
   DISPATCH(ColorTable, (target, internalformat, width, format, type, table), (F, "glColorTable(0x%x, 0x%x, %d, 0x%x, 0x%x, %p);\n", target, internalformat, width, format, type, (const void *) table));
}

KEYWORD1_ALT void KEYWORD2 NAME(_dispatch_stub_339)(GLenum target, GLenum internalformat, GLsizei width, GLenum format, GLenum type, const GLvoid * table);

KEYWORD1_ALT void KEYWORD2 NAME(_dispatch_stub_339)(GLenum target, GLenum internalformat, GLsizei width, GLenum format, GLenum type, const GLvoid * table)
{
   DISPATCH(ColorTable, (target, internalformat, width, format, type, table), (F, "glColorTableSGI(0x%x, 0x%x, %d, 0x%x, 0x%x, %p);\n", target, internalformat, width, format, type, (const void *) table));
}

KEYWORD1 void KEYWORD2 NAME(ColorTableEXT)(GLenum target, GLenum internalformat, GLsizei width, GLenum format, GLenum type, const GLvoid * table)
{
   DISPATCH(ColorTable, (target, internalformat, width, format, type, table), (F, "glColorTableEXT(0x%x, 0x%x, %d, 0x%x, 0x%x, %p);\n", target, internalformat, width, format, type, (const void *) table));
}

KEYWORD1 void KEYWORD2 NAME(ColorTableParameterfv)(GLenum target, GLenum pname, const GLfloat * params)
{
   DISPATCH(ColorTableParameterfv, (target, pname, params), (F, "glColorTableParameterfv(0x%x, 0x%x, %p);\n", target, pname, (const void *) params));
}

KEYWORD1_ALT void KEYWORD2 NAME(_dispatch_stub_340)(GLenum target, GLenum pname, const GLfloat * params);

KEYWORD1_ALT void KEYWORD2 NAME(_dispatch_stub_340)(GLenum target, GLenum pname, const GLfloat * params)
{
   DISPATCH(ColorTableParameterfv, (target, pname, params), (F, "glColorTableParameterfvSGI(0x%x, 0x%x, %p);\n", target, pname, (const void *) params));
}

KEYWORD1 void KEYWORD2 NAME(ColorTableParameteriv)(GLenum target, GLenum pname, const GLint * params)
{
   DISPATCH(ColorTableParameteriv, (target, pname, params), (F, "glColorTableParameteriv(0x%x, 0x%x, %p);\n", target, pname, (const void *) params));
}

KEYWORD1_ALT void KEYWORD2 NAME(_dispatch_stub_341)(GLenum target, GLenum pname, const GLint * params);

KEYWORD1_ALT void KEYWORD2 NAME(_dispatch_stub_341)(GLenum target, GLenum pname, const GLint * params)
{
   DISPATCH(ColorTableParameteriv, (target, pname, params), (F, "glColorTableParameterivSGI(0x%x, 0x%x, %p);\n", target, pname, (const void *) params));
}

KEYWORD1 void KEYWORD2 NAME(CopyColorTable)(GLenum target, GLenum internalformat, GLint x, GLint y, GLsizei width)
{
   DISPATCH(CopyColorTable, (target, internalformat, x, y, width), (F, "glCopyColorTable(0x%x, 0x%x, %d, %d, %d);\n", target, internalformat, x, y, width));
}

KEYWORD1_ALT void KEYWORD2 NAME(_dispatch_stub_342)(GLenum target, GLenum internalformat, GLint x, GLint y, GLsizei width);

KEYWORD1_ALT void KEYWORD2 NAME(_dispatch_stub_342)(GLenum target, GLenum internalformat, GLint x, GLint y, GLsizei width)
{
   DISPATCH(CopyColorTable, (target, internalformat, x, y, width), (F, "glCopyColorTableSGI(0x%x, 0x%x, %d, %d, %d);\n", target, internalformat, x, y, width));
}

KEYWORD1 void KEYWORD2 NAME(GetColorTable)(GLenum target, GLenum format, GLenum type, GLvoid * table)
{
   DISPATCH(GetColorTable, (target, format, type, table), (F, "glGetColorTable(0x%x, 0x%x, 0x%x, %p);\n", target, format, type, (const void *) table));
}

#ifndef GLX_INDIRECT_RENDERING
KEYWORD1_ALT void KEYWORD2 NAME(_dispatch_stub_343)(GLenum target, GLenum format, GLenum type, GLvoid * table);

KEYWORD1_ALT void KEYWORD2 NAME(_dispatch_stub_343)(GLenum target, GLenum format, GLenum type, GLvoid * table)
{
   DISPATCH(GetColorTable, (target, format, type, table), (F, "glGetColorTableSGI(0x%x, 0x%x, 0x%x, %p);\n", target, format, type, (const void *) table));
}
#endif /* GLX_INDIRECT_RENDERING */

#ifndef GLX_INDIRECT_RENDERING
KEYWORD1 void KEYWORD2 NAME(GetColorTableEXT)(GLenum target, GLenum format, GLenum type, GLvoid * table)
{
   DISPATCH(GetColorTable, (target, format, type, table), (F, "glGetColorTableEXT(0x%x, 0x%x, 0x%x, %p);\n", target, format, type, (const void *) table));
}
#endif /* GLX_INDIRECT_RENDERING */

KEYWORD1 void KEYWORD2 NAME(GetColorTableParameterfv)(GLenum target, GLenum pname, GLfloat * params)
{
   DISPATCH(GetColorTableParameterfv, (target, pname, params), (F, "glGetColorTableParameterfv(0x%x, 0x%x, %p);\n", target, pname, (const void *) params));
}

#ifndef GLX_INDIRECT_RENDERING
KEYWORD1_ALT void KEYWORD2 NAME(_dispatch_stub_344)(GLenum target, GLenum pname, GLfloat * params);

KEYWORD1_ALT void KEYWORD2 NAME(_dispatch_stub_344)(GLenum target, GLenum pname, GLfloat * params)
{
   DISPATCH(GetColorTableParameterfv, (target, pname, params), (F, "glGetColorTableParameterfvSGI(0x%x, 0x%x, %p);\n", target, pname, (const void *) params));
}
#endif /* GLX_INDIRECT_RENDERING */

#ifndef GLX_INDIRECT_RENDERING
KEYWORD1 void KEYWORD2 NAME(GetColorTableParameterfvEXT)(GLenum target, GLenum pname, GLfloat * params)
{
   DISPATCH(GetColorTableParameterfv, (target, pname, params), (F, "glGetColorTableParameterfvEXT(0x%x, 0x%x, %p);\n", target, pname, (const void *) params));
}
#endif /* GLX_INDIRECT_RENDERING */

KEYWORD1 void KEYWORD2 NAME(GetColorTableParameteriv)(GLenum target, GLenum pname, GLint * params)
{
   DISPATCH(GetColorTableParameteriv, (target, pname, params), (F, "glGetColorTableParameteriv(0x%x, 0x%x, %p);\n", target, pname, (const void *) params));
}

#ifndef GLX_INDIRECT_RENDERING
KEYWORD1_ALT void KEYWORD2 NAME(_dispatch_stub_345)(GLenum target, GLenum pname, GLint * params);

KEYWORD1_ALT void KEYWORD2 NAME(_dispatch_stub_345)(GLenum target, GLenum pname, GLint * params)
{
   DISPATCH(GetColorTableParameteriv, (target, pname, params), (F, "glGetColorTableParameterivSGI(0x%x, 0x%x, %p);\n", target, pname, (const void *) params));
}
#endif /* GLX_INDIRECT_RENDERING */

#ifndef GLX_INDIRECT_RENDERING
KEYWORD1 void KEYWORD2 NAME(GetColorTableParameterivEXT)(GLenum target, GLenum pname, GLint * params)
{
   DISPATCH(GetColorTableParameteriv, (target, pname, params), (F, "glGetColorTableParameterivEXT(0x%x, 0x%x, %p);\n", target, pname, (const void *) params));
}
#endif /* GLX_INDIRECT_RENDERING */

KEYWORD1 void KEYWORD2 NAME(ColorSubTable)(GLenum target, GLsizei start, GLsizei count, GLenum format, GLenum type, const GLvoid * data)
{
   DISPATCH(ColorSubTable, (target, start, count, format, type, data), (F, "glColorSubTable(0x%x, %d, %d, 0x%x, 0x%x, %p);\n", target, start, count, format, type, (const void *) data));
}

KEYWORD1_ALT void KEYWORD2 NAME(_dispatch_stub_346)(GLenum target, GLsizei start, GLsizei count, GLenum format, GLenum type, const GLvoid * data);

KEYWORD1_ALT void KEYWORD2 NAME(_dispatch_stub_346)(GLenum target, GLsizei start, GLsizei count, GLenum format, GLenum type, const GLvoid * data)
{
   DISPATCH(ColorSubTable, (target, start, count, format, type, data), (F, "glColorSubTableEXT(0x%x, %d, %d, 0x%x, 0x%x, %p);\n", target, start, count, format, type, (const void *) data));
}

KEYWORD1 void KEYWORD2 NAME(CopyColorSubTable)(GLenum target, GLsizei start, GLint x, GLint y, GLsizei width)
{
   DISPATCH(CopyColorSubTable, (target, start, x, y, width), (F, "glCopyColorSubTable(0x%x, %d, %d, %d, %d);\n", target, start, x, y, width));
}

KEYWORD1_ALT void KEYWORD2 NAME(_dispatch_stub_347)(GLenum target, GLsizei start, GLint x, GLint y, GLsizei width);

KEYWORD1_ALT void KEYWORD2 NAME(_dispatch_stub_347)(GLenum target, GLsizei start, GLint x, GLint y, GLsizei width)
{
   DISPATCH(CopyColorSubTable, (target, start, x, y, width), (F, "glCopyColorSubTableEXT(0x%x, %d, %d, %d, %d);\n", target, start, x, y, width));
}

KEYWORD1 void KEYWORD2 NAME(ConvolutionFilter1D)(GLenum target, GLenum internalformat, GLsizei width, GLenum format, GLenum type, const GLvoid * image)
{
   DISPATCH(ConvolutionFilter1D, (target, internalformat, width, format, type, image), (F, "glConvolutionFilter1D(0x%x, 0x%x, %d, 0x%x, 0x%x, %p);\n", target, internalformat, width, format, type, (const void *) image));
}

KEYWORD1_ALT void KEYWORD2 NAME(_dispatch_stub_348)(GLenum target, GLenum internalformat, GLsizei width, GLenum format, GLenum type, const GLvoid * image);

KEYWORD1_ALT void KEYWORD2 NAME(_dispatch_stub_348)(GLenum target, GLenum internalformat, GLsizei width, GLenum format, GLenum type, const GLvoid * image)
{
   DISPATCH(ConvolutionFilter1D, (target, internalformat, width, format, type, image), (F, "glConvolutionFilter1DEXT(0x%x, 0x%x, %d, 0x%x, 0x%x, %p);\n", target, internalformat, width, format, type, (const void *) image));
}

KEYWORD1 void KEYWORD2 NAME(ConvolutionFilter2D)(GLenum target, GLenum internalformat, GLsizei width, GLsizei height, GLenum format, GLenum type, const GLvoid * image)
{
   DISPATCH(ConvolutionFilter2D, (target, internalformat, width, height, format, type, image), (F, "glConvolutionFilter2D(0x%x, 0x%x, %d, %d, 0x%x, 0x%x, %p);\n", target, internalformat, width, height, format, type, (const void *) image));
}

KEYWORD1_ALT void KEYWORD2 NAME(_dispatch_stub_349)(GLenum target, GLenum internalformat, GLsizei width, GLsizei height, GLenum format, GLenum type, const GLvoid * image);

KEYWORD1_ALT void KEYWORD2 NAME(_dispatch_stub_349)(GLenum target, GLenum internalformat, GLsizei width, GLsizei height, GLenum format, GLenum type, const GLvoid * image)
{
   DISPATCH(ConvolutionFilter2D, (target, internalformat, width, height, format, type, image), (F, "glConvolutionFilter2DEXT(0x%x, 0x%x, %d, %d, 0x%x, 0x%x, %p);\n", target, internalformat, width, height, format, type, (const void *) image));
}

KEYWORD1 void KEYWORD2 NAME(ConvolutionParameterf)(GLenum target, GLenum pname, GLfloat params)
{
   DISPATCH(ConvolutionParameterf, (target, pname, params), (F, "glConvolutionParameterf(0x%x, 0x%x, %f);\n", target, pname, params));
}

KEYWORD1_ALT void KEYWORD2 NAME(_dispatch_stub_350)(GLenum target, GLenum pname, GLfloat params);

KEYWORD1_ALT void KEYWORD2 NAME(_dispatch_stub_350)(GLenum target, GLenum pname, GLfloat params)
{
   DISPATCH(ConvolutionParameterf, (target, pname, params), (F, "glConvolutionParameterfEXT(0x%x, 0x%x, %f);\n", target, pname, params));
}

KEYWORD1 void KEYWORD2 NAME(ConvolutionParameterfv)(GLenum target, GLenum pname, const GLfloat * params)
{
   DISPATCH(ConvolutionParameterfv, (target, pname, params), (F, "glConvolutionParameterfv(0x%x, 0x%x, %p);\n", target, pname, (const void *) params));
}

KEYWORD1_ALT void KEYWORD2 NAME(_dispatch_stub_351)(GLenum target, GLenum pname, const GLfloat * params);

KEYWORD1_ALT void KEYWORD2 NAME(_dispatch_stub_351)(GLenum target, GLenum pname, const GLfloat * params)
{
   DISPATCH(ConvolutionParameterfv, (target, pname, params), (F, "glConvolutionParameterfvEXT(0x%x, 0x%x, %p);\n", target, pname, (const void *) params));
}

KEYWORD1 void KEYWORD2 NAME(ConvolutionParameteri)(GLenum target, GLenum pname, GLint params)
{
   DISPATCH(ConvolutionParameteri, (target, pname, params), (F, "glConvolutionParameteri(0x%x, 0x%x, %d);\n", target, pname, params));
}

KEYWORD1_ALT void KEYWORD2 NAME(_dispatch_stub_352)(GLenum target, GLenum pname, GLint params);

KEYWORD1_ALT void KEYWORD2 NAME(_dispatch_stub_352)(GLenum target, GLenum pname, GLint params)
{
   DISPATCH(ConvolutionParameteri, (target, pname, params), (F, "glConvolutionParameteriEXT(0x%x, 0x%x, %d);\n", target, pname, params));
}

KEYWORD1 void KEYWORD2 NAME(ConvolutionParameteriv)(GLenum target, GLenum pname, const GLint * params)
{
   DISPATCH(ConvolutionParameteriv, (target, pname, params), (F, "glConvolutionParameteriv(0x%x, 0x%x, %p);\n", target, pname, (const void *) params));
}

KEYWORD1_ALT void KEYWORD2 NAME(_dispatch_stub_353)(GLenum target, GLenum pname, const GLint * params);

KEYWORD1_ALT void KEYWORD2 NAME(_dispatch_stub_353)(GLenum target, GLenum pname, const GLint * params)
{
   DISPATCH(ConvolutionParameteriv, (target, pname, params), (F, "glConvolutionParameterivEXT(0x%x, 0x%x, %p);\n", target, pname, (const void *) params));
}

KEYWORD1 void KEYWORD2 NAME(CopyConvolutionFilter1D)(GLenum target, GLenum internalformat, GLint x, GLint y, GLsizei width)
{
   DISPATCH(CopyConvolutionFilter1D, (target, internalformat, x, y, width), (F, "glCopyConvolutionFilter1D(0x%x, 0x%x, %d, %d, %d);\n", target, internalformat, x, y, width));
}

KEYWORD1_ALT void KEYWORD2 NAME(_dispatch_stub_354)(GLenum target, GLenum internalformat, GLint x, GLint y, GLsizei width);

KEYWORD1_ALT void KEYWORD2 NAME(_dispatch_stub_354)(GLenum target, GLenum internalformat, GLint x, GLint y, GLsizei width)
{
   DISPATCH(CopyConvolutionFilter1D, (target, internalformat, x, y, width), (F, "glCopyConvolutionFilter1DEXT(0x%x, 0x%x, %d, %d, %d);\n", target, internalformat, x, y, width));
}

KEYWORD1 void KEYWORD2 NAME(CopyConvolutionFilter2D)(GLenum target, GLenum internalformat, GLint x, GLint y, GLsizei width, GLsizei height)
{
   DISPATCH(CopyConvolutionFilter2D, (target, internalformat, x, y, width, height), (F, "glCopyConvolutionFilter2D(0x%x, 0x%x, %d, %d, %d, %d);\n", target, internalformat, x, y, width, height));
}

KEYWORD1_ALT void KEYWORD2 NAME(_dispatch_stub_355)(GLenum target, GLenum internalformat, GLint x, GLint y, GLsizei width, GLsizei height);

KEYWORD1_ALT void KEYWORD2 NAME(_dispatch_stub_355)(GLenum target, GLenum internalformat, GLint x, GLint y, GLsizei width, GLsizei height)
{
   DISPATCH(CopyConvolutionFilter2D, (target, internalformat, x, y, width, height), (F, "glCopyConvolutionFilter2DEXT(0x%x, 0x%x, %d, %d, %d, %d);\n", target, internalformat, x, y, width, height));
}

KEYWORD1 void KEYWORD2 NAME(GetConvolutionFilter)(GLenum target, GLenum format, GLenum type, GLvoid * image)
{
   DISPATCH(GetConvolutionFilter, (target, format, type, image), (F, "glGetConvolutionFilter(0x%x, 0x%x, 0x%x, %p);\n", target, format, type, (const void *) image));
}

#ifndef GLX_INDIRECT_RENDERING
KEYWORD1_ALT void KEYWORD2 NAME(_dispatch_stub_356)(GLenum target, GLenum format, GLenum type, GLvoid * image);

KEYWORD1_ALT void KEYWORD2 NAME(_dispatch_stub_356)(GLenum target, GLenum format, GLenum type, GLvoid * image)
{
   DISPATCH(GetConvolutionFilter, (target, format, type, image), (F, "glGetConvolutionFilterEXT(0x%x, 0x%x, 0x%x, %p);\n", target, format, type, (const void *) image));
}
#endif /* GLX_INDIRECT_RENDERING */

KEYWORD1 void KEYWORD2 NAME(GetConvolutionParameterfv)(GLenum target, GLenum pname, GLfloat * params)
{
   DISPATCH(GetConvolutionParameterfv, (target, pname, params), (F, "glGetConvolutionParameterfv(0x%x, 0x%x, %p);\n", target, pname, (const void *) params));
}

#ifndef GLX_INDIRECT_RENDERING
KEYWORD1_ALT void KEYWORD2 NAME(_dispatch_stub_357)(GLenum target, GLenum pname, GLfloat * params);

KEYWORD1_ALT void KEYWORD2 NAME(_dispatch_stub_357)(GLenum target, GLenum pname, GLfloat * params)
{
   DISPATCH(GetConvolutionParameterfv, (target, pname, params), (F, "glGetConvolutionParameterfvEXT(0x%x, 0x%x, %p);\n", target, pname, (const void *) params));
}
#endif /* GLX_INDIRECT_RENDERING */

KEYWORD1 void KEYWORD2 NAME(GetConvolutionParameteriv)(GLenum target, GLenum pname, GLint * params)
{
   DISPATCH(GetConvolutionParameteriv, (target, pname, params), (F, "glGetConvolutionParameteriv(0x%x, 0x%x, %p);\n", target, pname, (const void *) params));
}

#ifndef GLX_INDIRECT_RENDERING
KEYWORD1_ALT void KEYWORD2 NAME(_dispatch_stub_358)(GLenum target, GLenum pname, GLint * params);

KEYWORD1_ALT void KEYWORD2 NAME(_dispatch_stub_358)(GLenum target, GLenum pname, GLint * params)
{
   DISPATCH(GetConvolutionParameteriv, (target, pname, params), (F, "glGetConvolutionParameterivEXT(0x%x, 0x%x, %p);\n", target, pname, (const void *) params));
}
#endif /* GLX_INDIRECT_RENDERING */

KEYWORD1 void KEYWORD2 NAME(GetSeparableFilter)(GLenum target, GLenum format, GLenum type, GLvoid * row, GLvoid * column, GLvoid * span)
{
   DISPATCH(GetSeparableFilter, (target, format, type, row, column, span), (F, "glGetSeparableFilter(0x%x, 0x%x, 0x%x, %p, %p, %p);\n", target, format, type, (const void *) row, (const void *) column, (const void *) span));
}

#ifndef GLX_INDIRECT_RENDERING
KEYWORD1_ALT void KEYWORD2 NAME(_dispatch_stub_359)(GLenum target, GLenum format, GLenum type, GLvoid * row, GLvoid * column, GLvoid * span);

KEYWORD1_ALT void KEYWORD2 NAME(_dispatch_stub_359)(GLenum target, GLenum format, GLenum type, GLvoid * row, GLvoid * column, GLvoid * span)
{
   DISPATCH(GetSeparableFilter, (target, format, type, row, column, span), (F, "glGetSeparableFilterEXT(0x%x, 0x%x, 0x%x, %p, %p, %p);\n", target, format, type, (const void *) row, (const void *) column, (const void *) span));
}
#endif /* GLX_INDIRECT_RENDERING */

KEYWORD1 void KEYWORD2 NAME(SeparableFilter2D)(GLenum target, GLenum internalformat, GLsizei width, GLsizei height, GLenum format, GLenum type, const GLvoid * row, const GLvoid * column)
{
   DISPATCH(SeparableFilter2D, (target, internalformat, width, height, format, type, row, column), (F, "glSeparableFilter2D(0x%x, 0x%x, %d, %d, 0x%x, 0x%x, %p, %p);\n", target, internalformat, width, height, format, type, (const void *) row, (const void *) column));
}

KEYWORD1_ALT void KEYWORD2 NAME(_dispatch_stub_360)(GLenum target, GLenum internalformat, GLsizei width, GLsizei height, GLenum format, GLenum type, const GLvoid * row, const GLvoid * column);

KEYWORD1_ALT void KEYWORD2 NAME(_dispatch_stub_360)(GLenum target, GLenum internalformat, GLsizei width, GLsizei height, GLenum format, GLenum type, const GLvoid * row, const GLvoid * column)
{
   DISPATCH(SeparableFilter2D, (target, internalformat, width, height, format, type, row, column), (F, "glSeparableFilter2DEXT(0x%x, 0x%x, %d, %d, 0x%x, 0x%x, %p, %p);\n", target, internalformat, width, height, format, type, (const void *) row, (const void *) column));
}

KEYWORD1 void KEYWORD2 NAME(GetHistogram)(GLenum target, GLboolean reset, GLenum format, GLenum type, GLvoid * values)
{
   DISPATCH(GetHistogram, (target, reset, format, type, values), (F, "glGetHistogram(0x%x, %d, 0x%x, 0x%x, %p);\n", target, reset, format, type, (const void *) values));
}

#ifndef GLX_INDIRECT_RENDERING
KEYWORD1_ALT void KEYWORD2 NAME(_dispatch_stub_361)(GLenum target, GLboolean reset, GLenum format, GLenum type, GLvoid * values);

KEYWORD1_ALT void KEYWORD2 NAME(_dispatch_stub_361)(GLenum target, GLboolean reset, GLenum format, GLenum type, GLvoid * values)
{
   DISPATCH(GetHistogram, (target, reset, format, type, values), (F, "glGetHistogramEXT(0x%x, %d, 0x%x, 0x%x, %p);\n", target, reset, format, type, (const void *) values));
}
#endif /* GLX_INDIRECT_RENDERING */

KEYWORD1 void KEYWORD2 NAME(GetHistogramParameterfv)(GLenum target, GLenum pname, GLfloat * params)
{
   DISPATCH(GetHistogramParameterfv, (target, pname, params), (F, "glGetHistogramParameterfv(0x%x, 0x%x, %p);\n", target, pname, (const void *) params));
}

#ifndef GLX_INDIRECT_RENDERING
KEYWORD1_ALT void KEYWORD2 NAME(_dispatch_stub_362)(GLenum target, GLenum pname, GLfloat * params);

KEYWORD1_ALT void KEYWORD2 NAME(_dispatch_stub_362)(GLenum target, GLenum pname, GLfloat * params)
{
   DISPATCH(GetHistogramParameterfv, (target, pname, params), (F, "glGetHistogramParameterfvEXT(0x%x, 0x%x, %p);\n", target, pname, (const void *) params));
}
#endif /* GLX_INDIRECT_RENDERING */

KEYWORD1 void KEYWORD2 NAME(GetHistogramParameteriv)(GLenum target, GLenum pname, GLint * params)
{
   DISPATCH(GetHistogramParameteriv, (target, pname, params), (F, "glGetHistogramParameteriv(0x%x, 0x%x, %p);\n", target, pname, (const void *) params));
}

#ifndef GLX_INDIRECT_RENDERING
KEYWORD1_ALT void KEYWORD2 NAME(_dispatch_stub_363)(GLenum target, GLenum pname, GLint * params);

KEYWORD1_ALT void KEYWORD2 NAME(_dispatch_stub_363)(GLenum target, GLenum pname, GLint * params)
{
   DISPATCH(GetHistogramParameteriv, (target, pname, params), (F, "glGetHistogramParameterivEXT(0x%x, 0x%x, %p);\n", target, pname, (const void *) params));
}
#endif /* GLX_INDIRECT_RENDERING */

KEYWORD1 void KEYWORD2 NAME(GetMinmax)(GLenum target, GLboolean reset, GLenum format, GLenum type, GLvoid * values)
{
   DISPATCH(GetMinmax, (target, reset, format, type, values), (F, "glGetMinmax(0x%x, %d, 0x%x, 0x%x, %p);\n", target, reset, format, type, (const void *) values));
}

#ifndef GLX_INDIRECT_RENDERING
KEYWORD1_ALT void KEYWORD2 NAME(_dispatch_stub_364)(GLenum target, GLboolean reset, GLenum format, GLenum type, GLvoid * values);

KEYWORD1_ALT void KEYWORD2 NAME(_dispatch_stub_364)(GLenum target, GLboolean reset, GLenum format, GLenum type, GLvoid * values)
{
   DISPATCH(GetMinmax, (target, reset, format, type, values), (F, "glGetMinmaxEXT(0x%x, %d, 0x%x, 0x%x, %p);\n", target, reset, format, type, (const void *) values));
}
#endif /* GLX_INDIRECT_RENDERING */

KEYWORD1 void KEYWORD2 NAME(GetMinmaxParameterfv)(GLenum target, GLenum pname, GLfloat * params)
{
   DISPATCH(GetMinmaxParameterfv, (target, pname, params), (F, "glGetMinmaxParameterfv(0x%x, 0x%x, %p);\n", target, pname, (const void *) params));
}

#ifndef GLX_INDIRECT_RENDERING
KEYWORD1_ALT void KEYWORD2 NAME(_dispatch_stub_365)(GLenum target, GLenum pname, GLfloat * params);

KEYWORD1_ALT void KEYWORD2 NAME(_dispatch_stub_365)(GLenum target, GLenum pname, GLfloat * params)
{
   DISPATCH(GetMinmaxParameterfv, (target, pname, params), (F, "glGetMinmaxParameterfvEXT(0x%x, 0x%x, %p);\n", target, pname, (const void *) params));
}
#endif /* GLX_INDIRECT_RENDERING */

KEYWORD1 void KEYWORD2 NAME(GetMinmaxParameteriv)(GLenum target, GLenum pname, GLint * params)
{
   DISPATCH(GetMinmaxParameteriv, (target, pname, params), (F, "glGetMinmaxParameteriv(0x%x, 0x%x, %p);\n", target, pname, (const void *) params));
}

#ifndef GLX_INDIRECT_RENDERING
KEYWORD1_ALT void KEYWORD2 NAME(_dispatch_stub_366)(GLenum target, GLenum pname, GLint * params);

KEYWORD1_ALT void KEYWORD2 NAME(_dispatch_stub_366)(GLenum target, GLenum pname, GLint * params)
{
   DISPATCH(GetMinmaxParameteriv, (target, pname, params), (F, "glGetMinmaxParameterivEXT(0x%x, 0x%x, %p);\n", target, pname, (const void *) params));
}
#endif /* GLX_INDIRECT_RENDERING */

KEYWORD1 void KEYWORD2 NAME(Histogram)(GLenum target, GLsizei width, GLenum internalformat, GLboolean sink)
{
   DISPATCH(Histogram, (target, width, internalformat, sink), (F, "glHistogram(0x%x, %d, 0x%x, %d);\n", target, width, internalformat, sink));
}

KEYWORD1_ALT void KEYWORD2 NAME(_dispatch_stub_367)(GLenum target, GLsizei width, GLenum internalformat, GLboolean sink);

KEYWORD1_ALT void KEYWORD2 NAME(_dispatch_stub_367)(GLenum target, GLsizei width, GLenum internalformat, GLboolean sink)
{
   DISPATCH(Histogram, (target, width, internalformat, sink), (F, "glHistogramEXT(0x%x, %d, 0x%x, %d);\n", target, width, internalformat, sink));
}

KEYWORD1 void KEYWORD2 NAME(Minmax)(GLenum target, GLenum internalformat, GLboolean sink)
{
   DISPATCH(Minmax, (target, internalformat, sink), (F, "glMinmax(0x%x, 0x%x, %d);\n", target, internalformat, sink));
}

KEYWORD1_ALT void KEYWORD2 NAME(_dispatch_stub_368)(GLenum target, GLenum internalformat, GLboolean sink);

KEYWORD1_ALT void KEYWORD2 NAME(_dispatch_stub_368)(GLenum target, GLenum internalformat, GLboolean sink)
{
   DISPATCH(Minmax, (target, internalformat, sink), (F, "glMinmaxEXT(0x%x, 0x%x, %d);\n", target, internalformat, sink));
}

KEYWORD1 void KEYWORD2 NAME(ResetHistogram)(GLenum target)
{
   DISPATCH(ResetHistogram, (target), (F, "glResetHistogram(0x%x);\n", target));
}

KEYWORD1_ALT void KEYWORD2 NAME(_dispatch_stub_369)(GLenum target);

KEYWORD1_ALT void KEYWORD2 NAME(_dispatch_stub_369)(GLenum target)
{
   DISPATCH(ResetHistogram, (target), (F, "glResetHistogramEXT(0x%x);\n", target));
}

KEYWORD1 void KEYWORD2 NAME(ResetMinmax)(GLenum target)
{
   DISPATCH(ResetMinmax, (target), (F, "glResetMinmax(0x%x);\n", target));
}

KEYWORD1_ALT void KEYWORD2 NAME(_dispatch_stub_370)(GLenum target);

KEYWORD1_ALT void KEYWORD2 NAME(_dispatch_stub_370)(GLenum target)
{
   DISPATCH(ResetMinmax, (target), (F, "glResetMinmaxEXT(0x%x);\n", target));
}

KEYWORD1 void KEYWORD2 NAME(TexImage3D)(GLenum target, GLint level, GLint internalformat, GLsizei width, GLsizei height, GLsizei depth, GLint border, GLenum format, GLenum type, const GLvoid * pixels)
{
   DISPATCH(TexImage3D, (target, level, internalformat, width, height, depth, border, format, type, pixels), (F, "glTexImage3D(0x%x, %d, %d, %d, %d, %d, %d, 0x%x, 0x%x, %p);\n", target, level, internalformat, width, height, depth, border, format, type, (const void *) pixels));
}

KEYWORD1 void KEYWORD2 NAME(TexImage3DEXT)(GLenum target, GLint level, GLenum internalformat, GLsizei width, GLsizei height, GLsizei depth, GLint border, GLenum format, GLenum type, const GLvoid * pixels)
{
   DISPATCH(TexImage3D, (target, level, internalformat, width, height, depth, border, format, type, pixels), (F, "glTexImage3DEXT(0x%x, %d, %d, %d, %d, %d, %d, 0x%x, 0x%x, %p);\n", target, level, internalformat, width, height, depth, border, format, type, (const void *) pixels));
}

KEYWORD1 void KEYWORD2 NAME(TexSubImage3D)(GLenum target, GLint level, GLint xoffset, GLint yoffset, GLint zoffset, GLsizei width, GLsizei height, GLsizei depth, GLenum format, GLenum type, const GLvoid * pixels)
{
   DISPATCH(TexSubImage3D, (target, level, xoffset, yoffset, zoffset, width, height, depth, format, type, pixels), (F, "glTexSubImage3D(0x%x, %d, %d, %d, %d, %d, %d, %d, 0x%x, 0x%x, %p);\n", target, level, xoffset, yoffset, zoffset, width, height, depth, format, type, (const void *) pixels));
}

KEYWORD1 void KEYWORD2 NAME(TexSubImage3DEXT)(GLenum target, GLint level, GLint xoffset, GLint yoffset, GLint zoffset, GLsizei width, GLsizei height, GLsizei depth, GLenum format, GLenum type, const GLvoid * pixels)
{
   DISPATCH(TexSubImage3D, (target, level, xoffset, yoffset, zoffset, width, height, depth, format, type, pixels), (F, "glTexSubImage3DEXT(0x%x, %d, %d, %d, %d, %d, %d, %d, 0x%x, 0x%x, %p);\n", target, level, xoffset, yoffset, zoffset, width, height, depth, format, type, (const void *) pixels));
}

KEYWORD1 void KEYWORD2 NAME(CopyTexSubImage3D)(GLenum target, GLint level, GLint xoffset, GLint yoffset, GLint zoffset, GLint x, GLint y, GLsizei width, GLsizei height)
{
   DISPATCH(CopyTexSubImage3D, (target, level, xoffset, yoffset, zoffset, x, y, width, height), (F, "glCopyTexSubImage3D(0x%x, %d, %d, %d, %d, %d, %d, %d, %d);\n", target, level, xoffset, yoffset, zoffset, x, y, width, height));
}

KEYWORD1 void KEYWORD2 NAME(CopyTexSubImage3DEXT)(GLenum target, GLint level, GLint xoffset, GLint yoffset, GLint zoffset, GLint x, GLint y, GLsizei width, GLsizei height)
{
   DISPATCH(CopyTexSubImage3D, (target, level, xoffset, yoffset, zoffset, x, y, width, height), (F, "glCopyTexSubImage3DEXT(0x%x, %d, %d, %d, %d, %d, %d, %d, %d);\n", target, level, xoffset, yoffset, zoffset, x, y, width, height));
}

KEYWORD1 void KEYWORD2 NAME(ActiveTexture)(GLenum texture)
{
   DISPATCH(ActiveTextureARB, (texture), (F, "glActiveTexture(0x%x);\n", texture));
}

KEYWORD1 void KEYWORD2 NAME(ActiveTextureARB)(GLenum texture)
{
   DISPATCH(ActiveTextureARB, (texture), (F, "glActiveTextureARB(0x%x);\n", texture));
}

KEYWORD1 void KEYWORD2 NAME(ClientActiveTexture)(GLenum texture)
{
   DISPATCH(ClientActiveTextureARB, (texture), (F, "glClientActiveTexture(0x%x);\n", texture));
}

KEYWORD1 void KEYWORD2 NAME(ClientActiveTextureARB)(GLenum texture)
{
   DISPATCH(ClientActiveTextureARB, (texture), (F, "glClientActiveTextureARB(0x%x);\n", texture));
}

KEYWORD1 void KEYWORD2 NAME(MultiTexCoord1d)(GLenum target, GLdouble s)
{
   DISPATCH(MultiTexCoord1dARB, (target, s), (F, "glMultiTexCoord1d(0x%x, %f);\n", target, s));
}

KEYWORD1 void KEYWORD2 NAME(MultiTexCoord1dARB)(GLenum target, GLdouble s)
{
   DISPATCH(MultiTexCoord1dARB, (target, s), (F, "glMultiTexCoord1dARB(0x%x, %f);\n", target, s));
}

KEYWORD1 void KEYWORD2 NAME(MultiTexCoord1dv)(GLenum target, const GLdouble * v)
{
   DISPATCH(MultiTexCoord1dvARB, (target, v), (F, "glMultiTexCoord1dv(0x%x, %p);\n", target, (const void *) v));
}

KEYWORD1 void KEYWORD2 NAME(MultiTexCoord1dvARB)(GLenum target, const GLdouble * v)
{
   DISPATCH(MultiTexCoord1dvARB, (target, v), (F, "glMultiTexCoord1dvARB(0x%x, %p);\n", target, (const void *) v));
}

KEYWORD1 void KEYWORD2 NAME(MultiTexCoord1f)(GLenum target, GLfloat s)
{
   DISPATCH(MultiTexCoord1fARB, (target, s), (F, "glMultiTexCoord1f(0x%x, %f);\n", target, s));
}

KEYWORD1 void KEYWORD2 NAME(MultiTexCoord1fARB)(GLenum target, GLfloat s)
{
   DISPATCH(MultiTexCoord1fARB, (target, s), (F, "glMultiTexCoord1fARB(0x%x, %f);\n", target, s));
}

KEYWORD1 void KEYWORD2 NAME(MultiTexCoord1fv)(GLenum target, const GLfloat * v)
{
   DISPATCH(MultiTexCoord1fvARB, (target, v), (F, "glMultiTexCoord1fv(0x%x, %p);\n", target, (const void *) v));
}

KEYWORD1 void KEYWORD2 NAME(MultiTexCoord1fvARB)(GLenum target, const GLfloat * v)
{
   DISPATCH(MultiTexCoord1fvARB, (target, v), (F, "glMultiTexCoord1fvARB(0x%x, %p);\n", target, (const void *) v));
}

KEYWORD1 void KEYWORD2 NAME(MultiTexCoord1i)(GLenum target, GLint s)
{
   DISPATCH(MultiTexCoord1iARB, (target, s), (F, "glMultiTexCoord1i(0x%x, %d);\n", target, s));
}

KEYWORD1 void KEYWORD2 NAME(MultiTexCoord1iARB)(GLenum target, GLint s)
{
   DISPATCH(MultiTexCoord1iARB, (target, s), (F, "glMultiTexCoord1iARB(0x%x, %d);\n", target, s));
}

KEYWORD1 void KEYWORD2 NAME(MultiTexCoord1iv)(GLenum target, const GLint * v)
{
   DISPATCH(MultiTexCoord1ivARB, (target, v), (F, "glMultiTexCoord1iv(0x%x, %p);\n", target, (const void *) v));
}

KEYWORD1 void KEYWORD2 NAME(MultiTexCoord1ivARB)(GLenum target, const GLint * v)
{
   DISPATCH(MultiTexCoord1ivARB, (target, v), (F, "glMultiTexCoord1ivARB(0x%x, %p);\n", target, (const void *) v));
}

KEYWORD1 void KEYWORD2 NAME(MultiTexCoord1s)(GLenum target, GLshort s)
{
   DISPATCH(MultiTexCoord1sARB, (target, s), (F, "glMultiTexCoord1s(0x%x, %d);\n", target, s));
}

KEYWORD1 void KEYWORD2 NAME(MultiTexCoord1sARB)(GLenum target, GLshort s)
{
   DISPATCH(MultiTexCoord1sARB, (target, s), (F, "glMultiTexCoord1sARB(0x%x, %d);\n", target, s));
}

KEYWORD1 void KEYWORD2 NAME(MultiTexCoord1sv)(GLenum target, const GLshort * v)
{
   DISPATCH(MultiTexCoord1svARB, (target, v), (F, "glMultiTexCoord1sv(0x%x, %p);\n", target, (const void *) v));
}

KEYWORD1 void KEYWORD2 NAME(MultiTexCoord1svARB)(GLenum target, const GLshort * v)
{
   DISPATCH(MultiTexCoord1svARB, (target, v), (F, "glMultiTexCoord1svARB(0x%x, %p);\n", target, (const void *) v));
}

KEYWORD1 void KEYWORD2 NAME(MultiTexCoord2d)(GLenum target, GLdouble s, GLdouble t)
{
   DISPATCH(MultiTexCoord2dARB, (target, s, t), (F, "glMultiTexCoord2d(0x%x, %f, %f);\n", target, s, t));
}

KEYWORD1 void KEYWORD2 NAME(MultiTexCoord2dARB)(GLenum target, GLdouble s, GLdouble t)
{
   DISPATCH(MultiTexCoord2dARB, (target, s, t), (F, "glMultiTexCoord2dARB(0x%x, %f, %f);\n", target, s, t));
}

KEYWORD1 void KEYWORD2 NAME(MultiTexCoord2dv)(GLenum target, const GLdouble * v)
{
   DISPATCH(MultiTexCoord2dvARB, (target, v), (F, "glMultiTexCoord2dv(0x%x, %p);\n", target, (const void *) v));
}

KEYWORD1 void KEYWORD2 NAME(MultiTexCoord2dvARB)(GLenum target, const GLdouble * v)
{
   DISPATCH(MultiTexCoord2dvARB, (target, v), (F, "glMultiTexCoord2dvARB(0x%x, %p);\n", target, (const void *) v));
}

KEYWORD1 void KEYWORD2 NAME(MultiTexCoord2f)(GLenum target, GLfloat s, GLfloat t)
{
   DISPATCH(MultiTexCoord2fARB, (target, s, t), (F, "glMultiTexCoord2f(0x%x, %f, %f);\n", target, s, t));
}

KEYWORD1 void KEYWORD2 NAME(MultiTexCoord2fARB)(GLenum target, GLfloat s, GLfloat t)
{
   DISPATCH(MultiTexCoord2fARB, (target, s, t), (F, "glMultiTexCoord2fARB(0x%x, %f, %f);\n", target, s, t));
}

KEYWORD1 void KEYWORD2 NAME(MultiTexCoord2fv)(GLenum target, const GLfloat * v)
{
   DISPATCH(MultiTexCoord2fvARB, (target, v), (F, "glMultiTexCoord2fv(0x%x, %p);\n", target, (const void *) v));
}

KEYWORD1 void KEYWORD2 NAME(MultiTexCoord2fvARB)(GLenum target, const GLfloat * v)
{
   DISPATCH(MultiTexCoord2fvARB, (target, v), (F, "glMultiTexCoord2fvARB(0x%x, %p);\n", target, (const void *) v));
}

KEYWORD1 void KEYWORD2 NAME(MultiTexCoord2i)(GLenum target, GLint s, GLint t)
{
   DISPATCH(MultiTexCoord2iARB, (target, s, t), (F, "glMultiTexCoord2i(0x%x, %d, %d);\n", target, s, t));
}

KEYWORD1 void KEYWORD2 NAME(MultiTexCoord2iARB)(GLenum target, GLint s, GLint t)
{
   DISPATCH(MultiTexCoord2iARB, (target, s, t), (F, "glMultiTexCoord2iARB(0x%x, %d, %d);\n", target, s, t));
}

KEYWORD1 void KEYWORD2 NAME(MultiTexCoord2iv)(GLenum target, const GLint * v)
{
   DISPATCH(MultiTexCoord2ivARB, (target, v), (F, "glMultiTexCoord2iv(0x%x, %p);\n", target, (const void *) v));
}

KEYWORD1 void KEYWORD2 NAME(MultiTexCoord2ivARB)(GLenum target, const GLint * v)
{
   DISPATCH(MultiTexCoord2ivARB, (target, v), (F, "glMultiTexCoord2ivARB(0x%x, %p);\n", target, (const void *) v));
}

KEYWORD1 void KEYWORD2 NAME(MultiTexCoord2s)(GLenum target, GLshort s, GLshort t)
{
   DISPATCH(MultiTexCoord2sARB, (target, s, t), (F, "glMultiTexCoord2s(0x%x, %d, %d);\n", target, s, t));
}

KEYWORD1 void KEYWORD2 NAME(MultiTexCoord2sARB)(GLenum target, GLshort s, GLshort t)
{
   DISPATCH(MultiTexCoord2sARB, (target, s, t), (F, "glMultiTexCoord2sARB(0x%x, %d, %d);\n", target, s, t));
}

KEYWORD1 void KEYWORD2 NAME(MultiTexCoord2sv)(GLenum target, const GLshort * v)
{
   DISPATCH(MultiTexCoord2svARB, (target, v), (F, "glMultiTexCoord2sv(0x%x, %p);\n", target, (const void *) v));
}

KEYWORD1 void KEYWORD2 NAME(MultiTexCoord2svARB)(GLenum target, const GLshort * v)
{
   DISPATCH(MultiTexCoord2svARB, (target, v), (F, "glMultiTexCoord2svARB(0x%x, %p);\n", target, (const void *) v));
}

KEYWORD1 void KEYWORD2 NAME(MultiTexCoord3d)(GLenum target, GLdouble s, GLdouble t, GLdouble r)
{
   DISPATCH(MultiTexCoord3dARB, (target, s, t, r), (F, "glMultiTexCoord3d(0x%x, %f, %f, %f);\n", target, s, t, r));
}

KEYWORD1 void KEYWORD2 NAME(MultiTexCoord3dARB)(GLenum target, GLdouble s, GLdouble t, GLdouble r)
{
   DISPATCH(MultiTexCoord3dARB, (target, s, t, r), (F, "glMultiTexCoord3dARB(0x%x, %f, %f, %f);\n", target, s, t, r));
}

KEYWORD1 void KEYWORD2 NAME(MultiTexCoord3dv)(GLenum target, const GLdouble * v)
{
   DISPATCH(MultiTexCoord3dvARB, (target, v), (F, "glMultiTexCoord3dv(0x%x, %p);\n", target, (const void *) v));
}

KEYWORD1 void KEYWORD2 NAME(MultiTexCoord3dvARB)(GLenum target, const GLdouble * v)
{
   DISPATCH(MultiTexCoord3dvARB, (target, v), (F, "glMultiTexCoord3dvARB(0x%x, %p);\n", target, (const void *) v));
}

KEYWORD1 void KEYWORD2 NAME(MultiTexCoord3f)(GLenum target, GLfloat s, GLfloat t, GLfloat r)
{
   DISPATCH(MultiTexCoord3fARB, (target, s, t, r), (F, "glMultiTexCoord3f(0x%x, %f, %f, %f);\n", target, s, t, r));
}

KEYWORD1 void KEYWORD2 NAME(MultiTexCoord3fARB)(GLenum target, GLfloat s, GLfloat t, GLfloat r)
{
   DISPATCH(MultiTexCoord3fARB, (target, s, t, r), (F, "glMultiTexCoord3fARB(0x%x, %f, %f, %f);\n", target, s, t, r));
}

KEYWORD1 void KEYWORD2 NAME(MultiTexCoord3fv)(GLenum target, const GLfloat * v)
{
   DISPATCH(MultiTexCoord3fvARB, (target, v), (F, "glMultiTexCoord3fv(0x%x, %p);\n", target, (const void *) v));
}

KEYWORD1 void KEYWORD2 NAME(MultiTexCoord3fvARB)(GLenum target, const GLfloat * v)
{
   DISPATCH(MultiTexCoord3fvARB, (target, v), (F, "glMultiTexCoord3fvARB(0x%x, %p);\n", target, (const void *) v));
}

KEYWORD1 void KEYWORD2 NAME(MultiTexCoord3i)(GLenum target, GLint s, GLint t, GLint r)
{
   DISPATCH(MultiTexCoord3iARB, (target, s, t, r), (F, "glMultiTexCoord3i(0x%x, %d, %d, %d);\n", target, s, t, r));
}

KEYWORD1 void KEYWORD2 NAME(MultiTexCoord3iARB)(GLenum target, GLint s, GLint t, GLint r)
{
   DISPATCH(MultiTexCoord3iARB, (target, s, t, r), (F, "glMultiTexCoord3iARB(0x%x, %d, %d, %d);\n", target, s, t, r));
}

KEYWORD1 void KEYWORD2 NAME(MultiTexCoord3iv)(GLenum target, const GLint * v)
{
   DISPATCH(MultiTexCoord3ivARB, (target, v), (F, "glMultiTexCoord3iv(0x%x, %p);\n", target, (const void *) v));
}

KEYWORD1 void KEYWORD2 NAME(MultiTexCoord3ivARB)(GLenum target, const GLint * v)
{
   DISPATCH(MultiTexCoord3ivARB, (target, v), (F, "glMultiTexCoord3ivARB(0x%x, %p);\n", target, (const void *) v));
}

KEYWORD1 void KEYWORD2 NAME(MultiTexCoord3s)(GLenum target, GLshort s, GLshort t, GLshort r)
{
   DISPATCH(MultiTexCoord3sARB, (target, s, t, r), (F, "glMultiTexCoord3s(0x%x, %d, %d, %d);\n", target, s, t, r));
}

KEYWORD1 void KEYWORD2 NAME(MultiTexCoord3sARB)(GLenum target, GLshort s, GLshort t, GLshort r)
{
   DISPATCH(MultiTexCoord3sARB, (target, s, t, r), (F, "glMultiTexCoord3sARB(0x%x, %d, %d, %d);\n", target, s, t, r));
}

KEYWORD1 void KEYWORD2 NAME(MultiTexCoord3sv)(GLenum target, const GLshort * v)
{
   DISPATCH(MultiTexCoord3svARB, (target, v), (F, "glMultiTexCoord3sv(0x%x, %p);\n", target, (const void *) v));
}

KEYWORD1 void KEYWORD2 NAME(MultiTexCoord3svARB)(GLenum target, const GLshort * v)
{
   DISPATCH(MultiTexCoord3svARB, (target, v), (F, "glMultiTexCoord3svARB(0x%x, %p);\n", target, (const void *) v));
}

KEYWORD1 void KEYWORD2 NAME(MultiTexCoord4d)(GLenum target, GLdouble s, GLdouble t, GLdouble r, GLdouble q)
{
   DISPATCH(MultiTexCoord4dARB, (target, s, t, r, q), (F, "glMultiTexCoord4d(0x%x, %f, %f, %f, %f);\n", target, s, t, r, q));
}

KEYWORD1 void KEYWORD2 NAME(MultiTexCoord4dARB)(GLenum target, GLdouble s, GLdouble t, GLdouble r, GLdouble q)
{
   DISPATCH(MultiTexCoord4dARB, (target, s, t, r, q), (F, "glMultiTexCoord4dARB(0x%x, %f, %f, %f, %f);\n", target, s, t, r, q));
}

KEYWORD1 void KEYWORD2 NAME(MultiTexCoord4dv)(GLenum target, const GLdouble * v)
{
   DISPATCH(MultiTexCoord4dvARB, (target, v), (F, "glMultiTexCoord4dv(0x%x, %p);\n", target, (const void *) v));
}

KEYWORD1 void KEYWORD2 NAME(MultiTexCoord4dvARB)(GLenum target, const GLdouble * v)
{
   DISPATCH(MultiTexCoord4dvARB, (target, v), (F, "glMultiTexCoord4dvARB(0x%x, %p);\n", target, (const void *) v));
}

KEYWORD1 void KEYWORD2 NAME(MultiTexCoord4f)(GLenum target, GLfloat s, GLfloat t, GLfloat r, GLfloat q)
{
   DISPATCH(MultiTexCoord4fARB, (target, s, t, r, q), (F, "glMultiTexCoord4f(0x%x, %f, %f, %f, %f);\n", target, s, t, r, q));
}

KEYWORD1 void KEYWORD2 NAME(MultiTexCoord4fARB)(GLenum target, GLfloat s, GLfloat t, GLfloat r, GLfloat q)
{
   DISPATCH(MultiTexCoord4fARB, (target, s, t, r, q), (F, "glMultiTexCoord4fARB(0x%x, %f, %f, %f, %f);\n", target, s, t, r, q));
}

KEYWORD1 void KEYWORD2 NAME(MultiTexCoord4fv)(GLenum target, const GLfloat * v)
{
   DISPATCH(MultiTexCoord4fvARB, (target, v), (F, "glMultiTexCoord4fv(0x%x, %p);\n", target, (const void *) v));
}

KEYWORD1 void KEYWORD2 NAME(MultiTexCoord4fvARB)(GLenum target, const GLfloat * v)
{
   DISPATCH(MultiTexCoord4fvARB, (target, v), (F, "glMultiTexCoord4fvARB(0x%x, %p);\n", target, (const void *) v));
}

KEYWORD1 void KEYWORD2 NAME(MultiTexCoord4i)(GLenum target, GLint s, GLint t, GLint r, GLint q)
{
   DISPATCH(MultiTexCoord4iARB, (target, s, t, r, q), (F, "glMultiTexCoord4i(0x%x, %d, %d, %d, %d);\n", target, s, t, r, q));
}

KEYWORD1 void KEYWORD2 NAME(MultiTexCoord4iARB)(GLenum target, GLint s, GLint t, GLint r, GLint q)
{
   DISPATCH(MultiTexCoord4iARB, (target, s, t, r, q), (F, "glMultiTexCoord4iARB(0x%x, %d, %d, %d, %d);\n", target, s, t, r, q));
}

KEYWORD1 void KEYWORD2 NAME(MultiTexCoord4iv)(GLenum target, const GLint * v)
{
   DISPATCH(MultiTexCoord4ivARB, (target, v), (F, "glMultiTexCoord4iv(0x%x, %p);\n", target, (const void *) v));
}

KEYWORD1 void KEYWORD2 NAME(MultiTexCoord4ivARB)(GLenum target, const GLint * v)
{
   DISPATCH(MultiTexCoord4ivARB, (target, v), (F, "glMultiTexCoord4ivARB(0x%x, %p);\n", target, (const void *) v));
}

KEYWORD1 void KEYWORD2 NAME(MultiTexCoord4s)(GLenum target, GLshort s, GLshort t, GLshort r, GLshort q)
{
   DISPATCH(MultiTexCoord4sARB, (target, s, t, r, q), (F, "glMultiTexCoord4s(0x%x, %d, %d, %d, %d);\n", target, s, t, r, q));
}

KEYWORD1 void KEYWORD2 NAME(MultiTexCoord4sARB)(GLenum target, GLshort s, GLshort t, GLshort r, GLshort q)
{
   DISPATCH(MultiTexCoord4sARB, (target, s, t, r, q), (F, "glMultiTexCoord4sARB(0x%x, %d, %d, %d, %d);\n", target, s, t, r, q));
}

KEYWORD1 void KEYWORD2 NAME(MultiTexCoord4sv)(GLenum target, const GLshort * v)
{
   DISPATCH(MultiTexCoord4svARB, (target, v), (F, "glMultiTexCoord4sv(0x%x, %p);\n", target, (const void *) v));
}

KEYWORD1 void KEYWORD2 NAME(MultiTexCoord4svARB)(GLenum target, const GLshort * v)
{
   DISPATCH(MultiTexCoord4svARB, (target, v), (F, "glMultiTexCoord4svARB(0x%x, %p);\n", target, (const void *) v));
}

KEYWORD1 void KEYWORD2 NAME(AttachShader)(GLuint program, GLuint shader)
{
   DISPATCH(AttachShader, (program, shader), (F, "glAttachShader(%d, %d);\n", program, shader));
}

KEYWORD1 GLuint KEYWORD2 NAME(CreateProgram)(void)
{
   RETURN_DISPATCH(CreateProgram, (), (F, "glCreateProgram();\n"));
}

KEYWORD1 GLuint KEYWORD2 NAME(CreateShader)(GLenum type)
{
   RETURN_DISPATCH(CreateShader, (type), (F, "glCreateShader(0x%x);\n", type));
}

KEYWORD1 void KEYWORD2 NAME(DeleteProgram)(GLuint program)
{
   DISPATCH(DeleteProgram, (program), (F, "glDeleteProgram(%d);\n", program));
}

KEYWORD1 void KEYWORD2 NAME(DeleteShader)(GLuint program)
{
   DISPATCH(DeleteShader, (program), (F, "glDeleteShader(%d);\n", program));
}

KEYWORD1 void KEYWORD2 NAME(DetachShader)(GLuint program, GLuint shader)
{
   DISPATCH(DetachShader, (program, shader), (F, "glDetachShader(%d, %d);\n", program, shader));
}

KEYWORD1 void KEYWORD2 NAME(GetAttachedShaders)(GLuint program, GLsizei maxCount, GLsizei * count, GLuint * obj)
{
   DISPATCH(GetAttachedShaders, (program, maxCount, count, obj), (F, "glGetAttachedShaders(%d, %d, %p, %p);\n", program, maxCount, (const void *) count, (const void *) obj));
}

KEYWORD1 void KEYWORD2 NAME(GetProgramInfoLog)(GLuint program, GLsizei bufSize, GLsizei * length, GLchar * infoLog)
{
   DISPATCH(GetProgramInfoLog, (program, bufSize, length, infoLog), (F, "glGetProgramInfoLog(%d, %d, %p, %p);\n", program, bufSize, (const void *) length, (const void *) infoLog));
}

KEYWORD1 void KEYWORD2 NAME(GetProgramiv)(GLuint program, GLenum pname, GLint * params)
{
   DISPATCH(GetProgramiv, (program, pname, params), (F, "glGetProgramiv(%d, 0x%x, %p);\n", program, pname, (const void *) params));
}

KEYWORD1 void KEYWORD2 NAME(GetShaderInfoLog)(GLuint shader, GLsizei bufSize, GLsizei * length, GLchar * infoLog)
{
   DISPATCH(GetShaderInfoLog, (shader, bufSize, length, infoLog), (F, "glGetShaderInfoLog(%d, %d, %p, %p);\n", shader, bufSize, (const void *) length, (const void *) infoLog));
}

KEYWORD1 void KEYWORD2 NAME(GetShaderiv)(GLuint shader, GLenum pname, GLint * params)
{
   DISPATCH(GetShaderiv, (shader, pname, params), (F, "glGetShaderiv(%d, 0x%x, %p);\n", shader, pname, (const void *) params));
}

KEYWORD1 GLboolean KEYWORD2 NAME(IsProgram)(GLuint program)
{
   RETURN_DISPATCH(IsProgram, (program), (F, "glIsProgram(%d);\n", program));
}

KEYWORD1 GLboolean KEYWORD2 NAME(IsShader)(GLuint shader)
{
   RETURN_DISPATCH(IsShader, (shader), (F, "glIsShader(%d);\n", shader));
}

KEYWORD1 void KEYWORD2 NAME(StencilFuncSeparate)(GLenum face, GLenum func, GLint ref, GLuint mask)
{
   DISPATCH(StencilFuncSeparate, (face, func, ref, mask), (F, "glStencilFuncSeparate(0x%x, 0x%x, %d, %d);\n", face, func, ref, mask));
}

KEYWORD1 void KEYWORD2 NAME(StencilMaskSeparate)(GLenum face, GLuint mask)
{
   DISPATCH(StencilMaskSeparate, (face, mask), (F, "glStencilMaskSeparate(0x%x, %d);\n", face, mask));
}

KEYWORD1 void KEYWORD2 NAME(StencilOpSeparate)(GLenum face, GLenum sfail, GLenum zfail, GLenum zpass)
{
   DISPATCH(StencilOpSeparate, (face, sfail, zfail, zpass), (F, "glStencilOpSeparate(0x%x, 0x%x, 0x%x, 0x%x);\n", face, sfail, zfail, zpass));
}

KEYWORD1_ALT void KEYWORD2 NAME(_dispatch_stub_423)(GLenum face, GLenum sfail, GLenum zfail, GLenum zpass);

KEYWORD1_ALT void KEYWORD2 NAME(_dispatch_stub_423)(GLenum face, GLenum sfail, GLenum zfail, GLenum zpass)
{
   DISPATCH(StencilOpSeparate, (face, sfail, zfail, zpass), (F, "glStencilOpSeparateATI(0x%x, 0x%x, 0x%x, 0x%x);\n", face, sfail, zfail, zpass));
}

KEYWORD1 void KEYWORD2 NAME(UniformMatrix2x3fv)(GLint location, GLsizei count, GLboolean transpose, const GLfloat * value)
{
   DISPATCH(UniformMatrix2x3fv, (location, count, transpose, value), (F, "glUniformMatrix2x3fv(%d, %d, %d, %p);\n", location, count, transpose, (const void *) value));
}

KEYWORD1 void KEYWORD2 NAME(UniformMatrix2x4fv)(GLint location, GLsizei count, GLboolean transpose, const GLfloat * value)
{
   DISPATCH(UniformMatrix2x4fv, (location, count, transpose, value), (F, "glUniformMatrix2x4fv(%d, %d, %d, %p);\n", location, count, transpose, (const void *) value));
}

KEYWORD1 void KEYWORD2 NAME(UniformMatrix3x2fv)(GLint location, GLsizei count, GLboolean transpose, const GLfloat * value)
{
   DISPATCH(UniformMatrix3x2fv, (location, count, transpose, value), (F, "glUniformMatrix3x2fv(%d, %d, %d, %p);\n", location, count, transpose, (const void *) value));
}

KEYWORD1 void KEYWORD2 NAME(UniformMatrix3x4fv)(GLint location, GLsizei count, GLboolean transpose, const GLfloat * value)
{
   DISPATCH(UniformMatrix3x4fv, (location, count, transpose, value), (F, "glUniformMatrix3x4fv(%d, %d, %d, %p);\n", location, count, transpose, (const void *) value));
}

KEYWORD1 void KEYWORD2 NAME(UniformMatrix4x2fv)(GLint location, GLsizei count, GLboolean transpose, const GLfloat * value)
{
   DISPATCH(UniformMatrix4x2fv, (location, count, transpose, value), (F, "glUniformMatrix4x2fv(%d, %d, %d, %p);\n", location, count, transpose, (const void *) value));
}

KEYWORD1 void KEYWORD2 NAME(UniformMatrix4x3fv)(GLint location, GLsizei count, GLboolean transpose, const GLfloat * value)
{
   DISPATCH(UniformMatrix4x3fv, (location, count, transpose, value), (F, "glUniformMatrix4x3fv(%d, %d, %d, %p);\n", location, count, transpose, (const void *) value));
}

KEYWORD1 void KEYWORD2 NAME(LoadTransposeMatrixd)(const GLdouble * m)
{
   DISPATCH(LoadTransposeMatrixdARB, (m), (F, "glLoadTransposeMatrixd(%p);\n", (const void *) m));
}

KEYWORD1 void KEYWORD2 NAME(LoadTransposeMatrixdARB)(const GLdouble * m)
{
   DISPATCH(LoadTransposeMatrixdARB, (m), (F, "glLoadTransposeMatrixdARB(%p);\n", (const void *) m));
}

KEYWORD1 void KEYWORD2 NAME(LoadTransposeMatrixf)(const GLfloat * m)
{
   DISPATCH(LoadTransposeMatrixfARB, (m), (F, "glLoadTransposeMatrixf(%p);\n", (const void *) m));
}

KEYWORD1 void KEYWORD2 NAME(LoadTransposeMatrixfARB)(const GLfloat * m)
{
   DISPATCH(LoadTransposeMatrixfARB, (m), (F, "glLoadTransposeMatrixfARB(%p);\n", (const void *) m));
}

KEYWORD1 void KEYWORD2 NAME(MultTransposeMatrixd)(const GLdouble * m)
{
   DISPATCH(MultTransposeMatrixdARB, (m), (F, "glMultTransposeMatrixd(%p);\n", (const void *) m));
}

KEYWORD1 void KEYWORD2 NAME(MultTransposeMatrixdARB)(const GLdouble * m)
{
   DISPATCH(MultTransposeMatrixdARB, (m), (F, "glMultTransposeMatrixdARB(%p);\n", (const void *) m));
}

KEYWORD1 void KEYWORD2 NAME(MultTransposeMatrixf)(const GLfloat * m)
{
   DISPATCH(MultTransposeMatrixfARB, (m), (F, "glMultTransposeMatrixf(%p);\n", (const void *) m));
}

KEYWORD1 void KEYWORD2 NAME(MultTransposeMatrixfARB)(const GLfloat * m)
{
   DISPATCH(MultTransposeMatrixfARB, (m), (F, "glMultTransposeMatrixfARB(%p);\n", (const void *) m));
}

KEYWORD1 void KEYWORD2 NAME(SampleCoverage)(GLclampf value, GLboolean invert)
{
   DISPATCH(SampleCoverageARB, (value, invert), (F, "glSampleCoverage(%f, %d);\n", value, invert));
}

KEYWORD1 void KEYWORD2 NAME(SampleCoverageARB)(GLclampf value, GLboolean invert)
{
   DISPATCH(SampleCoverageARB, (value, invert), (F, "glSampleCoverageARB(%f, %d);\n", value, invert));
}

KEYWORD1 void KEYWORD2 NAME(CompressedTexImage1D)(GLenum target, GLint level, GLenum internalformat, GLsizei width, GLint border, GLsizei imageSize, const GLvoid * data)
{
   DISPATCH(CompressedTexImage1DARB, (target, level, internalformat, width, border, imageSize, data), (F, "glCompressedTexImage1D(0x%x, %d, 0x%x, %d, %d, %d, %p);\n", target, level, internalformat, width, border, imageSize, (const void *) data));
}

KEYWORD1 void KEYWORD2 NAME(CompressedTexImage1DARB)(GLenum target, GLint level, GLenum internalformat, GLsizei width, GLint border, GLsizei imageSize, const GLvoid * data)
{
   DISPATCH(CompressedTexImage1DARB, (target, level, internalformat, width, border, imageSize, data), (F, "glCompressedTexImage1DARB(0x%x, %d, 0x%x, %d, %d, %d, %p);\n", target, level, internalformat, width, border, imageSize, (const void *) data));
}

KEYWORD1 void KEYWORD2 NAME(CompressedTexImage2D)(GLenum target, GLint level, GLenum internalformat, GLsizei width, GLsizei height, GLint border, GLsizei imageSize, const GLvoid * data)
{
   DISPATCH(CompressedTexImage2DARB, (target, level, internalformat, width, height, border, imageSize, data), (F, "glCompressedTexImage2D(0x%x, %d, 0x%x, %d, %d, %d, %d, %p);\n", target, level, internalformat, width, height, border, imageSize, (const void *) data));
}

KEYWORD1 void KEYWORD2 NAME(CompressedTexImage2DARB)(GLenum target, GLint level, GLenum internalformat, GLsizei width, GLsizei height, GLint border, GLsizei imageSize, const GLvoid * data)
{
   DISPATCH(CompressedTexImage2DARB, (target, level, internalformat, width, height, border, imageSize, data), (F, "glCompressedTexImage2DARB(0x%x, %d, 0x%x, %d, %d, %d, %d, %p);\n", target, level, internalformat, width, height, border, imageSize, (const void *) data));
}

KEYWORD1 void KEYWORD2 NAME(CompressedTexImage3D)(GLenum target, GLint level, GLenum internalformat, GLsizei width, GLsizei height, GLsizei depth, GLint border, GLsizei imageSize, const GLvoid * data)
{
   DISPATCH(CompressedTexImage3DARB, (target, level, internalformat, width, height, depth, border, imageSize, data), (F, "glCompressedTexImage3D(0x%x, %d, 0x%x, %d, %d, %d, %d, %d, %p);\n", target, level, internalformat, width, height, depth, border, imageSize, (const void *) data));
}

KEYWORD1 void KEYWORD2 NAME(CompressedTexImage3DARB)(GLenum target, GLint level, GLenum internalformat, GLsizei width, GLsizei height, GLsizei depth, GLint border, GLsizei imageSize, const GLvoid * data)
{
   DISPATCH(CompressedTexImage3DARB, (target, level, internalformat, width, height, depth, border, imageSize, data), (F, "glCompressedTexImage3DARB(0x%x, %d, 0x%x, %d, %d, %d, %d, %d, %p);\n", target, level, internalformat, width, height, depth, border, imageSize, (const void *) data));
}

KEYWORD1 void KEYWORD2 NAME(CompressedTexSubImage1D)(GLenum target, GLint level, GLint xoffset, GLsizei width, GLenum format, GLsizei imageSize, const GLvoid * data)
{
   DISPATCH(CompressedTexSubImage1DARB, (target, level, xoffset, width, format, imageSize, data), (F, "glCompressedTexSubImage1D(0x%x, %d, %d, %d, 0x%x, %d, %p);\n", target, level, xoffset, width, format, imageSize, (const void *) data));
}

KEYWORD1 void KEYWORD2 NAME(CompressedTexSubImage1DARB)(GLenum target, GLint level, GLint xoffset, GLsizei width, GLenum format, GLsizei imageSize, const GLvoid * data)
{
   DISPATCH(CompressedTexSubImage1DARB, (target, level, xoffset, width, format, imageSize, data), (F, "glCompressedTexSubImage1DARB(0x%x, %d, %d, %d, 0x%x, %d, %p);\n", target, level, xoffset, width, format, imageSize, (const void *) data));
}

KEYWORD1 void KEYWORD2 NAME(CompressedTexSubImage2D)(GLenum target, GLint level, GLint xoffset, GLint yoffset, GLsizei width, GLsizei height, GLenum format, GLsizei imageSize, const GLvoid * data)
{
   DISPATCH(CompressedTexSubImage2DARB, (target, level, xoffset, yoffset, width, height, format, imageSize, data), (F, "glCompressedTexSubImage2D(0x%x, %d, %d, %d, %d, %d, 0x%x, %d, %p);\n", target, level, xoffset, yoffset, width, height, format, imageSize, (const void *) data));
}

KEYWORD1 void KEYWORD2 NAME(CompressedTexSubImage2DARB)(GLenum target, GLint level, GLint xoffset, GLint yoffset, GLsizei width, GLsizei height, GLenum format, GLsizei imageSize, const GLvoid * data)
{
   DISPATCH(CompressedTexSubImage2DARB, (target, level, xoffset, yoffset, width, height, format, imageSize, data), (F, "glCompressedTexSubImage2DARB(0x%x, %d, %d, %d, %d, %d, 0x%x, %d, %p);\n", target, level, xoffset, yoffset, width, height, format, imageSize, (const void *) data));
}

KEYWORD1 void KEYWORD2 NAME(CompressedTexSubImage3D)(GLenum target, GLint level, GLint xoffset, GLint yoffset, GLint zoffset, GLsizei width, GLsizei height, GLsizei depth, GLenum format, GLsizei imageSize, const GLvoid * data)
{
   DISPATCH(CompressedTexSubImage3DARB, (target, level, xoffset, yoffset, zoffset, width, height, depth, format, imageSize, data), (F, "glCompressedTexSubImage3D(0x%x, %d, %d, %d, %d, %d, %d, %d, 0x%x, %d, %p);\n", target, level, xoffset, yoffset, zoffset, width, height, depth, format, imageSize, (const void *) data));
}

KEYWORD1 void KEYWORD2 NAME(CompressedTexSubImage3DARB)(GLenum target, GLint level, GLint xoffset, GLint yoffset, GLint zoffset, GLsizei width, GLsizei height, GLsizei depth, GLenum format, GLsizei imageSize, const GLvoid * data)
{
   DISPATCH(CompressedTexSubImage3DARB, (target, level, xoffset, yoffset, zoffset, width, height, depth, format, imageSize, data), (F, "glCompressedTexSubImage3DARB(0x%x, %d, %d, %d, %d, %d, %d, %d, 0x%x, %d, %p);\n", target, level, xoffset, yoffset, zoffset, width, height, depth, format, imageSize, (const void *) data));
}

KEYWORD1 void KEYWORD2 NAME(GetCompressedTexImage)(GLenum target, GLint level, GLvoid * img)
{
   DISPATCH(GetCompressedTexImageARB, (target, level, img), (F, "glGetCompressedTexImage(0x%x, %d, %p);\n", target, level, (const void *) img));
}

KEYWORD1 void KEYWORD2 NAME(GetCompressedTexImageARB)(GLenum target, GLint level, GLvoid * img)
{
   DISPATCH(GetCompressedTexImageARB, (target, level, img), (F, "glGetCompressedTexImageARB(0x%x, %d, %p);\n", target, level, (const void *) img));
}

KEYWORD1 void KEYWORD2 NAME(DisableVertexAttribArray)(GLuint index)
{
   DISPATCH(DisableVertexAttribArrayARB, (index), (F, "glDisableVertexAttribArray(%d);\n", index));
}

KEYWORD1 void KEYWORD2 NAME(DisableVertexAttribArrayARB)(GLuint index)
{
   DISPATCH(DisableVertexAttribArrayARB, (index), (F, "glDisableVertexAttribArrayARB(%d);\n", index));
}

KEYWORD1 void KEYWORD2 NAME(EnableVertexAttribArray)(GLuint index)
{
   DISPATCH(EnableVertexAttribArrayARB, (index), (F, "glEnableVertexAttribArray(%d);\n", index));
}

KEYWORD1 void KEYWORD2 NAME(EnableVertexAttribArrayARB)(GLuint index)
{
   DISPATCH(EnableVertexAttribArrayARB, (index), (F, "glEnableVertexAttribArrayARB(%d);\n", index));
}

KEYWORD1 void KEYWORD2 NAME(GetProgramEnvParameterdvARB)(GLenum target, GLuint index, GLdouble * params)
{
   DISPATCH(GetProgramEnvParameterdvARB, (target, index, params), (F, "glGetProgramEnvParameterdvARB(0x%x, %d, %p);\n", target, index, (const void *) params));
}

KEYWORD1 void KEYWORD2 NAME(GetProgramEnvParameterfvARB)(GLenum target, GLuint index, GLfloat * params)
{
   DISPATCH(GetProgramEnvParameterfvARB, (target, index, params), (F, "glGetProgramEnvParameterfvARB(0x%x, %d, %p);\n", target, index, (const void *) params));
}

KEYWORD1 void KEYWORD2 NAME(GetProgramLocalParameterdvARB)(GLenum target, GLuint index, GLdouble * params)
{
   DISPATCH(GetProgramLocalParameterdvARB, (target, index, params), (F, "glGetProgramLocalParameterdvARB(0x%x, %d, %p);\n", target, index, (const void *) params));
}

KEYWORD1 void KEYWORD2 NAME(GetProgramLocalParameterfvARB)(GLenum target, GLuint index, GLfloat * params)
{
   DISPATCH(GetProgramLocalParameterfvARB, (target, index, params), (F, "glGetProgramLocalParameterfvARB(0x%x, %d, %p);\n", target, index, (const void *) params));
}

KEYWORD1 void KEYWORD2 NAME(GetProgramStringARB)(GLenum target, GLenum pname, GLvoid * string)
{
   DISPATCH(GetProgramStringARB, (target, pname, string), (F, "glGetProgramStringARB(0x%x, 0x%x, %p);\n", target, pname, (const void *) string));
}

KEYWORD1 void KEYWORD2 NAME(GetProgramivARB)(GLenum target, GLenum pname, GLint * params)
{
   DISPATCH(GetProgramivARB, (target, pname, params), (F, "glGetProgramivARB(0x%x, 0x%x, %p);\n", target, pname, (const void *) params));
}

KEYWORD1 void KEYWORD2 NAME(GetVertexAttribdv)(GLuint index, GLenum pname, GLdouble * params)
{
   DISPATCH(GetVertexAttribdvARB, (index, pname, params), (F, "glGetVertexAttribdv(%d, 0x%x, %p);\n", index, pname, (const void *) params));
}

KEYWORD1 void KEYWORD2 NAME(GetVertexAttribdvARB)(GLuint index, GLenum pname, GLdouble * params)
{
   DISPATCH(GetVertexAttribdvARB, (index, pname, params), (F, "glGetVertexAttribdvARB(%d, 0x%x, %p);\n", index, pname, (const void *) params));
}

KEYWORD1 void KEYWORD2 NAME(GetVertexAttribfv)(GLuint index, GLenum pname, GLfloat * params)
{
   DISPATCH(GetVertexAttribfvARB, (index, pname, params), (F, "glGetVertexAttribfv(%d, 0x%x, %p);\n", index, pname, (const void *) params));
}

KEYWORD1 void KEYWORD2 NAME(GetVertexAttribfvARB)(GLuint index, GLenum pname, GLfloat * params)
{
   DISPATCH(GetVertexAttribfvARB, (index, pname, params), (F, "glGetVertexAttribfvARB(%d, 0x%x, %p);\n", index, pname, (const void *) params));
}

KEYWORD1 void KEYWORD2 NAME(GetVertexAttribiv)(GLuint index, GLenum pname, GLint * params)
{
   DISPATCH(GetVertexAttribivARB, (index, pname, params), (F, "glGetVertexAttribiv(%d, 0x%x, %p);\n", index, pname, (const void *) params));
}

KEYWORD1 void KEYWORD2 NAME(GetVertexAttribivARB)(GLuint index, GLenum pname, GLint * params)
{
   DISPATCH(GetVertexAttribivARB, (index, pname, params), (F, "glGetVertexAttribivARB(%d, 0x%x, %p);\n", index, pname, (const void *) params));
}

KEYWORD1 void KEYWORD2 NAME(ProgramEnvParameter4dARB)(GLenum target, GLuint index, GLdouble x, GLdouble y, GLdouble z, GLdouble w)
{
   DISPATCH(ProgramEnvParameter4dARB, (target, index, x, y, z, w), (F, "glProgramEnvParameter4dARB(0x%x, %d, %f, %f, %f, %f);\n", target, index, x, y, z, w));
}

KEYWORD1 void KEYWORD2 NAME(ProgramParameter4dNV)(GLenum target, GLuint index, GLdouble x, GLdouble y, GLdouble z, GLdouble w)
{
   DISPATCH(ProgramEnvParameter4dARB, (target, index, x, y, z, w), (F, "glProgramParameter4dNV(0x%x, %d, %f, %f, %f, %f);\n", target, index, x, y, z, w));
}

KEYWORD1 void KEYWORD2 NAME(ProgramEnvParameter4dvARB)(GLenum target, GLuint index, const GLdouble * params)
{
   DISPATCH(ProgramEnvParameter4dvARB, (target, index, params), (F, "glProgramEnvParameter4dvARB(0x%x, %d, %p);\n", target, index, (const void *) params));
}

KEYWORD1 void KEYWORD2 NAME(ProgramParameter4dvNV)(GLenum target, GLuint index, const GLdouble * params)
{
   DISPATCH(ProgramEnvParameter4dvARB, (target, index, params), (F, "glProgramParameter4dvNV(0x%x, %d, %p);\n", target, index, (const void *) params));
}

KEYWORD1 void KEYWORD2 NAME(ProgramEnvParameter4fARB)(GLenum target, GLuint index, GLfloat x, GLfloat y, GLfloat z, GLfloat w)
{
   DISPATCH(ProgramEnvParameter4fARB, (target, index, x, y, z, w), (F, "glProgramEnvParameter4fARB(0x%x, %d, %f, %f, %f, %f);\n", target, index, x, y, z, w));
}

KEYWORD1 void KEYWORD2 NAME(ProgramParameter4fNV)(GLenum target, GLuint index, GLfloat x, GLfloat y, GLfloat z, GLfloat w)
{
   DISPATCH(ProgramEnvParameter4fARB, (target, index, x, y, z, w), (F, "glProgramParameter4fNV(0x%x, %d, %f, %f, %f, %f);\n", target, index, x, y, z, w));
}

KEYWORD1 void KEYWORD2 NAME(ProgramEnvParameter4fvARB)(GLenum target, GLuint index, const GLfloat * params)
{
   DISPATCH(ProgramEnvParameter4fvARB, (target, index, params), (F, "glProgramEnvParameter4fvARB(0x%x, %d, %p);\n", target, index, (const void *) params));
}

KEYWORD1 void KEYWORD2 NAME(ProgramParameter4fvNV)(GLenum target, GLuint index, const GLfloat * params)
{
   DISPATCH(ProgramEnvParameter4fvARB, (target, index, params), (F, "glProgramParameter4fvNV(0x%x, %d, %p);\n", target, index, (const void *) params));
}

KEYWORD1 void KEYWORD2 NAME(ProgramLocalParameter4dARB)(GLenum target, GLuint index, GLdouble x, GLdouble y, GLdouble z, GLdouble w)
{
   DISPATCH(ProgramLocalParameter4dARB, (target, index, x, y, z, w), (F, "glProgramLocalParameter4dARB(0x%x, %d, %f, %f, %f, %f);\n", target, index, x, y, z, w));
}

KEYWORD1 void KEYWORD2 NAME(ProgramLocalParameter4dvARB)(GLenum target, GLuint index, const GLdouble * params)
{
   DISPATCH(ProgramLocalParameter4dvARB, (target, index, params), (F, "glProgramLocalParameter4dvARB(0x%x, %d, %p);\n", target, index, (const void *) params));
}

KEYWORD1 void KEYWORD2 NAME(ProgramLocalParameter4fARB)(GLenum target, GLuint index, GLfloat x, GLfloat y, GLfloat z, GLfloat w)
{
   DISPATCH(ProgramLocalParameter4fARB, (target, index, x, y, z, w), (F, "glProgramLocalParameter4fARB(0x%x, %d, %f, %f, %f, %f);\n", target, index, x, y, z, w));
}

KEYWORD1 void KEYWORD2 NAME(ProgramLocalParameter4fvARB)(GLenum target, GLuint index, const GLfloat * params)
{
   DISPATCH(ProgramLocalParameter4fvARB, (target, index, params), (F, "glProgramLocalParameter4fvARB(0x%x, %d, %p);\n", target, index, (const void *) params));
}

KEYWORD1 void KEYWORD2 NAME(ProgramStringARB)(GLenum target, GLenum format, GLsizei len, const GLvoid * string)
{
   DISPATCH(ProgramStringARB, (target, format, len, string), (F, "glProgramStringARB(0x%x, 0x%x, %d, %p);\n", target, format, len, (const void *) string));
}

KEYWORD1 void KEYWORD2 NAME(VertexAttrib1d)(GLuint index, GLdouble x)
{
   DISPATCH(VertexAttrib1dARB, (index, x), (F, "glVertexAttrib1d(%d, %f);\n", index, x));
}

KEYWORD1 void KEYWORD2 NAME(VertexAttrib1dARB)(GLuint index, GLdouble x)
{
   DISPATCH(VertexAttrib1dARB, (index, x), (F, "glVertexAttrib1dARB(%d, %f);\n", index, x));
}

KEYWORD1 void KEYWORD2 NAME(VertexAttrib1dv)(GLuint index, const GLdouble * v)
{
   DISPATCH(VertexAttrib1dvARB, (index, v), (F, "glVertexAttrib1dv(%d, %p);\n", index, (const void *) v));
}

KEYWORD1 void KEYWORD2 NAME(VertexAttrib1dvARB)(GLuint index, const GLdouble * v)
{
   DISPATCH(VertexAttrib1dvARB, (index, v), (F, "glVertexAttrib1dvARB(%d, %p);\n", index, (const void *) v));
}

KEYWORD1 void KEYWORD2 NAME(VertexAttrib1f)(GLuint index, GLfloat x)
{
   DISPATCH(VertexAttrib1fARB, (index, x), (F, "glVertexAttrib1f(%d, %f);\n", index, x));
}

KEYWORD1 void KEYWORD2 NAME(VertexAttrib1fARB)(GLuint index, GLfloat x)
{
   DISPATCH(VertexAttrib1fARB, (index, x), (F, "glVertexAttrib1fARB(%d, %f);\n", index, x));
}

KEYWORD1 void KEYWORD2 NAME(VertexAttrib1fv)(GLuint index, const GLfloat * v)
{
   DISPATCH(VertexAttrib1fvARB, (index, v), (F, "glVertexAttrib1fv(%d, %p);\n", index, (const void *) v));
}

KEYWORD1 void KEYWORD2 NAME(VertexAttrib1fvARB)(GLuint index, const GLfloat * v)
{
   DISPATCH(VertexAttrib1fvARB, (index, v), (F, "glVertexAttrib1fvARB(%d, %p);\n", index, (const void *) v));
}

KEYWORD1 void KEYWORD2 NAME(VertexAttrib1s)(GLuint index, GLshort x)
{
   DISPATCH(VertexAttrib1sARB, (index, x), (F, "glVertexAttrib1s(%d, %d);\n", index, x));
}

KEYWORD1 void KEYWORD2 NAME(VertexAttrib1sARB)(GLuint index, GLshort x)
{
   DISPATCH(VertexAttrib1sARB, (index, x), (F, "glVertexAttrib1sARB(%d, %d);\n", index, x));
}

KEYWORD1 void KEYWORD2 NAME(VertexAttrib1sv)(GLuint index, const GLshort * v)
{
   DISPATCH(VertexAttrib1svARB, (index, v), (F, "glVertexAttrib1sv(%d, %p);\n", index, (const void *) v));
}

KEYWORD1 void KEYWORD2 NAME(VertexAttrib1svARB)(GLuint index, const GLshort * v)
{
   DISPATCH(VertexAttrib1svARB, (index, v), (F, "glVertexAttrib1svARB(%d, %p);\n", index, (const void *) v));
}

KEYWORD1 void KEYWORD2 NAME(VertexAttrib2d)(GLuint index, GLdouble x, GLdouble y)
{
   DISPATCH(VertexAttrib2dARB, (index, x, y), (F, "glVertexAttrib2d(%d, %f, %f);\n", index, x, y));
}

KEYWORD1 void KEYWORD2 NAME(VertexAttrib2dARB)(GLuint index, GLdouble x, GLdouble y)
{
   DISPATCH(VertexAttrib2dARB, (index, x, y), (F, "glVertexAttrib2dARB(%d, %f, %f);\n", index, x, y));
}

KEYWORD1 void KEYWORD2 NAME(VertexAttrib2dv)(GLuint index, const GLdouble * v)
{
   DISPATCH(VertexAttrib2dvARB, (index, v), (F, "glVertexAttrib2dv(%d, %p);\n", index, (const void *) v));
}

KEYWORD1 void KEYWORD2 NAME(VertexAttrib2dvARB)(GLuint index, const GLdouble * v)
{
   DISPATCH(VertexAttrib2dvARB, (index, v), (F, "glVertexAttrib2dvARB(%d, %p);\n", index, (const void *) v));
}

KEYWORD1 void KEYWORD2 NAME(VertexAttrib2f)(GLuint index, GLfloat x, GLfloat y)
{
   DISPATCH(VertexAttrib2fARB, (index, x, y), (F, "glVertexAttrib2f(%d, %f, %f);\n", index, x, y));
}

KEYWORD1 void KEYWORD2 NAME(VertexAttrib2fARB)(GLuint index, GLfloat x, GLfloat y)
{
   DISPATCH(VertexAttrib2fARB, (index, x, y), (F, "glVertexAttrib2fARB(%d, %f, %f);\n", index, x, y));
}

KEYWORD1 void KEYWORD2 NAME(VertexAttrib2fv)(GLuint index, const GLfloat * v)
{
   DISPATCH(VertexAttrib2fvARB, (index, v), (F, "glVertexAttrib2fv(%d, %p);\n", index, (const void *) v));
}

KEYWORD1 void KEYWORD2 NAME(VertexAttrib2fvARB)(GLuint index, const GLfloat * v)
{
   DISPATCH(VertexAttrib2fvARB, (index, v), (F, "glVertexAttrib2fvARB(%d, %p);\n", index, (const void *) v));
}

KEYWORD1 void KEYWORD2 NAME(VertexAttrib2s)(GLuint index, GLshort x, GLshort y)
{
   DISPATCH(VertexAttrib2sARB, (index, x, y), (F, "glVertexAttrib2s(%d, %d, %d);\n", index, x, y));
}

KEYWORD1 void KEYWORD2 NAME(VertexAttrib2sARB)(GLuint index, GLshort x, GLshort y)
{
   DISPATCH(VertexAttrib2sARB, (index, x, y), (F, "glVertexAttrib2sARB(%d, %d, %d);\n", index, x, y));
}

KEYWORD1 void KEYWORD2 NAME(VertexAttrib2sv)(GLuint index, const GLshort * v)
{
   DISPATCH(VertexAttrib2svARB, (index, v), (F, "glVertexAttrib2sv(%d, %p);\n", index, (const void *) v));
}

KEYWORD1 void KEYWORD2 NAME(VertexAttrib2svARB)(GLuint index, const GLshort * v)
{
   DISPATCH(VertexAttrib2svARB, (index, v), (F, "glVertexAttrib2svARB(%d, %p);\n", index, (const void *) v));
}

KEYWORD1 void KEYWORD2 NAME(VertexAttrib3d)(GLuint index, GLdouble x, GLdouble y, GLdouble z)
{
   DISPATCH(VertexAttrib3dARB, (index, x, y, z), (F, "glVertexAttrib3d(%d, %f, %f, %f);\n", index, x, y, z));
}

KEYWORD1 void KEYWORD2 NAME(VertexAttrib3dARB)(GLuint index, GLdouble x, GLdouble y, GLdouble z)
{
   DISPATCH(VertexAttrib3dARB, (index, x, y, z), (F, "glVertexAttrib3dARB(%d, %f, %f, %f);\n", index, x, y, z));
}

KEYWORD1 void KEYWORD2 NAME(VertexAttrib3dv)(GLuint index, const GLdouble * v)
{
   DISPATCH(VertexAttrib3dvARB, (index, v), (F, "glVertexAttrib3dv(%d, %p);\n", index, (const void *) v));
}

KEYWORD1 void KEYWORD2 NAME(VertexAttrib3dvARB)(GLuint index, const GLdouble * v)
{
   DISPATCH(VertexAttrib3dvARB, (index, v), (F, "glVertexAttrib3dvARB(%d, %p);\n", index, (const void *) v));
}

KEYWORD1 void KEYWORD2 NAME(VertexAttrib3f)(GLuint index, GLfloat x, GLfloat y, GLfloat z)
{
   DISPATCH(VertexAttrib3fARB, (index, x, y, z), (F, "glVertexAttrib3f(%d, %f, %f, %f);\n", index, x, y, z));
}

KEYWORD1 void KEYWORD2 NAME(VertexAttrib3fARB)(GLuint index, GLfloat x, GLfloat y, GLfloat z)
{
   DISPATCH(VertexAttrib3fARB, (index, x, y, z), (F, "glVertexAttrib3fARB(%d, %f, %f, %f);\n", index, x, y, z));
}

KEYWORD1 void KEYWORD2 NAME(VertexAttrib3fv)(GLuint index, const GLfloat * v)
{
   DISPATCH(VertexAttrib3fvARB, (index, v), (F, "glVertexAttrib3fv(%d, %p);\n", index, (const void *) v));
}

KEYWORD1 void KEYWORD2 NAME(VertexAttrib3fvARB)(GLuint index, const GLfloat * v)
{
   DISPATCH(VertexAttrib3fvARB, (index, v), (F, "glVertexAttrib3fvARB(%d, %p);\n", index, (const void *) v));
}

KEYWORD1 void KEYWORD2 NAME(VertexAttrib3s)(GLuint index, GLshort x, GLshort y, GLshort z)
{
   DISPATCH(VertexAttrib3sARB, (index, x, y, z), (F, "glVertexAttrib3s(%d, %d, %d, %d);\n", index, x, y, z));
}

KEYWORD1 void KEYWORD2 NAME(VertexAttrib3sARB)(GLuint index, GLshort x, GLshort y, GLshort z)
{
   DISPATCH(VertexAttrib3sARB, (index, x, y, z), (F, "glVertexAttrib3sARB(%d, %d, %d, %d);\n", index, x, y, z));
}

KEYWORD1 void KEYWORD2 NAME(VertexAttrib3sv)(GLuint index, const GLshort * v)
{
   DISPATCH(VertexAttrib3svARB, (index, v), (F, "glVertexAttrib3sv(%d, %p);\n", index, (const void *) v));
}

KEYWORD1 void KEYWORD2 NAME(VertexAttrib3svARB)(GLuint index, const GLshort * v)
{
   DISPATCH(VertexAttrib3svARB, (index, v), (F, "glVertexAttrib3svARB(%d, %p);\n", index, (const void *) v));
}

KEYWORD1 void KEYWORD2 NAME(VertexAttrib4Nbv)(GLuint index, const GLbyte * v)
{
   DISPATCH(VertexAttrib4NbvARB, (index, v), (F, "glVertexAttrib4Nbv(%d, %p);\n", index, (const void *) v));
}

KEYWORD1 void KEYWORD2 NAME(VertexAttrib4NbvARB)(GLuint index, const GLbyte * v)
{
   DISPATCH(VertexAttrib4NbvARB, (index, v), (F, "glVertexAttrib4NbvARB(%d, %p);\n", index, (const void *) v));
}

KEYWORD1 void KEYWORD2 NAME(VertexAttrib4Niv)(GLuint index, const GLint * v)
{
   DISPATCH(VertexAttrib4NivARB, (index, v), (F, "glVertexAttrib4Niv(%d, %p);\n", index, (const void *) v));
}

KEYWORD1 void KEYWORD2 NAME(VertexAttrib4NivARB)(GLuint index, const GLint * v)
{
   DISPATCH(VertexAttrib4NivARB, (index, v), (F, "glVertexAttrib4NivARB(%d, %p);\n", index, (const void *) v));
}

KEYWORD1 void KEYWORD2 NAME(VertexAttrib4Nsv)(GLuint index, const GLshort * v)
{
   DISPATCH(VertexAttrib4NsvARB, (index, v), (F, "glVertexAttrib4Nsv(%d, %p);\n", index, (const void *) v));
}

KEYWORD1 void KEYWORD2 NAME(VertexAttrib4NsvARB)(GLuint index, const GLshort * v)
{
   DISPATCH(VertexAttrib4NsvARB, (index, v), (F, "glVertexAttrib4NsvARB(%d, %p);\n", index, (const void *) v));
}

KEYWORD1 void KEYWORD2 NAME(VertexAttrib4Nub)(GLuint index, GLubyte x, GLubyte y, GLubyte z, GLubyte w)
{
   DISPATCH(VertexAttrib4NubARB, (index, x, y, z, w), (F, "glVertexAttrib4Nub(%d, %d, %d, %d, %d);\n", index, x, y, z, w));
}

KEYWORD1 void KEYWORD2 NAME(VertexAttrib4NubARB)(GLuint index, GLubyte x, GLubyte y, GLubyte z, GLubyte w)
{
   DISPATCH(VertexAttrib4NubARB, (index, x, y, z, w), (F, "glVertexAttrib4NubARB(%d, %d, %d, %d, %d);\n", index, x, y, z, w));
}

KEYWORD1 void KEYWORD2 NAME(VertexAttrib4Nubv)(GLuint index, const GLubyte * v)
{
   DISPATCH(VertexAttrib4NubvARB, (index, v), (F, "glVertexAttrib4Nubv(%d, %p);\n", index, (const void *) v));
}

KEYWORD1 void KEYWORD2 NAME(VertexAttrib4NubvARB)(GLuint index, const GLubyte * v)
{
   DISPATCH(VertexAttrib4NubvARB, (index, v), (F, "glVertexAttrib4NubvARB(%d, %p);\n", index, (const void *) v));
}

KEYWORD1 void KEYWORD2 NAME(VertexAttrib4Nuiv)(GLuint index, const GLuint * v)
{
   DISPATCH(VertexAttrib4NuivARB, (index, v), (F, "glVertexAttrib4Nuiv(%d, %p);\n", index, (const void *) v));
}

KEYWORD1 void KEYWORD2 NAME(VertexAttrib4NuivARB)(GLuint index, const GLuint * v)
{
   DISPATCH(VertexAttrib4NuivARB, (index, v), (F, "glVertexAttrib4NuivARB(%d, %p);\n", index, (const void *) v));
}

KEYWORD1 void KEYWORD2 NAME(VertexAttrib4Nusv)(GLuint index, const GLushort * v)
{
   DISPATCH(VertexAttrib4NusvARB, (index, v), (F, "glVertexAttrib4Nusv(%d, %p);\n", index, (const void *) v));
}

KEYWORD1 void KEYWORD2 NAME(VertexAttrib4NusvARB)(GLuint index, const GLushort * v)
{
   DISPATCH(VertexAttrib4NusvARB, (index, v), (F, "glVertexAttrib4NusvARB(%d, %p);\n", index, (const void *) v));
}

KEYWORD1 void KEYWORD2 NAME(VertexAttrib4bv)(GLuint index, const GLbyte * v)
{
   DISPATCH(VertexAttrib4bvARB, (index, v), (F, "glVertexAttrib4bv(%d, %p);\n", index, (const void *) v));
}

KEYWORD1 void KEYWORD2 NAME(VertexAttrib4bvARB)(GLuint index, const GLbyte * v)
{
   DISPATCH(VertexAttrib4bvARB, (index, v), (F, "glVertexAttrib4bvARB(%d, %p);\n", index, (const void *) v));
}

KEYWORD1 void KEYWORD2 NAME(VertexAttrib4d)(GLuint index, GLdouble x, GLdouble y, GLdouble z, GLdouble w)
{
   DISPATCH(VertexAttrib4dARB, (index, x, y, z, w), (F, "glVertexAttrib4d(%d, %f, %f, %f, %f);\n", index, x, y, z, w));
}

KEYWORD1 void KEYWORD2 NAME(VertexAttrib4dARB)(GLuint index, GLdouble x, GLdouble y, GLdouble z, GLdouble w)
{
   DISPATCH(VertexAttrib4dARB, (index, x, y, z, w), (F, "glVertexAttrib4dARB(%d, %f, %f, %f, %f);\n", index, x, y, z, w));
}

KEYWORD1 void KEYWORD2 NAME(VertexAttrib4dv)(GLuint index, const GLdouble * v)
{
   DISPATCH(VertexAttrib4dvARB, (index, v), (F, "glVertexAttrib4dv(%d, %p);\n", index, (const void *) v));
}

KEYWORD1 void KEYWORD2 NAME(VertexAttrib4dvARB)(GLuint index, const GLdouble * v)
{
   DISPATCH(VertexAttrib4dvARB, (index, v), (F, "glVertexAttrib4dvARB(%d, %p);\n", index, (const void *) v));
}

KEYWORD1 void KEYWORD2 NAME(VertexAttrib4f)(GLuint index, GLfloat x, GLfloat y, GLfloat z, GLfloat w)
{
   DISPATCH(VertexAttrib4fARB, (index, x, y, z, w), (F, "glVertexAttrib4f(%d, %f, %f, %f, %f);\n", index, x, y, z, w));
}

KEYWORD1 void KEYWORD2 NAME(VertexAttrib4fARB)(GLuint index, GLfloat x, GLfloat y, GLfloat z, GLfloat w)
{
   DISPATCH(VertexAttrib4fARB, (index, x, y, z, w), (F, "glVertexAttrib4fARB(%d, %f, %f, %f, %f);\n", index, x, y, z, w));
}

KEYWORD1 void KEYWORD2 NAME(VertexAttrib4fv)(GLuint index, const GLfloat * v)
{
   DISPATCH(VertexAttrib4fvARB, (index, v), (F, "glVertexAttrib4fv(%d, %p);\n", index, (const void *) v));
}

KEYWORD1 void KEYWORD2 NAME(VertexAttrib4fvARB)(GLuint index, const GLfloat * v)
{
   DISPATCH(VertexAttrib4fvARB, (index, v), (F, "glVertexAttrib4fvARB(%d, %p);\n", index, (const void *) v));
}

KEYWORD1 void KEYWORD2 NAME(VertexAttrib4iv)(GLuint index, const GLint * v)
{
   DISPATCH(VertexAttrib4ivARB, (index, v), (F, "glVertexAttrib4iv(%d, %p);\n", index, (const void *) v));
}

KEYWORD1 void KEYWORD2 NAME(VertexAttrib4ivARB)(GLuint index, const GLint * v)
{
   DISPATCH(VertexAttrib4ivARB, (index, v), (F, "glVertexAttrib4ivARB(%d, %p);\n", index, (const void *) v));
}

KEYWORD1 void KEYWORD2 NAME(VertexAttrib4s)(GLuint index, GLshort x, GLshort y, GLshort z, GLshort w)
{
   DISPATCH(VertexAttrib4sARB, (index, x, y, z, w), (F, "glVertexAttrib4s(%d, %d, %d, %d, %d);\n", index, x, y, z, w));
}

KEYWORD1 void KEYWORD2 NAME(VertexAttrib4sARB)(GLuint index, GLshort x, GLshort y, GLshort z, GLshort w)
{
   DISPATCH(VertexAttrib4sARB, (index, x, y, z, w), (F, "glVertexAttrib4sARB(%d, %d, %d, %d, %d);\n", index, x, y, z, w));
}

KEYWORD1 void KEYWORD2 NAME(VertexAttrib4sv)(GLuint index, const GLshort * v)
{
   DISPATCH(VertexAttrib4svARB, (index, v), (F, "glVertexAttrib4sv(%d, %p);\n", index, (const void *) v));
}

KEYWORD1 void KEYWORD2 NAME(VertexAttrib4svARB)(GLuint index, const GLshort * v)
{
   DISPATCH(VertexAttrib4svARB, (index, v), (F, "glVertexAttrib4svARB(%d, %p);\n", index, (const void *) v));
}

KEYWORD1 void KEYWORD2 NAME(VertexAttrib4ubv)(GLuint index, const GLubyte * v)
{
   DISPATCH(VertexAttrib4ubvARB, (index, v), (F, "glVertexAttrib4ubv(%d, %p);\n", index, (const void *) v));
}

KEYWORD1 void KEYWORD2 NAME(VertexAttrib4ubvARB)(GLuint index, const GLubyte * v)
{
   DISPATCH(VertexAttrib4ubvARB, (index, v), (F, "glVertexAttrib4ubvARB(%d, %p);\n", index, (const void *) v));
}

KEYWORD1 void KEYWORD2 NAME(VertexAttrib4uiv)(GLuint index, const GLuint * v)
{
   DISPATCH(VertexAttrib4uivARB, (index, v), (F, "glVertexAttrib4uiv(%d, %p);\n", index, (const void *) v));
}

KEYWORD1 void KEYWORD2 NAME(VertexAttrib4uivARB)(GLuint index, const GLuint * v)
{
   DISPATCH(VertexAttrib4uivARB, (index, v), (F, "glVertexAttrib4uivARB(%d, %p);\n", index, (const void *) v));
}

KEYWORD1 void KEYWORD2 NAME(VertexAttrib4usv)(GLuint index, const GLushort * v)
{
   DISPATCH(VertexAttrib4usvARB, (index, v), (F, "glVertexAttrib4usv(%d, %p);\n", index, (const void *) v));
}

KEYWORD1 void KEYWORD2 NAME(VertexAttrib4usvARB)(GLuint index, const GLushort * v)
{
   DISPATCH(VertexAttrib4usvARB, (index, v), (F, "glVertexAttrib4usvARB(%d, %p);\n", index, (const void *) v));
}

KEYWORD1 void KEYWORD2 NAME(VertexAttribPointer)(GLuint index, GLint size, GLenum type, GLboolean normalized, GLsizei stride, const GLvoid * pointer)
{
   DISPATCH(VertexAttribPointerARB, (index, size, type, normalized, stride, pointer), (F, "glVertexAttribPointer(%d, %d, 0x%x, %d, %d, %p);\n", index, size, type, normalized, stride, (const void *) pointer));
}

KEYWORD1 void KEYWORD2 NAME(VertexAttribPointerARB)(GLuint index, GLint size, GLenum type, GLboolean normalized, GLsizei stride, const GLvoid * pointer)
{
   DISPATCH(VertexAttribPointerARB, (index, size, type, normalized, stride, pointer), (F, "glVertexAttribPointerARB(%d, %d, 0x%x, %d, %d, %p);\n", index, size, type, normalized, stride, (const void *) pointer));
}

KEYWORD1 void KEYWORD2 NAME(BindBuffer)(GLenum target, GLuint buffer)
{
   DISPATCH(BindBufferARB, (target, buffer), (F, "glBindBuffer(0x%x, %d);\n", target, buffer));
}

KEYWORD1 void KEYWORD2 NAME(BindBufferARB)(GLenum target, GLuint buffer)
{
   DISPATCH(BindBufferARB, (target, buffer), (F, "glBindBufferARB(0x%x, %d);\n", target, buffer));
}

KEYWORD1 void KEYWORD2 NAME(BufferData)(GLenum target, GLsizeiptr size, const GLvoid * data, GLenum usage)
{
   DISPATCH(BufferDataARB, (target, size, data, usage), (F, "glBufferData(0x%x, %d, %p, 0x%x);\n", target, size, (const void *) data, usage));
}

KEYWORD1 void KEYWORD2 NAME(BufferDataARB)(GLenum target, GLsizeiptrARB size, const GLvoid * data, GLenum usage)
{
   DISPATCH(BufferDataARB, (target, size, data, usage), (F, "glBufferDataARB(0x%x, %d, %p, 0x%x);\n", target, size, (const void *) data, usage));
}

KEYWORD1 void KEYWORD2 NAME(BufferSubData)(GLenum target, GLintptr offset, GLsizeiptr size, const GLvoid * data)
{
   DISPATCH(BufferSubDataARB, (target, offset, size, data), (F, "glBufferSubData(0x%x, %d, %d, %p);\n", target, offset, size, (const void *) data));
}

KEYWORD1 void KEYWORD2 NAME(BufferSubDataARB)(GLenum target, GLintptrARB offset, GLsizeiptrARB size, const GLvoid * data)
{
   DISPATCH(BufferSubDataARB, (target, offset, size, data), (F, "glBufferSubDataARB(0x%x, %d, %d, %p);\n", target, offset, size, (const void *) data));
}

KEYWORD1 void KEYWORD2 NAME(DeleteBuffers)(GLsizei n, const GLuint * buffer)
{
   DISPATCH(DeleteBuffersARB, (n, buffer), (F, "glDeleteBuffers(%d, %p);\n", n, (const void *) buffer));
}

KEYWORD1 void KEYWORD2 NAME(DeleteBuffersARB)(GLsizei n, const GLuint * buffer)
{
   DISPATCH(DeleteBuffersARB, (n, buffer), (F, "glDeleteBuffersARB(%d, %p);\n", n, (const void *) buffer));
}

KEYWORD1 void KEYWORD2 NAME(GenBuffers)(GLsizei n, GLuint * buffer)
{
   DISPATCH(GenBuffersARB, (n, buffer), (F, "glGenBuffers(%d, %p);\n", n, (const void *) buffer));
}

KEYWORD1 void KEYWORD2 NAME(GenBuffersARB)(GLsizei n, GLuint * buffer)
{
   DISPATCH(GenBuffersARB, (n, buffer), (F, "glGenBuffersARB(%d, %p);\n", n, (const void *) buffer));
}

KEYWORD1 void KEYWORD2 NAME(GetBufferParameteriv)(GLenum target, GLenum pname, GLint * params)
{
   DISPATCH(GetBufferParameterivARB, (target, pname, params), (F, "glGetBufferParameteriv(0x%x, 0x%x, %p);\n", target, pname, (const void *) params));
}

KEYWORD1 void KEYWORD2 NAME(GetBufferParameterivARB)(GLenum target, GLenum pname, GLint * params)
{
   DISPATCH(GetBufferParameterivARB, (target, pname, params), (F, "glGetBufferParameterivARB(0x%x, 0x%x, %p);\n", target, pname, (const void *) params));
}

KEYWORD1 void KEYWORD2 NAME(GetBufferPointerv)(GLenum target, GLenum pname, GLvoid ** params)
{
   DISPATCH(GetBufferPointervARB, (target, pname, params), (F, "glGetBufferPointerv(0x%x, 0x%x, %p);\n", target, pname, (const void *) params));
}

KEYWORD1 void KEYWORD2 NAME(GetBufferPointervARB)(GLenum target, GLenum pname, GLvoid ** params)
{
   DISPATCH(GetBufferPointervARB, (target, pname, params), (F, "glGetBufferPointervARB(0x%x, 0x%x, %p);\n", target, pname, (const void *) params));
}

KEYWORD1 void KEYWORD2 NAME(GetBufferSubData)(GLenum target, GLintptr offset, GLsizeiptr size, GLvoid * data)
{
   DISPATCH(GetBufferSubDataARB, (target, offset, size, data), (F, "glGetBufferSubData(0x%x, %d, %d, %p);\n", target, offset, size, (const void *) data));
}

KEYWORD1 void KEYWORD2 NAME(GetBufferSubDataARB)(GLenum target, GLintptrARB offset, GLsizeiptrARB size, GLvoid * data)
{
   DISPATCH(GetBufferSubDataARB, (target, offset, size, data), (F, "glGetBufferSubDataARB(0x%x, %d, %d, %p);\n", target, offset, size, (const void *) data));
}

KEYWORD1 GLboolean KEYWORD2 NAME(IsBuffer)(GLuint buffer)
{
   RETURN_DISPATCH(IsBufferARB, (buffer), (F, "glIsBuffer(%d);\n", buffer));
}

KEYWORD1 GLboolean KEYWORD2 NAME(IsBufferARB)(GLuint buffer)
{
   RETURN_DISPATCH(IsBufferARB, (buffer), (F, "glIsBufferARB(%d);\n", buffer));
}

KEYWORD1 GLvoid * KEYWORD2 NAME(MapBuffer)(GLenum target, GLenum access)
{
   RETURN_DISPATCH(MapBufferARB, (target, access), (F, "glMapBuffer(0x%x, 0x%x);\n", target, access));
}

KEYWORD1 GLvoid * KEYWORD2 NAME(MapBufferARB)(GLenum target, GLenum access)
{
   RETURN_DISPATCH(MapBufferARB, (target, access), (F, "glMapBufferARB(0x%x, 0x%x);\n", target, access));
}

KEYWORD1 GLboolean KEYWORD2 NAME(UnmapBuffer)(GLenum target)
{
   RETURN_DISPATCH(UnmapBufferARB, (target), (F, "glUnmapBuffer(0x%x);\n", target));
}

KEYWORD1 GLboolean KEYWORD2 NAME(UnmapBufferARB)(GLenum target)
{
   RETURN_DISPATCH(UnmapBufferARB, (target), (F, "glUnmapBufferARB(0x%x);\n", target));
}

KEYWORD1 void KEYWORD2 NAME(BeginQuery)(GLenum target, GLuint id)
{
   DISPATCH(BeginQueryARB, (target, id), (F, "glBeginQuery(0x%x, %d);\n", target, id));
}

KEYWORD1 void KEYWORD2 NAME(BeginQueryARB)(GLenum target, GLuint id)
{
   DISPATCH(BeginQueryARB, (target, id), (F, "glBeginQueryARB(0x%x, %d);\n", target, id));
}

KEYWORD1 void KEYWORD2 NAME(DeleteQueries)(GLsizei n, const GLuint * ids)
{
   DISPATCH(DeleteQueriesARB, (n, ids), (F, "glDeleteQueries(%d, %p);\n", n, (const void *) ids));
}

KEYWORD1 void KEYWORD2 NAME(DeleteQueriesARB)(GLsizei n, const GLuint * ids)
{
   DISPATCH(DeleteQueriesARB, (n, ids), (F, "glDeleteQueriesARB(%d, %p);\n", n, (const void *) ids));
}

KEYWORD1 void KEYWORD2 NAME(EndQuery)(GLenum target)
{
   DISPATCH(EndQueryARB, (target), (F, "glEndQuery(0x%x);\n", target));
}

KEYWORD1 void KEYWORD2 NAME(EndQueryARB)(GLenum target)
{
   DISPATCH(EndQueryARB, (target), (F, "glEndQueryARB(0x%x);\n", target));
}

KEYWORD1 void KEYWORD2 NAME(GenQueries)(GLsizei n, GLuint * ids)
{
   DISPATCH(GenQueriesARB, (n, ids), (F, "glGenQueries(%d, %p);\n", n, (const void *) ids));
}

KEYWORD1 void KEYWORD2 NAME(GenQueriesARB)(GLsizei n, GLuint * ids)
{
   DISPATCH(GenQueriesARB, (n, ids), (F, "glGenQueriesARB(%d, %p);\n", n, (const void *) ids));
}

KEYWORD1 void KEYWORD2 NAME(GetQueryObjectiv)(GLuint id, GLenum pname, GLint * params)
{
   DISPATCH(GetQueryObjectivARB, (id, pname, params), (F, "glGetQueryObjectiv(%d, 0x%x, %p);\n", id, pname, (const void *) params));
}

KEYWORD1 void KEYWORD2 NAME(GetQueryObjectivARB)(GLuint id, GLenum pname, GLint * params)
{
   DISPATCH(GetQueryObjectivARB, (id, pname, params), (F, "glGetQueryObjectivARB(%d, 0x%x, %p);\n", id, pname, (const void *) params));
}

KEYWORD1 void KEYWORD2 NAME(GetQueryObjectuiv)(GLuint id, GLenum pname, GLuint * params)
{
   DISPATCH(GetQueryObjectuivARB, (id, pname, params), (F, "glGetQueryObjectuiv(%d, 0x%x, %p);\n", id, pname, (const void *) params));
}

KEYWORD1 void KEYWORD2 NAME(GetQueryObjectuivARB)(GLuint id, GLenum pname, GLuint * params)
{
   DISPATCH(GetQueryObjectuivARB, (id, pname, params), (F, "glGetQueryObjectuivARB(%d, 0x%x, %p);\n", id, pname, (const void *) params));
}

KEYWORD1 void KEYWORD2 NAME(GetQueryiv)(GLenum target, GLenum pname, GLint * params)
{
   DISPATCH(GetQueryivARB, (target, pname, params), (F, "glGetQueryiv(0x%x, 0x%x, %p);\n", target, pname, (const void *) params));
}

KEYWORD1 void KEYWORD2 NAME(GetQueryivARB)(GLenum target, GLenum pname, GLint * params)
{
   DISPATCH(GetQueryivARB, (target, pname, params), (F, "glGetQueryivARB(0x%x, 0x%x, %p);\n", target, pname, (const void *) params));
}

KEYWORD1 GLboolean KEYWORD2 NAME(IsQuery)(GLuint id)
{
   RETURN_DISPATCH(IsQueryARB, (id), (F, "glIsQuery(%d);\n", id));
}

KEYWORD1 GLboolean KEYWORD2 NAME(IsQueryARB)(GLuint id)
{
   RETURN_DISPATCH(IsQueryARB, (id), (F, "glIsQueryARB(%d);\n", id));
}

KEYWORD1 void KEYWORD2 NAME(AttachObjectARB)(GLhandleARB containerObj, GLhandleARB obj)
{
   DISPATCH(AttachObjectARB, (containerObj, obj), (F, "glAttachObjectARB(%d, %d);\n", containerObj, obj));
}

KEYWORD1 void KEYWORD2 NAME(CompileShader)(GLuint shader)
{
   DISPATCH(CompileShaderARB, (shader), (F, "glCompileShader(%d);\n", shader));
}

KEYWORD1 void KEYWORD2 NAME(CompileShaderARB)(GLhandleARB shader)
{
   DISPATCH(CompileShaderARB, (shader), (F, "glCompileShaderARB(%d);\n", shader));
}

KEYWORD1 GLhandleARB KEYWORD2 NAME(CreateProgramObjectARB)(void)
{
   RETURN_DISPATCH(CreateProgramObjectARB, (), (F, "glCreateProgramObjectARB();\n"));
}

KEYWORD1 GLhandleARB KEYWORD2 NAME(CreateShaderObjectARB)(GLenum shaderType)
{
   RETURN_DISPATCH(CreateShaderObjectARB, (shaderType), (F, "glCreateShaderObjectARB(0x%x);\n", shaderType));
}

KEYWORD1 void KEYWORD2 NAME(DeleteObjectARB)(GLhandleARB obj)
{
   DISPATCH(DeleteObjectARB, (obj), (F, "glDeleteObjectARB(%d);\n", obj));
}

KEYWORD1 void KEYWORD2 NAME(DetachObjectARB)(GLhandleARB containerObj, GLhandleARB attachedObj)
{
   DISPATCH(DetachObjectARB, (containerObj, attachedObj), (F, "glDetachObjectARB(%d, %d);\n", containerObj, attachedObj));
}

KEYWORD1 void KEYWORD2 NAME(GetActiveUniform)(GLuint program, GLuint index, GLsizei bufSize, GLsizei * length, GLint * size, GLenum * type, GLchar * name)
{
   DISPATCH(GetActiveUniformARB, (program, index, bufSize, length, size, type, name), (F, "glGetActiveUniform(%d, %d, %d, %p, %p, %p, %p);\n", program, index, bufSize, (const void *) length, (const void *) size, (const void *) type, (const void *) name));
}

KEYWORD1 void KEYWORD2 NAME(GetActiveUniformARB)(GLhandleARB program, GLuint index, GLsizei bufSize, GLsizei * length, GLint * size, GLenum * type, GLcharARB * name)
{
   DISPATCH(GetActiveUniformARB, (program, index, bufSize, length, size, type, name), (F, "glGetActiveUniformARB(%d, %d, %d, %p, %p, %p, %p);\n", program, index, bufSize, (const void *) length, (const void *) size, (const void *) type, (const void *) name));
}

KEYWORD1 void KEYWORD2 NAME(GetAttachedObjectsARB)(GLhandleARB containerObj, GLsizei maxLength, GLsizei * length, GLhandleARB * infoLog)
{
   DISPATCH(GetAttachedObjectsARB, (containerObj, maxLength, length, infoLog), (F, "glGetAttachedObjectsARB(%d, %d, %p, %p);\n", containerObj, maxLength, (const void *) length, (const void *) infoLog));
}

KEYWORD1 GLhandleARB KEYWORD2 NAME(GetHandleARB)(GLenum pname)
{
   RETURN_DISPATCH(GetHandleARB, (pname), (F, "glGetHandleARB(0x%x);\n", pname));
}

KEYWORD1 void KEYWORD2 NAME(GetInfoLogARB)(GLhandleARB obj, GLsizei maxLength, GLsizei * length, GLcharARB * infoLog)
{
   DISPATCH(GetInfoLogARB, (obj, maxLength, length, infoLog), (F, "glGetInfoLogARB(%d, %d, %p, %p);\n", obj, maxLength, (const void *) length, (const void *) infoLog));
}

KEYWORD1 void KEYWORD2 NAME(GetObjectParameterfvARB)(GLhandleARB obj, GLenum pname, GLfloat * params)
{
   DISPATCH(GetObjectParameterfvARB, (obj, pname, params), (F, "glGetObjectParameterfvARB(%d, 0x%x, %p);\n", obj, pname, (const void *) params));
}

KEYWORD1 void KEYWORD2 NAME(GetObjectParameterivARB)(GLhandleARB obj, GLenum pname, GLint * params)
{
   DISPATCH(GetObjectParameterivARB, (obj, pname, params), (F, "glGetObjectParameterivARB(%d, 0x%x, %p);\n", obj, pname, (const void *) params));
}

KEYWORD1 void KEYWORD2 NAME(GetShaderSource)(GLuint shader, GLsizei bufSize, GLsizei * length, GLchar * source)
{
   DISPATCH(GetShaderSourceARB, (shader, bufSize, length, source), (F, "glGetShaderSource(%d, %d, %p, %p);\n", shader, bufSize, (const void *) length, (const void *) source));
}

KEYWORD1 void KEYWORD2 NAME(GetShaderSourceARB)(GLhandleARB shader, GLsizei bufSize, GLsizei * length, GLcharARB * source)
{
   DISPATCH(GetShaderSourceARB, (shader, bufSize, length, source), (F, "glGetShaderSourceARB(%d, %d, %p, %p);\n", shader, bufSize, (const void *) length, (const void *) source));
}

KEYWORD1 GLint KEYWORD2 NAME(GetUniformLocation)(GLuint program, const GLchar * name)
{
   RETURN_DISPATCH(GetUniformLocationARB, (program, name), (F, "glGetUniformLocation(%d, %p);\n", program, (const void *) name));
}

KEYWORD1 GLint KEYWORD2 NAME(GetUniformLocationARB)(GLhandleARB program, const GLcharARB * name)
{
   RETURN_DISPATCH(GetUniformLocationARB, (program, name), (F, "glGetUniformLocationARB(%d, %p);\n", program, (const void *) name));
}

KEYWORD1 void KEYWORD2 NAME(GetUniformfv)(GLuint program, GLint location, GLfloat * params)
{
   DISPATCH(GetUniformfvARB, (program, location, params), (F, "glGetUniformfv(%d, %d, %p);\n", program, location, (const void *) params));
}

KEYWORD1 void KEYWORD2 NAME(GetUniformfvARB)(GLhandleARB program, GLint location, GLfloat * params)
{
   DISPATCH(GetUniformfvARB, (program, location, params), (F, "glGetUniformfvARB(%d, %d, %p);\n", program, location, (const void *) params));
}

KEYWORD1 void KEYWORD2 NAME(GetUniformiv)(GLuint program, GLint location, GLint * params)
{
   DISPATCH(GetUniformivARB, (program, location, params), (F, "glGetUniformiv(%d, %d, %p);\n", program, location, (const void *) params));
}

KEYWORD1 void KEYWORD2 NAME(GetUniformivARB)(GLhandleARB program, GLint location, GLint * params)
{
   DISPATCH(GetUniformivARB, (program, location, params), (F, "glGetUniformivARB(%d, %d, %p);\n", program, location, (const void *) params));
}

KEYWORD1 void KEYWORD2 NAME(LinkProgram)(GLuint program)
{
   DISPATCH(LinkProgramARB, (program), (F, "glLinkProgram(%d);\n", program));
}

KEYWORD1 void KEYWORD2 NAME(LinkProgramARB)(GLhandleARB program)
{
   DISPATCH(LinkProgramARB, (program), (F, "glLinkProgramARB(%d);\n", program));
}

KEYWORD1 void KEYWORD2 NAME(ShaderSource)(GLuint shader, GLsizei count, const GLchar ** string, const GLint * length)
{
   DISPATCH(ShaderSourceARB, (shader, count, string, length), (F, "glShaderSource(%d, %d, %p, %p);\n", shader, count, (const void *) string, (const void *) length));
}

KEYWORD1 void KEYWORD2 NAME(ShaderSourceARB)(GLhandleARB shader, GLsizei count, const GLcharARB ** string, const GLint * length)
{
   DISPATCH(ShaderSourceARB, (shader, count, string, length), (F, "glShaderSourceARB(%d, %d, %p, %p);\n", shader, count, (const void *) string, (const void *) length));
}

KEYWORD1 void KEYWORD2 NAME(Uniform1f)(GLint location, GLfloat v0)
{
   DISPATCH(Uniform1fARB, (location, v0), (F, "glUniform1f(%d, %f);\n", location, v0));
}

KEYWORD1 void KEYWORD2 NAME(Uniform1fARB)(GLint location, GLfloat v0)
{
   DISPATCH(Uniform1fARB, (location, v0), (F, "glUniform1fARB(%d, %f);\n", location, v0));
}

KEYWORD1 void KEYWORD2 NAME(Uniform1fv)(GLint location, GLsizei count, const GLfloat * value)
{
   DISPATCH(Uniform1fvARB, (location, count, value), (F, "glUniform1fv(%d, %d, %p);\n", location, count, (const void *) value));
}

KEYWORD1 void KEYWORD2 NAME(Uniform1fvARB)(GLint location, GLsizei count, const GLfloat * value)
{
   DISPATCH(Uniform1fvARB, (location, count, value), (F, "glUniform1fvARB(%d, %d, %p);\n", location, count, (const void *) value));
}

KEYWORD1 void KEYWORD2 NAME(Uniform1i)(GLint location, GLint v0)
{
   DISPATCH(Uniform1iARB, (location, v0), (F, "glUniform1i(%d, %d);\n", location, v0));
}

KEYWORD1 void KEYWORD2 NAME(Uniform1iARB)(GLint location, GLint v0)
{
   DISPATCH(Uniform1iARB, (location, v0), (F, "glUniform1iARB(%d, %d);\n", location, v0));
}

KEYWORD1 void KEYWORD2 NAME(Uniform1iv)(GLint location, GLsizei count, const GLint * value)
{
   DISPATCH(Uniform1ivARB, (location, count, value), (F, "glUniform1iv(%d, %d, %p);\n", location, count, (const void *) value));
}

KEYWORD1 void KEYWORD2 NAME(Uniform1ivARB)(GLint location, GLsizei count, const GLint * value)
{
   DISPATCH(Uniform1ivARB, (location, count, value), (F, "glUniform1ivARB(%d, %d, %p);\n", location, count, (const void *) value));
}

KEYWORD1 void KEYWORD2 NAME(Uniform2f)(GLint location, GLfloat v0, GLfloat v1)
{
   DISPATCH(Uniform2fARB, (location, v0, v1), (F, "glUniform2f(%d, %f, %f);\n", location, v0, v1));
}

KEYWORD1 void KEYWORD2 NAME(Uniform2fARB)(GLint location, GLfloat v0, GLfloat v1)
{
   DISPATCH(Uniform2fARB, (location, v0, v1), (F, "glUniform2fARB(%d, %f, %f);\n", location, v0, v1));
}

KEYWORD1 void KEYWORD2 NAME(Uniform2fv)(GLint location, GLsizei count, const GLfloat * value)
{
   DISPATCH(Uniform2fvARB, (location, count, value), (F, "glUniform2fv(%d, %d, %p);\n", location, count, (const void *) value));
}

KEYWORD1 void KEYWORD2 NAME(Uniform2fvARB)(GLint location, GLsizei count, const GLfloat * value)
{
   DISPATCH(Uniform2fvARB, (location, count, value), (F, "glUniform2fvARB(%d, %d, %p);\n", location, count, (const void *) value));
}

KEYWORD1 void KEYWORD2 NAME(Uniform2i)(GLint location, GLint v0, GLint v1)
{
   DISPATCH(Uniform2iARB, (location, v0, v1), (F, "glUniform2i(%d, %d, %d);\n", location, v0, v1));
}

KEYWORD1 void KEYWORD2 NAME(Uniform2iARB)(GLint location, GLint v0, GLint v1)
{
   DISPATCH(Uniform2iARB, (location, v0, v1), (F, "glUniform2iARB(%d, %d, %d);\n", location, v0, v1));
}

KEYWORD1 void KEYWORD2 NAME(Uniform2iv)(GLint location, GLsizei count, const GLint * value)
{
   DISPATCH(Uniform2ivARB, (location, count, value), (F, "glUniform2iv(%d, %d, %p);\n", location, count, (const void *) value));
}

KEYWORD1 void KEYWORD2 NAME(Uniform2ivARB)(GLint location, GLsizei count, const GLint * value)
{
   DISPATCH(Uniform2ivARB, (location, count, value), (F, "glUniform2ivARB(%d, %d, %p);\n", location, count, (const void *) value));
}

KEYWORD1 void KEYWORD2 NAME(Uniform3f)(GLint location, GLfloat v0, GLfloat v1, GLfloat v2)
{
   DISPATCH(Uniform3fARB, (location, v0, v1, v2), (F, "glUniform3f(%d, %f, %f, %f);\n", location, v0, v1, v2));
}

KEYWORD1 void KEYWORD2 NAME(Uniform3fARB)(GLint location, GLfloat v0, GLfloat v1, GLfloat v2)
{
   DISPATCH(Uniform3fARB, (location, v0, v1, v2), (F, "glUniform3fARB(%d, %f, %f, %f);\n", location, v0, v1, v2));
}

KEYWORD1 void KEYWORD2 NAME(Uniform3fv)(GLint location, GLsizei count, const GLfloat * value)
{
   DISPATCH(Uniform3fvARB, (location, count, value), (F, "glUniform3fv(%d, %d, %p);\n", location, count, (const void *) value));
}

KEYWORD1 void KEYWORD2 NAME(Uniform3fvARB)(GLint location, GLsizei count, const GLfloat * value)
{
   DISPATCH(Uniform3fvARB, (location, count, value), (F, "glUniform3fvARB(%d, %d, %p);\n", location, count, (const void *) value));
}

KEYWORD1 void KEYWORD2 NAME(Uniform3i)(GLint location, GLint v0, GLint v1, GLint v2)
{
   DISPATCH(Uniform3iARB, (location, v0, v1, v2), (F, "glUniform3i(%d, %d, %d, %d);\n", location, v0, v1, v2));
}

KEYWORD1 void KEYWORD2 NAME(Uniform3iARB)(GLint location, GLint v0, GLint v1, GLint v2)
{
   DISPATCH(Uniform3iARB, (location, v0, v1, v2), (F, "glUniform3iARB(%d, %d, %d, %d);\n", location, v0, v1, v2));
}

KEYWORD1 void KEYWORD2 NAME(Uniform3iv)(GLint location, GLsizei count, const GLint * value)
{
   DISPATCH(Uniform3ivARB, (location, count, value), (F, "glUniform3iv(%d, %d, %p);\n", location, count, (const void *) value));
}

KEYWORD1 void KEYWORD2 NAME(Uniform3ivARB)(GLint location, GLsizei count, const GLint * value)
{
   DISPATCH(Uniform3ivARB, (location, count, value), (F, "glUniform3ivARB(%d, %d, %p);\n", location, count, (const void *) value));
}

KEYWORD1 void KEYWORD2 NAME(Uniform4f)(GLint location, GLfloat v0, GLfloat v1, GLfloat v2, GLfloat v3)
{
   DISPATCH(Uniform4fARB, (location, v0, v1, v2, v3), (F, "glUniform4f(%d, %f, %f, %f, %f);\n", location, v0, v1, v2, v3));
}

KEYWORD1 void KEYWORD2 NAME(Uniform4fARB)(GLint location, GLfloat v0, GLfloat v1, GLfloat v2, GLfloat v3)
{
   DISPATCH(Uniform4fARB, (location, v0, v1, v2, v3), (F, "glUniform4fARB(%d, %f, %f, %f, %f);\n", location, v0, v1, v2, v3));
}

KEYWORD1 void KEYWORD2 NAME(Uniform4fv)(GLint location, GLsizei count, const GLfloat * value)
{
   DISPATCH(Uniform4fvARB, (location, count, value), (F, "glUniform4fv(%d, %d, %p);\n", location, count, (const void *) value));
}

KEYWORD1 void KEYWORD2 NAME(Uniform4fvARB)(GLint location, GLsizei count, const GLfloat * value)
{
   DISPATCH(Uniform4fvARB, (location, count, value), (F, "glUniform4fvARB(%d, %d, %p);\n", location, count, (const void *) value));
}

KEYWORD1 void KEYWORD2 NAME(Uniform4i)(GLint location, GLint v0, GLint v1, GLint v2, GLint v3)
{
   DISPATCH(Uniform4iARB, (location, v0, v1, v2, v3), (F, "glUniform4i(%d, %d, %d, %d, %d);\n", location, v0, v1, v2, v3));
}

KEYWORD1 void KEYWORD2 NAME(Uniform4iARB)(GLint location, GLint v0, GLint v1, GLint v2, GLint v3)
{
   DISPATCH(Uniform4iARB, (location, v0, v1, v2, v3), (F, "glUniform4iARB(%d, %d, %d, %d, %d);\n", location, v0, v1, v2, v3));
}

KEYWORD1 void KEYWORD2 NAME(Uniform4iv)(GLint location, GLsizei count, const GLint * value)
{
   DISPATCH(Uniform4ivARB, (location, count, value), (F, "glUniform4iv(%d, %d, %p);\n", location, count, (const void *) value));
}

KEYWORD1 void KEYWORD2 NAME(Uniform4ivARB)(GLint location, GLsizei count, const GLint * value)
{
   DISPATCH(Uniform4ivARB, (location, count, value), (F, "glUniform4ivARB(%d, %d, %p);\n", location, count, (const void *) value));
}

KEYWORD1 void KEYWORD2 NAME(UniformMatrix2fv)(GLint location, GLsizei count, GLboolean transpose, const GLfloat * value)
{
   DISPATCH(UniformMatrix2fvARB, (location, count, transpose, value), (F, "glUniformMatrix2fv(%d, %d, %d, %p);\n", location, count, transpose, (const void *) value));
}

KEYWORD1 void KEYWORD2 NAME(UniformMatrix2fvARB)(GLint location, GLsizei count, GLboolean transpose, const GLfloat * value)
{
   DISPATCH(UniformMatrix2fvARB, (location, count, transpose, value), (F, "glUniformMatrix2fvARB(%d, %d, %d, %p);\n", location, count, transpose, (const void *) value));
}

KEYWORD1 void KEYWORD2 NAME(UniformMatrix3fv)(GLint location, GLsizei count, GLboolean transpose, const GLfloat * value)
{
   DISPATCH(UniformMatrix3fvARB, (location, count, transpose, value), (F, "glUniformMatrix3fv(%d, %d, %d, %p);\n", location, count, transpose, (const void *) value));
}

KEYWORD1 void KEYWORD2 NAME(UniformMatrix3fvARB)(GLint location, GLsizei count, GLboolean transpose, const GLfloat * value)
{
   DISPATCH(UniformMatrix3fvARB, (location, count, transpose, value), (F, "glUniformMatrix3fvARB(%d, %d, %d, %p);\n", location, count, transpose, (const void *) value));
}

KEYWORD1 void KEYWORD2 NAME(UniformMatrix4fv)(GLint location, GLsizei count, GLboolean transpose, const GLfloat * value)
{
   DISPATCH(UniformMatrix4fvARB, (location, count, transpose, value), (F, "glUniformMatrix4fv(%d, %d, %d, %p);\n", location, count, transpose, (const void *) value));
}

KEYWORD1 void KEYWORD2 NAME(UniformMatrix4fvARB)(GLint location, GLsizei count, GLboolean transpose, const GLfloat * value)
{
   DISPATCH(UniformMatrix4fvARB, (location, count, transpose, value), (F, "glUniformMatrix4fvARB(%d, %d, %d, %p);\n", location, count, transpose, (const void *) value));
}

KEYWORD1 void KEYWORD2 NAME(UseProgram)(GLuint program)
{
   DISPATCH(UseProgramObjectARB, (program), (F, "glUseProgram(%d);\n", program));
}

KEYWORD1 void KEYWORD2 NAME(UseProgramObjectARB)(GLhandleARB program)
{
   DISPATCH(UseProgramObjectARB, (program), (F, "glUseProgramObjectARB(%d);\n", program));
}

KEYWORD1 void KEYWORD2 NAME(ValidateProgram)(GLuint program)
{
   DISPATCH(ValidateProgramARB, (program), (F, "glValidateProgram(%d);\n", program));
}

KEYWORD1 void KEYWORD2 NAME(ValidateProgramARB)(GLhandleARB program)
{
   DISPATCH(ValidateProgramARB, (program), (F, "glValidateProgramARB(%d);\n", program));
}

KEYWORD1 void KEYWORD2 NAME(BindAttribLocation)(GLuint program, GLuint index, const GLchar * name)
{
   DISPATCH(BindAttribLocationARB, (program, index, name), (F, "glBindAttribLocation(%d, %d, %p);\n", program, index, (const void *) name));
}

KEYWORD1 void KEYWORD2 NAME(BindAttribLocationARB)(GLhandleARB program, GLuint index, const GLcharARB * name)
{
   DISPATCH(BindAttribLocationARB, (program, index, name), (F, "glBindAttribLocationARB(%d, %d, %p);\n", program, index, (const void *) name));
}

KEYWORD1 void KEYWORD2 NAME(GetActiveAttrib)(GLuint program, GLuint index, GLsizei  bufSize, GLsizei * length, GLint * size, GLenum * type, GLchar * name)
{
   DISPATCH(GetActiveAttribARB, (program, index, bufSize, length, size, type, name), (F, "glGetActiveAttrib(%d, %d, %d, %p, %p, %p, %p);\n", program, index, bufSize, (const void *) length, (const void *) size, (const void *) type, (const void *) name));
}

KEYWORD1 void KEYWORD2 NAME(GetActiveAttribARB)(GLhandleARB program, GLuint index, GLsizei bufSize, GLsizei * length, GLint * size, GLenum * type, GLcharARB * name)
{
   DISPATCH(GetActiveAttribARB, (program, index, bufSize, length, size, type, name), (F, "glGetActiveAttribARB(%d, %d, %d, %p, %p, %p, %p);\n", program, index, bufSize, (const void *) length, (const void *) size, (const void *) type, (const void *) name));
}

KEYWORD1 GLint KEYWORD2 NAME(GetAttribLocation)(GLuint program, const GLchar * name)
{
   RETURN_DISPATCH(GetAttribLocationARB, (program, name), (F, "glGetAttribLocation(%d, %p);\n", program, (const void *) name));
}

KEYWORD1 GLint KEYWORD2 NAME(GetAttribLocationARB)(GLhandleARB program, const GLcharARB * name)
{
   RETURN_DISPATCH(GetAttribLocationARB, (program, name), (F, "glGetAttribLocationARB(%d, %p);\n", program, (const void *) name));
}

KEYWORD1 void KEYWORD2 NAME(DrawBuffers)(GLsizei n, const GLenum * bufs)
{
   DISPATCH(DrawBuffersARB, (n, bufs), (F, "glDrawBuffers(%d, %p);\n", n, (const void *) bufs));
}

KEYWORD1 void KEYWORD2 NAME(DrawBuffersARB)(GLsizei n, const GLenum * bufs)
{
   DISPATCH(DrawBuffersARB, (n, bufs), (F, "glDrawBuffersARB(%d, %p);\n", n, (const void *) bufs));
}

KEYWORD1 void KEYWORD2 NAME(DrawBuffersATI)(GLsizei n, const GLenum * bufs)
{
   DISPATCH(DrawBuffersARB, (n, bufs), (F, "glDrawBuffersATI(%d, %p);\n", n, (const void *) bufs));
}

KEYWORD1 void KEYWORD2 NAME(RenderbufferStorageMultisample)(GLenum target, GLsizei samples, GLenum internalformat, GLsizei width, GLsizei height)
{
   DISPATCH(RenderbufferStorageMultisample, (target, samples, internalformat, width, height), (F, "glRenderbufferStorageMultisample(0x%x, %d, 0x%x, %d, %d);\n", target, samples, internalformat, width, height));
}

KEYWORD1 void KEYWORD2 NAME(FlushMappedBufferRange)(GLenum target, GLintptr offset, GLsizeiptr length)
{
   DISPATCH(FlushMappedBufferRange, (target, offset, length), (F, "glFlushMappedBufferRange(0x%x, %d, %d);\n", target, offset, length));
}

KEYWORD1 GLvoid * KEYWORD2 NAME(MapBufferRange)(GLenum target, GLintptr offset, GLsizeiptr length, GLbitfield access)
{
   RETURN_DISPATCH(MapBufferRange, (target, offset, length, access), (F, "glMapBufferRange(0x%x, %d, %d, %d);\n", target, offset, length, access));
}

KEYWORD1 void KEYWORD2 NAME(CopyBufferSubData)(GLenum readTarget, GLenum writeTarget, GLintptr readOffset, GLintptr writeOffset, GLsizeiptr size)
{
   DISPATCH(CopyBufferSubData, (readTarget, writeTarget, readOffset, writeOffset, size), (F, "glCopyBufferSubData(0x%x, 0x%x, %d, %d, %d);\n", readTarget, writeTarget, readOffset, writeOffset, size));
}

KEYWORD1 void KEYWORD2 NAME(PolygonOffsetEXT)(GLfloat factor, GLfloat bias)
{
   DISPATCH(PolygonOffsetEXT, (factor, bias), (F, "glPolygonOffsetEXT(%f, %f);\n", factor, bias));
}

KEYWORD1_ALT void KEYWORD2 NAME(_dispatch_stub_566)(GLenum pname, GLfloat * params);

KEYWORD1_ALT void KEYWORD2 NAME(_dispatch_stub_566)(GLenum pname, GLfloat * params)
{
   DISPATCH(GetPixelTexGenParameterfvSGIS, (pname, params), (F, "glGetPixelTexGenParameterfvSGIS(0x%x, %p);\n", pname, (const void *) params));
}

KEYWORD1_ALT void KEYWORD2 NAME(_dispatch_stub_567)(GLenum pname, GLint * params);

KEYWORD1_ALT void KEYWORD2 NAME(_dispatch_stub_567)(GLenum pname, GLint * params)
{
   DISPATCH(GetPixelTexGenParameterivSGIS, (pname, params), (F, "glGetPixelTexGenParameterivSGIS(0x%x, %p);\n", pname, (const void *) params));
}

KEYWORD1_ALT void KEYWORD2 NAME(_dispatch_stub_568)(GLenum pname, GLfloat param);

KEYWORD1_ALT void KEYWORD2 NAME(_dispatch_stub_568)(GLenum pname, GLfloat param)
{
   DISPATCH(PixelTexGenParameterfSGIS, (pname, param), (F, "glPixelTexGenParameterfSGIS(0x%x, %f);\n", pname, param));
}

KEYWORD1_ALT void KEYWORD2 NAME(_dispatch_stub_569)(GLenum pname, const GLfloat * params);

KEYWORD1_ALT void KEYWORD2 NAME(_dispatch_stub_569)(GLenum pname, const GLfloat * params)
{
   DISPATCH(PixelTexGenParameterfvSGIS, (pname, params), (F, "glPixelTexGenParameterfvSGIS(0x%x, %p);\n", pname, (const void *) params));
}

KEYWORD1_ALT void KEYWORD2 NAME(_dispatch_stub_570)(GLenum pname, GLint param);

KEYWORD1_ALT void KEYWORD2 NAME(_dispatch_stub_570)(GLenum pname, GLint param)
{
   DISPATCH(PixelTexGenParameteriSGIS, (pname, param), (F, "glPixelTexGenParameteriSGIS(0x%x, %d);\n", pname, param));
}

KEYWORD1_ALT void KEYWORD2 NAME(_dispatch_stub_571)(GLenum pname, const GLint * params);

KEYWORD1_ALT void KEYWORD2 NAME(_dispatch_stub_571)(GLenum pname, const GLint * params)
{
   DISPATCH(PixelTexGenParameterivSGIS, (pname, params), (F, "glPixelTexGenParameterivSGIS(0x%x, %p);\n", pname, (const void *) params));
}

KEYWORD1_ALT void KEYWORD2 NAME(_dispatch_stub_572)(GLclampf value, GLboolean invert);

KEYWORD1_ALT void KEYWORD2 NAME(_dispatch_stub_572)(GLclampf value, GLboolean invert)
{
   DISPATCH(SampleMaskSGIS, (value, invert), (F, "glSampleMaskSGIS(%f, %d);\n", value, invert));
}

KEYWORD1_ALT void KEYWORD2 NAME(_dispatch_stub_573)(GLenum pattern);

KEYWORD1_ALT void KEYWORD2 NAME(_dispatch_stub_573)(GLenum pattern)
{
   DISPATCH(SamplePatternSGIS, (pattern), (F, "glSamplePatternSGIS(0x%x);\n", pattern));
}

KEYWORD1 void KEYWORD2 NAME(ColorPointerEXT)(GLint size, GLenum type, GLsizei stride, GLsizei count, const GLvoid * pointer)
{
   DISPATCH(ColorPointerEXT, (size, type, stride, count, pointer), (F, "glColorPointerEXT(%d, 0x%x, %d, %d, %p);\n", size, type, stride, count, (const void *) pointer));
}

KEYWORD1 void KEYWORD2 NAME(EdgeFlagPointerEXT)(GLsizei stride, GLsizei count, const GLboolean * pointer)
{
   DISPATCH(EdgeFlagPointerEXT, (stride, count, pointer), (F, "glEdgeFlagPointerEXT(%d, %d, %p);\n", stride, count, (const void *) pointer));
}

KEYWORD1 void KEYWORD2 NAME(IndexPointerEXT)(GLenum type, GLsizei stride, GLsizei count, const GLvoid * pointer)
{
   DISPATCH(IndexPointerEXT, (type, stride, count, pointer), (F, "glIndexPointerEXT(0x%x, %d, %d, %p);\n", type, stride, count, (const void *) pointer));
}

KEYWORD1 void KEYWORD2 NAME(NormalPointerEXT)(GLenum type, GLsizei stride, GLsizei count, const GLvoid * pointer)
{
   DISPATCH(NormalPointerEXT, (type, stride, count, pointer), (F, "glNormalPointerEXT(0x%x, %d, %d, %p);\n", type, stride, count, (const void *) pointer));
}

KEYWORD1 void KEYWORD2 NAME(TexCoordPointerEXT)(GLint size, GLenum type, GLsizei stride, GLsizei count, const GLvoid * pointer)
{
   DISPATCH(TexCoordPointerEXT, (size, type, stride, count, pointer), (F, "glTexCoordPointerEXT(%d, 0x%x, %d, %d, %p);\n", size, type, stride, count, (const void *) pointer));
}

KEYWORD1 void KEYWORD2 NAME(VertexPointerEXT)(GLint size, GLenum type, GLsizei stride, GLsizei count, const GLvoid * pointer)
{
   DISPATCH(VertexPointerEXT, (size, type, stride, count, pointer), (F, "glVertexPointerEXT(%d, 0x%x, %d, %d, %p);\n", size, type, stride, count, (const void *) pointer));
}

KEYWORD1 void KEYWORD2 NAME(PointParameterf)(GLenum pname, GLfloat param)
{
   DISPATCH(PointParameterfEXT, (pname, param), (F, "glPointParameterf(0x%x, %f);\n", pname, param));
}

KEYWORD1 void KEYWORD2 NAME(PointParameterfARB)(GLenum pname, GLfloat param)
{
   DISPATCH(PointParameterfEXT, (pname, param), (F, "glPointParameterfARB(0x%x, %f);\n", pname, param));
}

KEYWORD1 void KEYWORD2 NAME(PointParameterfEXT)(GLenum pname, GLfloat param)
{
   DISPATCH(PointParameterfEXT, (pname, param), (F, "glPointParameterfEXT(0x%x, %f);\n", pname, param));
}

KEYWORD1_ALT void KEYWORD2 NAME(_dispatch_stub_580)(GLenum pname, GLfloat param);

KEYWORD1_ALT void KEYWORD2 NAME(_dispatch_stub_580)(GLenum pname, GLfloat param)
{
   DISPATCH(PointParameterfEXT, (pname, param), (F, "glPointParameterfSGIS(0x%x, %f);\n", pname, param));
}

KEYWORD1 void KEYWORD2 NAME(PointParameterfv)(GLenum pname, const GLfloat * params)
{
   DISPATCH(PointParameterfvEXT, (pname, params), (F, "glPointParameterfv(0x%x, %p);\n", pname, (const void *) params));
}

KEYWORD1 void KEYWORD2 NAME(PointParameterfvARB)(GLenum pname, const GLfloat * params)
{
   DISPATCH(PointParameterfvEXT, (pname, params), (F, "glPointParameterfvARB(0x%x, %p);\n", pname, (const void *) params));
}

KEYWORD1 void KEYWORD2 NAME(PointParameterfvEXT)(GLenum pname, const GLfloat * params)
{
   DISPATCH(PointParameterfvEXT, (pname, params), (F, "glPointParameterfvEXT(0x%x, %p);\n", pname, (const void *) params));
}

KEYWORD1_ALT void KEYWORD2 NAME(_dispatch_stub_581)(GLenum pname, const GLfloat * params);

KEYWORD1_ALT void KEYWORD2 NAME(_dispatch_stub_581)(GLenum pname, const GLfloat * params)
{
   DISPATCH(PointParameterfvEXT, (pname, params), (F, "glPointParameterfvSGIS(0x%x, %p);\n", pname, (const void *) params));
}

KEYWORD1 void KEYWORD2 NAME(LockArraysEXT)(GLint first, GLsizei count)
{
   DISPATCH(LockArraysEXT, (first, count), (F, "glLockArraysEXT(%d, %d);\n", first, count));
}

KEYWORD1 void KEYWORD2 NAME(UnlockArraysEXT)(void)
{
   DISPATCH(UnlockArraysEXT, (), (F, "glUnlockArraysEXT();\n"));
}

KEYWORD1_ALT void KEYWORD2 NAME(_dispatch_stub_584)(GLenum pname, GLdouble * params);

KEYWORD1_ALT void KEYWORD2 NAME(_dispatch_stub_584)(GLenum pname, GLdouble * params)
{
   DISPATCH(CullParameterdvEXT, (pname, params), (F, "glCullParameterdvEXT(0x%x, %p);\n", pname, (const void *) params));
}

KEYWORD1_ALT void KEYWORD2 NAME(_dispatch_stub_585)(GLenum pname, GLfloat * params);

KEYWORD1_ALT void KEYWORD2 NAME(_dispatch_stub_585)(GLenum pname, GLfloat * params)
{
   DISPATCH(CullParameterfvEXT, (pname, params), (F, "glCullParameterfvEXT(0x%x, %p);\n", pname, (const void *) params));
}

KEYWORD1 void KEYWORD2 NAME(SecondaryColor3b)(GLbyte red, GLbyte green, GLbyte blue)
{
   DISPATCH(SecondaryColor3bEXT, (red, green, blue), (F, "glSecondaryColor3b(%d, %d, %d);\n", red, green, blue));
}

KEYWORD1 void KEYWORD2 NAME(SecondaryColor3bEXT)(GLbyte red, GLbyte green, GLbyte blue)
{
   DISPATCH(SecondaryColor3bEXT, (red, green, blue), (F, "glSecondaryColor3bEXT(%d, %d, %d);\n", red, green, blue));
}

KEYWORD1 void KEYWORD2 NAME(SecondaryColor3bv)(const GLbyte * v)
{
   DISPATCH(SecondaryColor3bvEXT, (v), (F, "glSecondaryColor3bv(%p);\n", (const void *) v));
}

KEYWORD1 void KEYWORD2 NAME(SecondaryColor3bvEXT)(const GLbyte * v)
{
   DISPATCH(SecondaryColor3bvEXT, (v), (F, "glSecondaryColor3bvEXT(%p);\n", (const void *) v));
}

KEYWORD1 void KEYWORD2 NAME(SecondaryColor3d)(GLdouble red, GLdouble green, GLdouble blue)
{
   DISPATCH(SecondaryColor3dEXT, (red, green, blue), (F, "glSecondaryColor3d(%f, %f, %f);\n", red, green, blue));
}

KEYWORD1 void KEYWORD2 NAME(SecondaryColor3dEXT)(GLdouble red, GLdouble green, GLdouble blue)
{
   DISPATCH(SecondaryColor3dEXT, (red, green, blue), (F, "glSecondaryColor3dEXT(%f, %f, %f);\n", red, green, blue));
}

KEYWORD1 void KEYWORD2 NAME(SecondaryColor3dv)(const GLdouble * v)
{
   DISPATCH(SecondaryColor3dvEXT, (v), (F, "glSecondaryColor3dv(%p);\n", (const void *) v));
}

KEYWORD1 void KEYWORD2 NAME(SecondaryColor3dvEXT)(const GLdouble * v)
{
   DISPATCH(SecondaryColor3dvEXT, (v), (F, "glSecondaryColor3dvEXT(%p);\n", (const void *) v));
}

KEYWORD1 void KEYWORD2 NAME(SecondaryColor3f)(GLfloat red, GLfloat green, GLfloat blue)
{
   DISPATCH(SecondaryColor3fEXT, (red, green, blue), (F, "glSecondaryColor3f(%f, %f, %f);\n", red, green, blue));
}

KEYWORD1 void KEYWORD2 NAME(SecondaryColor3fEXT)(GLfloat red, GLfloat green, GLfloat blue)
{
   DISPATCH(SecondaryColor3fEXT, (red, green, blue), (F, "glSecondaryColor3fEXT(%f, %f, %f);\n", red, green, blue));
}

KEYWORD1 void KEYWORD2 NAME(SecondaryColor3fv)(const GLfloat * v)
{
   DISPATCH(SecondaryColor3fvEXT, (v), (F, "glSecondaryColor3fv(%p);\n", (const void *) v));
}

KEYWORD1 void KEYWORD2 NAME(SecondaryColor3fvEXT)(const GLfloat * v)
{
   DISPATCH(SecondaryColor3fvEXT, (v), (F, "glSecondaryColor3fvEXT(%p);\n", (const void *) v));
}

KEYWORD1 void KEYWORD2 NAME(SecondaryColor3i)(GLint red, GLint green, GLint blue)
{
   DISPATCH(SecondaryColor3iEXT, (red, green, blue), (F, "glSecondaryColor3i(%d, %d, %d);\n", red, green, blue));
}

KEYWORD1 void KEYWORD2 NAME(SecondaryColor3iEXT)(GLint red, GLint green, GLint blue)
{
   DISPATCH(SecondaryColor3iEXT, (red, green, blue), (F, "glSecondaryColor3iEXT(%d, %d, %d);\n", red, green, blue));
}

KEYWORD1 void KEYWORD2 NAME(SecondaryColor3iv)(const GLint * v)
{
   DISPATCH(SecondaryColor3ivEXT, (v), (F, "glSecondaryColor3iv(%p);\n", (const void *) v));
}

KEYWORD1 void KEYWORD2 NAME(SecondaryColor3ivEXT)(const GLint * v)
{
   DISPATCH(SecondaryColor3ivEXT, (v), (F, "glSecondaryColor3ivEXT(%p);\n", (const void *) v));
}

KEYWORD1 void KEYWORD2 NAME(SecondaryColor3s)(GLshort red, GLshort green, GLshort blue)
{
   DISPATCH(SecondaryColor3sEXT, (red, green, blue), (F, "glSecondaryColor3s(%d, %d, %d);\n", red, green, blue));
}

KEYWORD1 void KEYWORD2 NAME(SecondaryColor3sEXT)(GLshort red, GLshort green, GLshort blue)
{
   DISPATCH(SecondaryColor3sEXT, (red, green, blue), (F, "glSecondaryColor3sEXT(%d, %d, %d);\n", red, green, blue));
}

KEYWORD1 void KEYWORD2 NAME(SecondaryColor3sv)(const GLshort * v)
{
   DISPATCH(SecondaryColor3svEXT, (v), (F, "glSecondaryColor3sv(%p);\n", (const void *) v));
}

KEYWORD1 void KEYWORD2 NAME(SecondaryColor3svEXT)(const GLshort * v)
{
   DISPATCH(SecondaryColor3svEXT, (v), (F, "glSecondaryColor3svEXT(%p);\n", (const void *) v));
}

KEYWORD1 void KEYWORD2 NAME(SecondaryColor3ub)(GLubyte red, GLubyte green, GLubyte blue)
{
   DISPATCH(SecondaryColor3ubEXT, (red, green, blue), (F, "glSecondaryColor3ub(%d, %d, %d);\n", red, green, blue));
}

KEYWORD1 void KEYWORD2 NAME(SecondaryColor3ubEXT)(GLubyte red, GLubyte green, GLubyte blue)
{
   DISPATCH(SecondaryColor3ubEXT, (red, green, blue), (F, "glSecondaryColor3ubEXT(%d, %d, %d);\n", red, green, blue));
}

KEYWORD1 void KEYWORD2 NAME(SecondaryColor3ubv)(const GLubyte * v)
{
   DISPATCH(SecondaryColor3ubvEXT, (v), (F, "glSecondaryColor3ubv(%p);\n", (const void *) v));
}

KEYWORD1 void KEYWORD2 NAME(SecondaryColor3ubvEXT)(const GLubyte * v)
{
   DISPATCH(SecondaryColor3ubvEXT, (v), (F, "glSecondaryColor3ubvEXT(%p);\n", (const void *) v));
}

KEYWORD1 void KEYWORD2 NAME(SecondaryColor3ui)(GLuint red, GLuint green, GLuint blue)
{
   DISPATCH(SecondaryColor3uiEXT, (red, green, blue), (F, "glSecondaryColor3ui(%d, %d, %d);\n", red, green, blue));
}

KEYWORD1 void KEYWORD2 NAME(SecondaryColor3uiEXT)(GLuint red, GLuint green, GLuint blue)
{
   DISPATCH(SecondaryColor3uiEXT, (red, green, blue), (F, "glSecondaryColor3uiEXT(%d, %d, %d);\n", red, green, blue));
}

KEYWORD1 void KEYWORD2 NAME(SecondaryColor3uiv)(const GLuint * v)
{
   DISPATCH(SecondaryColor3uivEXT, (v), (F, "glSecondaryColor3uiv(%p);\n", (const void *) v));
}

KEYWORD1 void KEYWORD2 NAME(SecondaryColor3uivEXT)(const GLuint * v)
{
   DISPATCH(SecondaryColor3uivEXT, (v), (F, "glSecondaryColor3uivEXT(%p);\n", (const void *) v));
}

KEYWORD1 void KEYWORD2 NAME(SecondaryColor3us)(GLushort red, GLushort green, GLushort blue)
{
   DISPATCH(SecondaryColor3usEXT, (red, green, blue), (F, "glSecondaryColor3us(%d, %d, %d);\n", red, green, blue));
}

KEYWORD1 void KEYWORD2 NAME(SecondaryColor3usEXT)(GLushort red, GLushort green, GLushort blue)
{
   DISPATCH(SecondaryColor3usEXT, (red, green, blue), (F, "glSecondaryColor3usEXT(%d, %d, %d);\n", red, green, blue));
}

KEYWORD1 void KEYWORD2 NAME(SecondaryColor3usv)(const GLushort * v)
{
   DISPATCH(SecondaryColor3usvEXT, (v), (F, "glSecondaryColor3usv(%p);\n", (const void *) v));
}

KEYWORD1 void KEYWORD2 NAME(SecondaryColor3usvEXT)(const GLushort * v)
{
   DISPATCH(SecondaryColor3usvEXT, (v), (F, "glSecondaryColor3usvEXT(%p);\n", (const void *) v));
}

KEYWORD1 void KEYWORD2 NAME(SecondaryColorPointer)(GLint size, GLenum type, GLsizei stride, const GLvoid * pointer)
{
   DISPATCH(SecondaryColorPointerEXT, (size, type, stride, pointer), (F, "glSecondaryColorPointer(%d, 0x%x, %d, %p);\n", size, type, stride, (const void *) pointer));
}

KEYWORD1 void KEYWORD2 NAME(SecondaryColorPointerEXT)(GLint size, GLenum type, GLsizei stride, const GLvoid * pointer)
{
   DISPATCH(SecondaryColorPointerEXT, (size, type, stride, pointer), (F, "glSecondaryColorPointerEXT(%d, 0x%x, %d, %p);\n", size, type, stride, (const void *) pointer));
}

KEYWORD1 void KEYWORD2 NAME(MultiDrawArrays)(GLenum mode, GLint * first, GLsizei * count, GLsizei primcount)
{
   DISPATCH(MultiDrawArraysEXT, (mode, first, count, primcount), (F, "glMultiDrawArrays(0x%x, %p, %p, %d);\n", mode, (const void *) first, (const void *) count, primcount));
}

KEYWORD1 void KEYWORD2 NAME(MultiDrawArraysEXT)(GLenum mode, GLint * first, GLsizei * count, GLsizei primcount)
{
   DISPATCH(MultiDrawArraysEXT, (mode, first, count, primcount), (F, "glMultiDrawArraysEXT(0x%x, %p, %p, %d);\n", mode, (const void *) first, (const void *) count, primcount));
}

KEYWORD1 void KEYWORD2 NAME(MultiDrawElements)(GLenum mode, const GLsizei * count, GLenum type, const GLvoid ** indices, GLsizei primcount)
{
   DISPATCH(MultiDrawElementsEXT, (mode, count, type, indices, primcount), (F, "glMultiDrawElements(0x%x, %p, 0x%x, %p, %d);\n", mode, (const void *) count, type, (const void *) indices, primcount));
}

KEYWORD1 void KEYWORD2 NAME(MultiDrawElementsEXT)(GLenum mode, const GLsizei * count, GLenum type, const GLvoid ** indices, GLsizei primcount)
{
   DISPATCH(MultiDrawElementsEXT, (mode, count, type, indices, primcount), (F, "glMultiDrawElementsEXT(0x%x, %p, 0x%x, %p, %d);\n", mode, (const void *) count, type, (const void *) indices, primcount));
}

KEYWORD1 void KEYWORD2 NAME(FogCoordPointer)(GLenum type, GLsizei stride, const GLvoid * pointer)
{
   DISPATCH(FogCoordPointerEXT, (type, stride, pointer), (F, "glFogCoordPointer(0x%x, %d, %p);\n", type, stride, (const void *) pointer));
}

KEYWORD1 void KEYWORD2 NAME(FogCoordPointerEXT)(GLenum type, GLsizei stride, const GLvoid * pointer)
{
   DISPATCH(FogCoordPointerEXT, (type, stride, pointer), (F, "glFogCoordPointerEXT(0x%x, %d, %p);\n", type, stride, (const void *) pointer));
}

KEYWORD1 void KEYWORD2 NAME(FogCoordd)(GLdouble coord)
{
   DISPATCH(FogCoorddEXT, (coord), (F, "glFogCoordd(%f);\n", coord));
}

KEYWORD1 void KEYWORD2 NAME(FogCoorddEXT)(GLdouble coord)
{
   DISPATCH(FogCoorddEXT, (coord), (F, "glFogCoorddEXT(%f);\n", coord));
}

KEYWORD1 void KEYWORD2 NAME(FogCoorddv)(const GLdouble * coord)
{
   DISPATCH(FogCoorddvEXT, (coord), (F, "glFogCoorddv(%p);\n", (const void *) coord));
}

KEYWORD1 void KEYWORD2 NAME(FogCoorddvEXT)(const GLdouble * coord)
{
   DISPATCH(FogCoorddvEXT, (coord), (F, "glFogCoorddvEXT(%p);\n", (const void *) coord));
}

KEYWORD1 void KEYWORD2 NAME(FogCoordf)(GLfloat coord)
{
   DISPATCH(FogCoordfEXT, (coord), (F, "glFogCoordf(%f);\n", coord));
}

KEYWORD1 void KEYWORD2 NAME(FogCoordfEXT)(GLfloat coord)
{
   DISPATCH(FogCoordfEXT, (coord), (F, "glFogCoordfEXT(%f);\n", coord));
}

KEYWORD1 void KEYWORD2 NAME(FogCoordfv)(const GLfloat * coord)
{
   DISPATCH(FogCoordfvEXT, (coord), (F, "glFogCoordfv(%p);\n", (const void *) coord));
}

KEYWORD1 void KEYWORD2 NAME(FogCoordfvEXT)(const GLfloat * coord)
{
   DISPATCH(FogCoordfvEXT, (coord), (F, "glFogCoordfvEXT(%p);\n", (const void *) coord));
}

KEYWORD1_ALT void KEYWORD2 NAME(_dispatch_stub_610)(GLenum mode);

KEYWORD1_ALT void KEYWORD2 NAME(_dispatch_stub_610)(GLenum mode)
{
   DISPATCH(PixelTexGenSGIX, (mode), (F, "glPixelTexGenSGIX(0x%x);\n", mode));
}

KEYWORD1 void KEYWORD2 NAME(BlendFuncSeparate)(GLenum sfactorRGB, GLenum dfactorRGB, GLenum sfactorAlpha, GLenum dfactorAlpha)
{
   DISPATCH(BlendFuncSeparateEXT, (sfactorRGB, dfactorRGB, sfactorAlpha, dfactorAlpha), (F, "glBlendFuncSeparate(0x%x, 0x%x, 0x%x, 0x%x);\n", sfactorRGB, dfactorRGB, sfactorAlpha, dfactorAlpha));
}

KEYWORD1 void KEYWORD2 NAME(BlendFuncSeparateEXT)(GLenum sfactorRGB, GLenum dfactorRGB, GLenum sfactorAlpha, GLenum dfactorAlpha)
{
   DISPATCH(BlendFuncSeparateEXT, (sfactorRGB, dfactorRGB, sfactorAlpha, dfactorAlpha), (F, "glBlendFuncSeparateEXT(0x%x, 0x%x, 0x%x, 0x%x);\n", sfactorRGB, dfactorRGB, sfactorAlpha, dfactorAlpha));
}

KEYWORD1_ALT void KEYWORD2 NAME(_dispatch_stub_611)(GLenum sfactorRGB, GLenum dfactorRGB, GLenum sfactorAlpha, GLenum dfactorAlpha);

KEYWORD1_ALT void KEYWORD2 NAME(_dispatch_stub_611)(GLenum sfactorRGB, GLenum dfactorRGB, GLenum sfactorAlpha, GLenum dfactorAlpha)
{
   DISPATCH(BlendFuncSeparateEXT, (sfactorRGB, dfactorRGB, sfactorAlpha, dfactorAlpha), (F, "glBlendFuncSeparateINGR(0x%x, 0x%x, 0x%x, 0x%x);\n", sfactorRGB, dfactorRGB, sfactorAlpha, dfactorAlpha));
}

KEYWORD1 void KEYWORD2 NAME(FlushVertexArrayRangeNV)(void)
{
   DISPATCH(FlushVertexArrayRangeNV, (), (F, "glFlushVertexArrayRangeNV();\n"));
}

KEYWORD1 void KEYWORD2 NAME(VertexArrayRangeNV)(GLsizei length, const GLvoid * pointer)
{
   DISPATCH(VertexArrayRangeNV, (length, pointer), (F, "glVertexArrayRangeNV(%d, %p);\n", length, (const void *) pointer));
}

KEYWORD1 void KEYWORD2 NAME(CombinerInputNV)(GLenum stage, GLenum portion, GLenum variable, GLenum input, GLenum mapping, GLenum componentUsage)
{
   DISPATCH(CombinerInputNV, (stage, portion, variable, input, mapping, componentUsage), (F, "glCombinerInputNV(0x%x, 0x%x, 0x%x, 0x%x, 0x%x, 0x%x);\n", stage, portion, variable, input, mapping, componentUsage));
}

KEYWORD1 void KEYWORD2 NAME(CombinerOutputNV)(GLenum stage, GLenum portion, GLenum abOutput, GLenum cdOutput, GLenum sumOutput, GLenum scale, GLenum bias, GLboolean abDotProduct, GLboolean cdDotProduct, GLboolean muxSum)
{
   DISPATCH(CombinerOutputNV, (stage, portion, abOutput, cdOutput, sumOutput, scale, bias, abDotProduct, cdDotProduct, muxSum), (F, "glCombinerOutputNV(0x%x, 0x%x, 0x%x, 0x%x, 0x%x, 0x%x, 0x%x, %d, %d, %d);\n", stage, portion, abOutput, cdOutput, sumOutput, scale, bias, abDotProduct, cdDotProduct, muxSum));
}

KEYWORD1 void KEYWORD2 NAME(CombinerParameterfNV)(GLenum pname, GLfloat param)
{
   DISPATCH(CombinerParameterfNV, (pname, param), (F, "glCombinerParameterfNV(0x%x, %f);\n", pname, param));
}

KEYWORD1 void KEYWORD2 NAME(CombinerParameterfvNV)(GLenum pname, const GLfloat * params)
{
   DISPATCH(CombinerParameterfvNV, (pname, params), (F, "glCombinerParameterfvNV(0x%x, %p);\n", pname, (const void *) params));
}

KEYWORD1 void KEYWORD2 NAME(CombinerParameteriNV)(GLenum pname, GLint param)
{
   DISPATCH(CombinerParameteriNV, (pname, param), (F, "glCombinerParameteriNV(0x%x, %d);\n", pname, param));
}

KEYWORD1 void KEYWORD2 NAME(CombinerParameterivNV)(GLenum pname, const GLint * params)
{
   DISPATCH(CombinerParameterivNV, (pname, params), (F, "glCombinerParameterivNV(0x%x, %p);\n", pname, (const void *) params));
}

KEYWORD1 void KEYWORD2 NAME(FinalCombinerInputNV)(GLenum variable, GLenum input, GLenum mapping, GLenum componentUsage)
{
   DISPATCH(FinalCombinerInputNV, (variable, input, mapping, componentUsage), (F, "glFinalCombinerInputNV(0x%x, 0x%x, 0x%x, 0x%x);\n", variable, input, mapping, componentUsage));
}

KEYWORD1 void KEYWORD2 NAME(GetCombinerInputParameterfvNV)(GLenum stage, GLenum portion, GLenum variable, GLenum pname, GLfloat * params)
{
   DISPATCH(GetCombinerInputParameterfvNV, (stage, portion, variable, pname, params), (F, "glGetCombinerInputParameterfvNV(0x%x, 0x%x, 0x%x, 0x%x, %p);\n", stage, portion, variable, pname, (const void *) params));
}

KEYWORD1 void KEYWORD2 NAME(GetCombinerInputParameterivNV)(GLenum stage, GLenum portion, GLenum variable, GLenum pname, GLint * params)
{
   DISPATCH(GetCombinerInputParameterivNV, (stage, portion, variable, pname, params), (F, "glGetCombinerInputParameterivNV(0x%x, 0x%x, 0x%x, 0x%x, %p);\n", stage, portion, variable, pname, (const void *) params));
}

KEYWORD1 void KEYWORD2 NAME(GetCombinerOutputParameterfvNV)(GLenum stage, GLenum portion, GLenum pname, GLfloat * params)
{
   DISPATCH(GetCombinerOutputParameterfvNV, (stage, portion, pname, params), (F, "glGetCombinerOutputParameterfvNV(0x%x, 0x%x, 0x%x, %p);\n", stage, portion, pname, (const void *) params));
}

KEYWORD1 void KEYWORD2 NAME(GetCombinerOutputParameterivNV)(GLenum stage, GLenum portion, GLenum pname, GLint * params)
{
   DISPATCH(GetCombinerOutputParameterivNV, (stage, portion, pname, params), (F, "glGetCombinerOutputParameterivNV(0x%x, 0x%x, 0x%x, %p);\n", stage, portion, pname, (const void *) params));
}

KEYWORD1 void KEYWORD2 NAME(GetFinalCombinerInputParameterfvNV)(GLenum variable, GLenum pname, GLfloat * params)
{
   DISPATCH(GetFinalCombinerInputParameterfvNV, (variable, pname, params), (F, "glGetFinalCombinerInputParameterfvNV(0x%x, 0x%x, %p);\n", variable, pname, (const void *) params));
}

KEYWORD1 void KEYWORD2 NAME(GetFinalCombinerInputParameterivNV)(GLenum variable, GLenum pname, GLint * params)
{
   DISPATCH(GetFinalCombinerInputParameterivNV, (variable, pname, params), (F, "glGetFinalCombinerInputParameterivNV(0x%x, 0x%x, %p);\n", variable, pname, (const void *) params));
}

KEYWORD1 void KEYWORD2 NAME(ResizeBuffersMESA)(void)
{
   DISPATCH(ResizeBuffersMESA, (), (F, "glResizeBuffersMESA();\n"));
}

KEYWORD1 void KEYWORD2 NAME(WindowPos2d)(GLdouble x, GLdouble y)
{
   DISPATCH(WindowPos2dMESA, (x, y), (F, "glWindowPos2d(%f, %f);\n", x, y));
}

KEYWORD1 void KEYWORD2 NAME(WindowPos2dARB)(GLdouble x, GLdouble y)
{
   DISPATCH(WindowPos2dMESA, (x, y), (F, "glWindowPos2dARB(%f, %f);\n", x, y));
}

KEYWORD1 void KEYWORD2 NAME(WindowPos2dMESA)(GLdouble x, GLdouble y)
{
   DISPATCH(WindowPos2dMESA, (x, y), (F, "glWindowPos2dMESA(%f, %f);\n", x, y));
}

KEYWORD1 void KEYWORD2 NAME(WindowPos2dv)(const GLdouble * v)
{
   DISPATCH(WindowPos2dvMESA, (v), (F, "glWindowPos2dv(%p);\n", (const void *) v));
}

KEYWORD1 void KEYWORD2 NAME(WindowPos2dvARB)(const GLdouble * v)
{
   DISPATCH(WindowPos2dvMESA, (v), (F, "glWindowPos2dvARB(%p);\n", (const void *) v));
}

KEYWORD1 void KEYWORD2 NAME(WindowPos2dvMESA)(const GLdouble * v)
{
   DISPATCH(WindowPos2dvMESA, (v), (F, "glWindowPos2dvMESA(%p);\n", (const void *) v));
}

KEYWORD1 void KEYWORD2 NAME(WindowPos2f)(GLfloat x, GLfloat y)
{
   DISPATCH(WindowPos2fMESA, (x, y), (F, "glWindowPos2f(%f, %f);\n", x, y));
}

KEYWORD1 void KEYWORD2 NAME(WindowPos2fARB)(GLfloat x, GLfloat y)
{
   DISPATCH(WindowPos2fMESA, (x, y), (F, "glWindowPos2fARB(%f, %f);\n", x, y));
}

KEYWORD1 void KEYWORD2 NAME(WindowPos2fMESA)(GLfloat x, GLfloat y)
{
   DISPATCH(WindowPos2fMESA, (x, y), (F, "glWindowPos2fMESA(%f, %f);\n", x, y));
}

KEYWORD1 void KEYWORD2 NAME(WindowPos2fv)(const GLfloat * v)
{
   DISPATCH(WindowPos2fvMESA, (v), (F, "glWindowPos2fv(%p);\n", (const void *) v));
}

KEYWORD1 void KEYWORD2 NAME(WindowPos2fvARB)(const GLfloat * v)
{
   DISPATCH(WindowPos2fvMESA, (v), (F, "glWindowPos2fvARB(%p);\n", (const void *) v));
}

KEYWORD1 void KEYWORD2 NAME(WindowPos2fvMESA)(const GLfloat * v)
{
   DISPATCH(WindowPos2fvMESA, (v), (F, "glWindowPos2fvMESA(%p);\n", (const void *) v));
}

KEYWORD1 void KEYWORD2 NAME(WindowPos2i)(GLint x, GLint y)
{
   DISPATCH(WindowPos2iMESA, (x, y), (F, "glWindowPos2i(%d, %d);\n", x, y));
}

KEYWORD1 void KEYWORD2 NAME(WindowPos2iARB)(GLint x, GLint y)
{
   DISPATCH(WindowPos2iMESA, (x, y), (F, "glWindowPos2iARB(%d, %d);\n", x, y));
}

KEYWORD1 void KEYWORD2 NAME(WindowPos2iMESA)(GLint x, GLint y)
{
   DISPATCH(WindowPos2iMESA, (x, y), (F, "glWindowPos2iMESA(%d, %d);\n", x, y));
}

KEYWORD1 void KEYWORD2 NAME(WindowPos2iv)(const GLint * v)
{
   DISPATCH(WindowPos2ivMESA, (v), (F, "glWindowPos2iv(%p);\n", (const void *) v));
}

KEYWORD1 void KEYWORD2 NAME(WindowPos2ivARB)(const GLint * v)
{
   DISPATCH(WindowPos2ivMESA, (v), (F, "glWindowPos2ivARB(%p);\n", (const void *) v));
}

KEYWORD1 void KEYWORD2 NAME(WindowPos2ivMESA)(const GLint * v)
{
   DISPATCH(WindowPos2ivMESA, (v), (F, "glWindowPos2ivMESA(%p);\n", (const void *) v));
}

KEYWORD1 void KEYWORD2 NAME(WindowPos2s)(GLshort x, GLshort y)
{
   DISPATCH(WindowPos2sMESA, (x, y), (F, "glWindowPos2s(%d, %d);\n", x, y));
}

KEYWORD1 void KEYWORD2 NAME(WindowPos2sARB)(GLshort x, GLshort y)
{
   DISPATCH(WindowPos2sMESA, (x, y), (F, "glWindowPos2sARB(%d, %d);\n", x, y));
}

KEYWORD1 void KEYWORD2 NAME(WindowPos2sMESA)(GLshort x, GLshort y)
{
   DISPATCH(WindowPos2sMESA, (x, y), (F, "glWindowPos2sMESA(%d, %d);\n", x, y));
}

KEYWORD1 void KEYWORD2 NAME(WindowPos2sv)(const GLshort * v)
{
   DISPATCH(WindowPos2svMESA, (v), (F, "glWindowPos2sv(%p);\n", (const void *) v));
}

KEYWORD1 void KEYWORD2 NAME(WindowPos2svARB)(const GLshort * v)
{
   DISPATCH(WindowPos2svMESA, (v), (F, "glWindowPos2svARB(%p);\n", (const void *) v));
}

KEYWORD1 void KEYWORD2 NAME(WindowPos2svMESA)(const GLshort * v)
{
   DISPATCH(WindowPos2svMESA, (v), (F, "glWindowPos2svMESA(%p);\n", (const void *) v));
}

KEYWORD1 void KEYWORD2 NAME(WindowPos3d)(GLdouble x, GLdouble y, GLdouble z)
{
   DISPATCH(WindowPos3dMESA, (x, y, z), (F, "glWindowPos3d(%f, %f, %f);\n", x, y, z));
}

KEYWORD1 void KEYWORD2 NAME(WindowPos3dARB)(GLdouble x, GLdouble y, GLdouble z)
{
   DISPATCH(WindowPos3dMESA, (x, y, z), (F, "glWindowPos3dARB(%f, %f, %f);\n", x, y, z));
}

KEYWORD1 void KEYWORD2 NAME(WindowPos3dMESA)(GLdouble x, GLdouble y, GLdouble z)
{
   DISPATCH(WindowPos3dMESA, (x, y, z), (F, "glWindowPos3dMESA(%f, %f, %f);\n", x, y, z));
}

KEYWORD1 void KEYWORD2 NAME(WindowPos3dv)(const GLdouble * v)
{
   DISPATCH(WindowPos3dvMESA, (v), (F, "glWindowPos3dv(%p);\n", (const void *) v));
}

KEYWORD1 void KEYWORD2 NAME(WindowPos3dvARB)(const GLdouble * v)
{
   DISPATCH(WindowPos3dvMESA, (v), (F, "glWindowPos3dvARB(%p);\n", (const void *) v));
}

KEYWORD1 void KEYWORD2 NAME(WindowPos3dvMESA)(const GLdouble * v)
{
   DISPATCH(WindowPos3dvMESA, (v), (F, "glWindowPos3dvMESA(%p);\n", (const void *) v));
}

KEYWORD1 void KEYWORD2 NAME(WindowPos3f)(GLfloat x, GLfloat y, GLfloat z)
{
   DISPATCH(WindowPos3fMESA, (x, y, z), (F, "glWindowPos3f(%f, %f, %f);\n", x, y, z));
}

KEYWORD1 void KEYWORD2 NAME(WindowPos3fARB)(GLfloat x, GLfloat y, GLfloat z)
{
   DISPATCH(WindowPos3fMESA, (x, y, z), (F, "glWindowPos3fARB(%f, %f, %f);\n", x, y, z));
}

KEYWORD1 void KEYWORD2 NAME(WindowPos3fMESA)(GLfloat x, GLfloat y, GLfloat z)
{
   DISPATCH(WindowPos3fMESA, (x, y, z), (F, "glWindowPos3fMESA(%f, %f, %f);\n", x, y, z));
}

KEYWORD1 void KEYWORD2 NAME(WindowPos3fv)(const GLfloat * v)
{
   DISPATCH(WindowPos3fvMESA, (v), (F, "glWindowPos3fv(%p);\n", (const void *) v));
}

KEYWORD1 void KEYWORD2 NAME(WindowPos3fvARB)(const GLfloat * v)
{
   DISPATCH(WindowPos3fvMESA, (v), (F, "glWindowPos3fvARB(%p);\n", (const void *) v));
}

KEYWORD1 void KEYWORD2 NAME(WindowPos3fvMESA)(const GLfloat * v)
{
   DISPATCH(WindowPos3fvMESA, (v), (F, "glWindowPos3fvMESA(%p);\n", (const void *) v));
}

KEYWORD1 void KEYWORD2 NAME(WindowPos3i)(GLint x, GLint y, GLint z)
{
   DISPATCH(WindowPos3iMESA, (x, y, z), (F, "glWindowPos3i(%d, %d, %d);\n", x, y, z));
}

KEYWORD1 void KEYWORD2 NAME(WindowPos3iARB)(GLint x, GLint y, GLint z)
{
   DISPATCH(WindowPos3iMESA, (x, y, z), (F, "glWindowPos3iARB(%d, %d, %d);\n", x, y, z));
}

KEYWORD1 void KEYWORD2 NAME(WindowPos3iMESA)(GLint x, GLint y, GLint z)
{
   DISPATCH(WindowPos3iMESA, (x, y, z), (F, "glWindowPos3iMESA(%d, %d, %d);\n", x, y, z));
}

KEYWORD1 void KEYWORD2 NAME(WindowPos3iv)(const GLint * v)
{
   DISPATCH(WindowPos3ivMESA, (v), (F, "glWindowPos3iv(%p);\n", (const void *) v));
}

KEYWORD1 void KEYWORD2 NAME(WindowPos3ivARB)(const GLint * v)
{
   DISPATCH(WindowPos3ivMESA, (v), (F, "glWindowPos3ivARB(%p);\n", (const void *) v));
}

KEYWORD1 void KEYWORD2 NAME(WindowPos3ivMESA)(const GLint * v)
{
   DISPATCH(WindowPos3ivMESA, (v), (F, "glWindowPos3ivMESA(%p);\n", (const void *) v));
}

KEYWORD1 void KEYWORD2 NAME(WindowPos3s)(GLshort x, GLshort y, GLshort z)
{
   DISPATCH(WindowPos3sMESA, (x, y, z), (F, "glWindowPos3s(%d, %d, %d);\n", x, y, z));
}

KEYWORD1 void KEYWORD2 NAME(WindowPos3sARB)(GLshort x, GLshort y, GLshort z)
{
   DISPATCH(WindowPos3sMESA, (x, y, z), (F, "glWindowPos3sARB(%d, %d, %d);\n", x, y, z));
}

KEYWORD1 void KEYWORD2 NAME(WindowPos3sMESA)(GLshort x, GLshort y, GLshort z)
{
   DISPATCH(WindowPos3sMESA, (x, y, z), (F, "glWindowPos3sMESA(%d, %d, %d);\n", x, y, z));
}

KEYWORD1 void KEYWORD2 NAME(WindowPos3sv)(const GLshort * v)
{
   DISPATCH(WindowPos3svMESA, (v), (F, "glWindowPos3sv(%p);\n", (const void *) v));
}

KEYWORD1 void KEYWORD2 NAME(WindowPos3svARB)(const GLshort * v)
{
   DISPATCH(WindowPos3svMESA, (v), (F, "glWindowPos3svARB(%p);\n", (const void *) v));
}

KEYWORD1 void KEYWORD2 NAME(WindowPos3svMESA)(const GLshort * v)
{
   DISPATCH(WindowPos3svMESA, (v), (F, "glWindowPos3svMESA(%p);\n", (const void *) v));
}

KEYWORD1 void KEYWORD2 NAME(WindowPos4dMESA)(GLdouble x, GLdouble y, GLdouble z, GLdouble w)
{
   DISPATCH(WindowPos4dMESA, (x, y, z, w), (F, "glWindowPos4dMESA(%f, %f, %f, %f);\n", x, y, z, w));
}

KEYWORD1 void KEYWORD2 NAME(WindowPos4dvMESA)(const GLdouble * v)
{
   DISPATCH(WindowPos4dvMESA, (v), (F, "glWindowPos4dvMESA(%p);\n", (const void *) v));
}

KEYWORD1 void KEYWORD2 NAME(WindowPos4fMESA)(GLfloat x, GLfloat y, GLfloat z, GLfloat w)
{
   DISPATCH(WindowPos4fMESA, (x, y, z, w), (F, "glWindowPos4fMESA(%f, %f, %f, %f);\n", x, y, z, w));
}

KEYWORD1 void KEYWORD2 NAME(WindowPos4fvMESA)(const GLfloat * v)
{
   DISPATCH(WindowPos4fvMESA, (v), (F, "glWindowPos4fvMESA(%p);\n", (const void *) v));
}

KEYWORD1 void KEYWORD2 NAME(WindowPos4iMESA)(GLint x, GLint y, GLint z, GLint w)
{
   DISPATCH(WindowPos4iMESA, (x, y, z, w), (F, "glWindowPos4iMESA(%d, %d, %d, %d);\n", x, y, z, w));
}

KEYWORD1 void KEYWORD2 NAME(WindowPos4ivMESA)(const GLint * v)
{
   DISPATCH(WindowPos4ivMESA, (v), (F, "glWindowPos4ivMESA(%p);\n", (const void *) v));
}

KEYWORD1 void KEYWORD2 NAME(WindowPos4sMESA)(GLshort x, GLshort y, GLshort z, GLshort w)
{
   DISPATCH(WindowPos4sMESA, (x, y, z, w), (F, "glWindowPos4sMESA(%d, %d, %d, %d);\n", x, y, z, w));
}

KEYWORD1 void KEYWORD2 NAME(WindowPos4svMESA)(const GLshort * v)
{
   DISPATCH(WindowPos4svMESA, (v), (F, "glWindowPos4svMESA(%p);\n", (const void *) v));
}

KEYWORD1_ALT void KEYWORD2 NAME(_dispatch_stub_652)(const GLenum * mode, const GLint * first, const GLsizei * count, GLsizei primcount, GLint modestride);

KEYWORD1_ALT void KEYWORD2 NAME(_dispatch_stub_652)(const GLenum * mode, const GLint * first, const GLsizei * count, GLsizei primcount, GLint modestride)
{
   DISPATCH(MultiModeDrawArraysIBM, (mode, first, count, primcount, modestride), (F, "glMultiModeDrawArraysIBM(%p, %p, %p, %d, %d);\n", (const void *) mode, (const void *) first, (const void *) count, primcount, modestride));
}

KEYWORD1_ALT void KEYWORD2 NAME(_dispatch_stub_653)(const GLenum * mode, const GLsizei * count, GLenum type, const GLvoid * const * indices, GLsizei primcount, GLint modestride);

KEYWORD1_ALT void KEYWORD2 NAME(_dispatch_stub_653)(const GLenum * mode, const GLsizei * count, GLenum type, const GLvoid * const * indices, GLsizei primcount, GLint modestride)
{
   DISPATCH(MultiModeDrawElementsIBM, (mode, count, type, indices, primcount, modestride), (F, "glMultiModeDrawElementsIBM(%p, %p, 0x%x, %p, %d, %d);\n", (const void *) mode, (const void *) count, type, (const void *) indices, primcount, modestride));
}

KEYWORD1_ALT void KEYWORD2 NAME(_dispatch_stub_654)(GLsizei n, const GLuint * fences);

KEYWORD1_ALT void KEYWORD2 NAME(_dispatch_stub_654)(GLsizei n, const GLuint * fences)
{
   DISPATCH(DeleteFencesNV, (n, fences), (F, "glDeleteFencesNV(%d, %p);\n", n, (const void *) fences));
}

KEYWORD1_ALT void KEYWORD2 NAME(_dispatch_stub_655)(GLuint fence);

KEYWORD1_ALT void KEYWORD2 NAME(_dispatch_stub_655)(GLuint fence)
{
   DISPATCH(FinishFenceNV, (fence), (F, "glFinishFenceNV(%d);\n", fence));
}

KEYWORD1_ALT void KEYWORD2 NAME(_dispatch_stub_656)(GLsizei n, GLuint * fences);

KEYWORD1_ALT void KEYWORD2 NAME(_dispatch_stub_656)(GLsizei n, GLuint * fences)
{
   DISPATCH(GenFencesNV, (n, fences), (F, "glGenFencesNV(%d, %p);\n", n, (const void *) fences));
}

KEYWORD1_ALT void KEYWORD2 NAME(_dispatch_stub_657)(GLuint fence, GLenum pname, GLint * params);

KEYWORD1_ALT void KEYWORD2 NAME(_dispatch_stub_657)(GLuint fence, GLenum pname, GLint * params)
{
   DISPATCH(GetFenceivNV, (fence, pname, params), (F, "glGetFenceivNV(%d, 0x%x, %p);\n", fence, pname, (const void *) params));
}

KEYWORD1_ALT GLboolean KEYWORD2 NAME(_dispatch_stub_658)(GLuint fence);

KEYWORD1_ALT GLboolean KEYWORD2 NAME(_dispatch_stub_658)(GLuint fence)
{
   RETURN_DISPATCH(IsFenceNV, (fence), (F, "glIsFenceNV(%d);\n", fence));
}

KEYWORD1_ALT void KEYWORD2 NAME(_dispatch_stub_659)(GLuint fence, GLenum condition);

KEYWORD1_ALT void KEYWORD2 NAME(_dispatch_stub_659)(GLuint fence, GLenum condition)
{
   DISPATCH(SetFenceNV, (fence, condition), (F, "glSetFenceNV(%d, 0x%x);\n", fence, condition));
}

KEYWORD1_ALT GLboolean KEYWORD2 NAME(_dispatch_stub_660)(GLuint fence);

KEYWORD1_ALT GLboolean KEYWORD2 NAME(_dispatch_stub_660)(GLuint fence)
{
   RETURN_DISPATCH(TestFenceNV, (fence), (F, "glTestFenceNV(%d);\n", fence));
}

KEYWORD1 GLboolean KEYWORD2 NAME(AreProgramsResidentNV)(GLsizei n, const GLuint * ids, GLboolean * residences)
{
   RETURN_DISPATCH(AreProgramsResidentNV, (n, ids, residences), (F, "glAreProgramsResidentNV(%d, %p, %p);\n", n, (const void *) ids, (const void *) residences));
}

KEYWORD1 void KEYWORD2 NAME(BindProgramARB)(GLenum target, GLuint program)
{
   DISPATCH(BindProgramNV, (target, program), (F, "glBindProgramARB(0x%x, %d);\n", target, program));
}

KEYWORD1 void KEYWORD2 NAME(BindProgramNV)(GLenum target, GLuint program)
{
   DISPATCH(BindProgramNV, (target, program), (F, "glBindProgramNV(0x%x, %d);\n", target, program));
}

KEYWORD1 void KEYWORD2 NAME(DeleteProgramsARB)(GLsizei n, const GLuint * programs)
{
   DISPATCH(DeleteProgramsNV, (n, programs), (F, "glDeleteProgramsARB(%d, %p);\n", n, (const void *) programs));
}

KEYWORD1 void KEYWORD2 NAME(DeleteProgramsNV)(GLsizei n, const GLuint * programs)
{
   DISPATCH(DeleteProgramsNV, (n, programs), (F, "glDeleteProgramsNV(%d, %p);\n", n, (const void *) programs));
}

KEYWORD1 void KEYWORD2 NAME(ExecuteProgramNV)(GLenum target, GLuint id, const GLfloat * params)
{
   DISPATCH(ExecuteProgramNV, (target, id, params), (F, "glExecuteProgramNV(0x%x, %d, %p);\n", target, id, (const void *) params));
}

KEYWORD1 void KEYWORD2 NAME(GenProgramsARB)(GLsizei n, GLuint * programs)
{
   DISPATCH(GenProgramsNV, (n, programs), (F, "glGenProgramsARB(%d, %p);\n", n, (const void *) programs));
}

KEYWORD1 void KEYWORD2 NAME(GenProgramsNV)(GLsizei n, GLuint * programs)
{
   DISPATCH(GenProgramsNV, (n, programs), (F, "glGenProgramsNV(%d, %p);\n", n, (const void *) programs));
}

KEYWORD1 void KEYWORD2 NAME(GetProgramParameterdvNV)(GLenum target, GLuint index, GLenum pname, GLdouble * params)
{
   DISPATCH(GetProgramParameterdvNV, (target, index, pname, params), (F, "glGetProgramParameterdvNV(0x%x, %d, 0x%x, %p);\n", target, index, pname, (const void *) params));
}

KEYWORD1 void KEYWORD2 NAME(GetProgramParameterfvNV)(GLenum target, GLuint index, GLenum pname, GLfloat * params)
{
   DISPATCH(GetProgramParameterfvNV, (target, index, pname, params), (F, "glGetProgramParameterfvNV(0x%x, %d, 0x%x, %p);\n", target, index, pname, (const void *) params));
}

KEYWORD1 void KEYWORD2 NAME(GetProgramStringNV)(GLuint id, GLenum pname, GLubyte * program)
{
   DISPATCH(GetProgramStringNV, (id, pname, program), (F, "glGetProgramStringNV(%d, 0x%x, %p);\n", id, pname, (const void *) program));
}

KEYWORD1 void KEYWORD2 NAME(GetProgramivNV)(GLuint id, GLenum pname, GLint * params)
{
   DISPATCH(GetProgramivNV, (id, pname, params), (F, "glGetProgramivNV(%d, 0x%x, %p);\n", id, pname, (const void *) params));
}

KEYWORD1 void KEYWORD2 NAME(GetTrackMatrixivNV)(GLenum target, GLuint address, GLenum pname, GLint * params)
{
   DISPATCH(GetTrackMatrixivNV, (target, address, pname, params), (F, "glGetTrackMatrixivNV(0x%x, %d, 0x%x, %p);\n", target, address, pname, (const void *) params));
}

KEYWORD1 void KEYWORD2 NAME(GetVertexAttribPointerv)(GLuint index, GLenum pname, GLvoid ** pointer)
{
   DISPATCH(GetVertexAttribPointervNV, (index, pname, pointer), (F, "glGetVertexAttribPointerv(%d, 0x%x, %p);\n", index, pname, (const void *) pointer));
}

KEYWORD1 void KEYWORD2 NAME(GetVertexAttribPointervARB)(GLuint index, GLenum pname, GLvoid ** pointer)
{
   DISPATCH(GetVertexAttribPointervNV, (index, pname, pointer), (F, "glGetVertexAttribPointervARB(%d, 0x%x, %p);\n", index, pname, (const void *) pointer));
}

KEYWORD1 void KEYWORD2 NAME(GetVertexAttribPointervNV)(GLuint index, GLenum pname, GLvoid ** pointer)
{
   DISPATCH(GetVertexAttribPointervNV, (index, pname, pointer), (F, "glGetVertexAttribPointervNV(%d, 0x%x, %p);\n", index, pname, (const void *) pointer));
}

KEYWORD1 void KEYWORD2 NAME(GetVertexAttribdvNV)(GLuint index, GLenum pname, GLdouble * params)
{
   DISPATCH(GetVertexAttribdvNV, (index, pname, params), (F, "glGetVertexAttribdvNV(%d, 0x%x, %p);\n", index, pname, (const void *) params));
}

KEYWORD1 void KEYWORD2 NAME(GetVertexAttribfvNV)(GLuint index, GLenum pname, GLfloat * params)
{
   DISPATCH(GetVertexAttribfvNV, (index, pname, params), (F, "glGetVertexAttribfvNV(%d, 0x%x, %p);\n", index, pname, (const void *) params));
}

KEYWORD1 void KEYWORD2 NAME(GetVertexAttribivNV)(GLuint index, GLenum pname, GLint * params)
{
   DISPATCH(GetVertexAttribivNV, (index, pname, params), (F, "glGetVertexAttribivNV(%d, 0x%x, %p);\n", index, pname, (const void *) params));
}

KEYWORD1 GLboolean KEYWORD2 NAME(IsProgramARB)(GLuint program)
{
   RETURN_DISPATCH(IsProgramNV, (program), (F, "glIsProgramARB(%d);\n", program));
}

KEYWORD1 GLboolean KEYWORD2 NAME(IsProgramNV)(GLuint program)
{
   RETURN_DISPATCH(IsProgramNV, (program), (F, "glIsProgramNV(%d);\n", program));
}

KEYWORD1 void KEYWORD2 NAME(LoadProgramNV)(GLenum target, GLuint id, GLsizei len, const GLubyte * program)
{
   DISPATCH(LoadProgramNV, (target, id, len, program), (F, "glLoadProgramNV(0x%x, %d, %d, %p);\n", target, id, len, (const void *) program));
}

KEYWORD1 void KEYWORD2 NAME(ProgramParameters4dvNV)(GLenum target, GLuint index, GLuint num, const GLdouble * params)
{
   DISPATCH(ProgramParameters4dvNV, (target, index, num, params), (F, "glProgramParameters4dvNV(0x%x, %d, %d, %p);\n", target, index, num, (const void *) params));
}

KEYWORD1 void KEYWORD2 NAME(ProgramParameters4fvNV)(GLenum target, GLuint index, GLuint num, const GLfloat * params)
{
   DISPATCH(ProgramParameters4fvNV, (target, index, num, params), (F, "glProgramParameters4fvNV(0x%x, %d, %d, %p);\n", target, index, num, (const void *) params));
}

KEYWORD1 void KEYWORD2 NAME(RequestResidentProgramsNV)(GLsizei n, const GLuint * ids)
{
   DISPATCH(RequestResidentProgramsNV, (n, ids), (F, "glRequestResidentProgramsNV(%d, %p);\n", n, (const void *) ids));
}

KEYWORD1 void KEYWORD2 NAME(TrackMatrixNV)(GLenum target, GLuint address, GLenum matrix, GLenum transform)
{
   DISPATCH(TrackMatrixNV, (target, address, matrix, transform), (F, "glTrackMatrixNV(0x%x, %d, 0x%x, 0x%x);\n", target, address, matrix, transform));
}

KEYWORD1 void KEYWORD2 NAME(VertexAttrib1dNV)(GLuint index, GLdouble x)
{
   DISPATCH(VertexAttrib1dNV, (index, x), (F, "glVertexAttrib1dNV(%d, %f);\n", index, x));
}

KEYWORD1 void KEYWORD2 NAME(VertexAttrib1dvNV)(GLuint index, const GLdouble * v)
{
   DISPATCH(VertexAttrib1dvNV, (index, v), (F, "glVertexAttrib1dvNV(%d, %p);\n", index, (const void *) v));
}

KEYWORD1 void KEYWORD2 NAME(VertexAttrib1fNV)(GLuint index, GLfloat x)
{
   DISPATCH(VertexAttrib1fNV, (index, x), (F, "glVertexAttrib1fNV(%d, %f);\n", index, x));
}

KEYWORD1 void KEYWORD2 NAME(VertexAttrib1fvNV)(GLuint index, const GLfloat * v)
{
   DISPATCH(VertexAttrib1fvNV, (index, v), (F, "glVertexAttrib1fvNV(%d, %p);\n", index, (const void *) v));
}

KEYWORD1 void KEYWORD2 NAME(VertexAttrib1sNV)(GLuint index, GLshort x)
{
   DISPATCH(VertexAttrib1sNV, (index, x), (F, "glVertexAttrib1sNV(%d, %d);\n", index, x));
}

KEYWORD1 void KEYWORD2 NAME(VertexAttrib1svNV)(GLuint index, const GLshort * v)
{
   DISPATCH(VertexAttrib1svNV, (index, v), (F, "glVertexAttrib1svNV(%d, %p);\n", index, (const void *) v));
}

KEYWORD1 void KEYWORD2 NAME(VertexAttrib2dNV)(GLuint index, GLdouble x, GLdouble y)
{
   DISPATCH(VertexAttrib2dNV, (index, x, y), (F, "glVertexAttrib2dNV(%d, %f, %f);\n", index, x, y));
}

KEYWORD1 void KEYWORD2 NAME(VertexAttrib2dvNV)(GLuint index, const GLdouble * v)
{
   DISPATCH(VertexAttrib2dvNV, (index, v), (F, "glVertexAttrib2dvNV(%d, %p);\n", index, (const void *) v));
}

KEYWORD1 void KEYWORD2 NAME(VertexAttrib2fNV)(GLuint index, GLfloat x, GLfloat y)
{
   DISPATCH(VertexAttrib2fNV, (index, x, y), (F, "glVertexAttrib2fNV(%d, %f, %f);\n", index, x, y));
}

KEYWORD1 void KEYWORD2 NAME(VertexAttrib2fvNV)(GLuint index, const GLfloat * v)
{
   DISPATCH(VertexAttrib2fvNV, (index, v), (F, "glVertexAttrib2fvNV(%d, %p);\n", index, (const void *) v));
}

KEYWORD1 void KEYWORD2 NAME(VertexAttrib2sNV)(GLuint index, GLshort x, GLshort y)
{
   DISPATCH(VertexAttrib2sNV, (index, x, y), (F, "glVertexAttrib2sNV(%d, %d, %d);\n", index, x, y));
}

KEYWORD1 void KEYWORD2 NAME(VertexAttrib2svNV)(GLuint index, const GLshort * v)
{
   DISPATCH(VertexAttrib2svNV, (index, v), (F, "glVertexAttrib2svNV(%d, %p);\n", index, (const void *) v));
}

KEYWORD1 void KEYWORD2 NAME(VertexAttrib3dNV)(GLuint index, GLdouble x, GLdouble y, GLdouble z)
{
   DISPATCH(VertexAttrib3dNV, (index, x, y, z), (F, "glVertexAttrib3dNV(%d, %f, %f, %f);\n", index, x, y, z));
}

KEYWORD1 void KEYWORD2 NAME(VertexAttrib3dvNV)(GLuint index, const GLdouble * v)
{
   DISPATCH(VertexAttrib3dvNV, (index, v), (F, "glVertexAttrib3dvNV(%d, %p);\n", index, (const void *) v));
}

KEYWORD1 void KEYWORD2 NAME(VertexAttrib3fNV)(GLuint index, GLfloat x, GLfloat y, GLfloat z)
{
   DISPATCH(VertexAttrib3fNV, (index, x, y, z), (F, "glVertexAttrib3fNV(%d, %f, %f, %f);\n", index, x, y, z));
}

KEYWORD1 void KEYWORD2 NAME(VertexAttrib3fvNV)(GLuint index, const GLfloat * v)
{
   DISPATCH(VertexAttrib3fvNV, (index, v), (F, "glVertexAttrib3fvNV(%d, %p);\n", index, (const void *) v));
}

KEYWORD1 void KEYWORD2 NAME(VertexAttrib3sNV)(GLuint index, GLshort x, GLshort y, GLshort z)
{
   DISPATCH(VertexAttrib3sNV, (index, x, y, z), (F, "glVertexAttrib3sNV(%d, %d, %d, %d);\n", index, x, y, z));
}

KEYWORD1 void KEYWORD2 NAME(VertexAttrib3svNV)(GLuint index, const GLshort * v)
{
   DISPATCH(VertexAttrib3svNV, (index, v), (F, "glVertexAttrib3svNV(%d, %p);\n", index, (const void *) v));
}

KEYWORD1 void KEYWORD2 NAME(VertexAttrib4dNV)(GLuint index, GLdouble x, GLdouble y, GLdouble z, GLdouble w)
{
   DISPATCH(VertexAttrib4dNV, (index, x, y, z, w), (F, "glVertexAttrib4dNV(%d, %f, %f, %f, %f);\n", index, x, y, z, w));
}

KEYWORD1 void KEYWORD2 NAME(VertexAttrib4dvNV)(GLuint index, const GLdouble * v)
{
   DISPATCH(VertexAttrib4dvNV, (index, v), (F, "glVertexAttrib4dvNV(%d, %p);\n", index, (const void *) v));
}

KEYWORD1 void KEYWORD2 NAME(VertexAttrib4fNV)(GLuint index, GLfloat x, GLfloat y, GLfloat z, GLfloat w)
{
   DISPATCH(VertexAttrib4fNV, (index, x, y, z, w), (F, "glVertexAttrib4fNV(%d, %f, %f, %f, %f);\n", index, x, y, z, w));
}

KEYWORD1 void KEYWORD2 NAME(VertexAttrib4fvNV)(GLuint index, const GLfloat * v)
{
   DISPATCH(VertexAttrib4fvNV, (index, v), (F, "glVertexAttrib4fvNV(%d, %p);\n", index, (const void *) v));
}

KEYWORD1 void KEYWORD2 NAME(VertexAttrib4sNV)(GLuint index, GLshort x, GLshort y, GLshort z, GLshort w)
{
   DISPATCH(VertexAttrib4sNV, (index, x, y, z, w), (F, "glVertexAttrib4sNV(%d, %d, %d, %d, %d);\n", index, x, y, z, w));
}

KEYWORD1 void KEYWORD2 NAME(VertexAttrib4svNV)(GLuint index, const GLshort * v)
{
   DISPATCH(VertexAttrib4svNV, (index, v), (F, "glVertexAttrib4svNV(%d, %p);\n", index, (const void *) v));
}

KEYWORD1 void KEYWORD2 NAME(VertexAttrib4ubNV)(GLuint index, GLubyte x, GLubyte y, GLubyte z, GLubyte w)
{
   DISPATCH(VertexAttrib4ubNV, (index, x, y, z, w), (F, "glVertexAttrib4ubNV(%d, %d, %d, %d, %d);\n", index, x, y, z, w));
}

KEYWORD1 void KEYWORD2 NAME(VertexAttrib4ubvNV)(GLuint index, const GLubyte * v)
{
   DISPATCH(VertexAttrib4ubvNV, (index, v), (F, "glVertexAttrib4ubvNV(%d, %p);\n", index, (const void *) v));
}

KEYWORD1 void KEYWORD2 NAME(VertexAttribPointerNV)(GLuint index, GLint size, GLenum type, GLsizei stride, const GLvoid * pointer)
{
   DISPATCH(VertexAttribPointerNV, (index, size, type, stride, pointer), (F, "glVertexAttribPointerNV(%d, %d, 0x%x, %d, %p);\n", index, size, type, stride, (const void *) pointer));
}

KEYWORD1 void KEYWORD2 NAME(VertexAttribs1dvNV)(GLuint index, GLsizei n, const GLdouble * v)
{
   DISPATCH(VertexAttribs1dvNV, (index, n, v), (F, "glVertexAttribs1dvNV(%d, %d, %p);\n", index, n, (const void *) v));
}

KEYWORD1 void KEYWORD2 NAME(VertexAttribs1fvNV)(GLuint index, GLsizei n, const GLfloat * v)
{
   DISPATCH(VertexAttribs1fvNV, (index, n, v), (F, "glVertexAttribs1fvNV(%d, %d, %p);\n", index, n, (const void *) v));
}

KEYWORD1 void KEYWORD2 NAME(VertexAttribs1svNV)(GLuint index, GLsizei n, const GLshort * v)
{
   DISPATCH(VertexAttribs1svNV, (index, n, v), (F, "glVertexAttribs1svNV(%d, %d, %p);\n", index, n, (const void *) v));
}

KEYWORD1 void KEYWORD2 NAME(VertexAttribs2dvNV)(GLuint index, GLsizei n, const GLdouble * v)
{
   DISPATCH(VertexAttribs2dvNV, (index, n, v), (F, "glVertexAttribs2dvNV(%d, %d, %p);\n", index, n, (const void *) v));
}

KEYWORD1 void KEYWORD2 NAME(VertexAttribs2fvNV)(GLuint index, GLsizei n, const GLfloat * v)
{
   DISPATCH(VertexAttribs2fvNV, (index, n, v), (F, "glVertexAttribs2fvNV(%d, %d, %p);\n", index, n, (const void *) v));
}

KEYWORD1 void KEYWORD2 NAME(VertexAttribs2svNV)(GLuint index, GLsizei n, const GLshort * v)
{
   DISPATCH(VertexAttribs2svNV, (index, n, v), (F, "glVertexAttribs2svNV(%d, %d, %p);\n", index, n, (const void *) v));
}

KEYWORD1 void KEYWORD2 NAME(VertexAttribs3dvNV)(GLuint index, GLsizei n, const GLdouble * v)
{
   DISPATCH(VertexAttribs3dvNV, (index, n, v), (F, "glVertexAttribs3dvNV(%d, %d, %p);\n", index, n, (const void *) v));
}

KEYWORD1 void KEYWORD2 NAME(VertexAttribs3fvNV)(GLuint index, GLsizei n, const GLfloat * v)
{
   DISPATCH(VertexAttribs3fvNV, (index, n, v), (F, "glVertexAttribs3fvNV(%d, %d, %p);\n", index, n, (const void *) v));
}

KEYWORD1 void KEYWORD2 NAME(VertexAttribs3svNV)(GLuint index, GLsizei n, const GLshort * v)
{
   DISPATCH(VertexAttribs3svNV, (index, n, v), (F, "glVertexAttribs3svNV(%d, %d, %p);\n", index, n, (const void *) v));
}

KEYWORD1 void KEYWORD2 NAME(VertexAttribs4dvNV)(GLuint index, GLsizei n, const GLdouble * v)
{
   DISPATCH(VertexAttribs4dvNV, (index, n, v), (F, "glVertexAttribs4dvNV(%d, %d, %p);\n", index, n, (const void *) v));
}

KEYWORD1 void KEYWORD2 NAME(VertexAttribs4fvNV)(GLuint index, GLsizei n, const GLfloat * v)
{
   DISPATCH(VertexAttribs4fvNV, (index, n, v), (F, "glVertexAttribs4fvNV(%d, %d, %p);\n", index, n, (const void *) v));
}

KEYWORD1 void KEYWORD2 NAME(VertexAttribs4svNV)(GLuint index, GLsizei n, const GLshort * v)
{
   DISPATCH(VertexAttribs4svNV, (index, n, v), (F, "glVertexAttribs4svNV(%d, %d, %p);\n", index, n, (const void *) v));
}

KEYWORD1 void KEYWORD2 NAME(VertexAttribs4ubvNV)(GLuint index, GLsizei n, const GLubyte * v)
{
   DISPATCH(VertexAttribs4ubvNV, (index, n, v), (F, "glVertexAttribs4ubvNV(%d, %d, %p);\n", index, n, (const void *) v));
}

KEYWORD1 void KEYWORD2 NAME(GetTexBumpParameterfvATI)(GLenum pname, GLfloat * param)
{
   DISPATCH(GetTexBumpParameterfvATI, (pname, param), (F, "glGetTexBumpParameterfvATI(0x%x, %p);\n", pname, (const void *) param));
}

KEYWORD1 void KEYWORD2 NAME(GetTexBumpParameterivATI)(GLenum pname, GLint * param)
{
   DISPATCH(GetTexBumpParameterivATI, (pname, param), (F, "glGetTexBumpParameterivATI(0x%x, %p);\n", pname, (const void *) param));
}

KEYWORD1 void KEYWORD2 NAME(TexBumpParameterfvATI)(GLenum pname, const GLfloat * param)
{
   DISPATCH(TexBumpParameterfvATI, (pname, param), (F, "glTexBumpParameterfvATI(0x%x, %p);\n", pname, (const void *) param));
}

KEYWORD1 void KEYWORD2 NAME(TexBumpParameterivATI)(GLenum pname, const GLint * param)
{
   DISPATCH(TexBumpParameterivATI, (pname, param), (F, "glTexBumpParameterivATI(0x%x, %p);\n", pname, (const void *) param));
}

KEYWORD1 void KEYWORD2 NAME(AlphaFragmentOp1ATI)(GLenum op, GLuint dst, GLuint dstMod, GLuint arg1, GLuint arg1Rep, GLuint arg1Mod)
{
   DISPATCH(AlphaFragmentOp1ATI, (op, dst, dstMod, arg1, arg1Rep, arg1Mod), (F, "glAlphaFragmentOp1ATI(0x%x, %d, %d, %d, %d, %d);\n", op, dst, dstMod, arg1, arg1Rep, arg1Mod));
}

KEYWORD1 void KEYWORD2 NAME(AlphaFragmentOp2ATI)(GLenum op, GLuint dst, GLuint dstMod, GLuint arg1, GLuint arg1Rep, GLuint arg1Mod, GLuint arg2, GLuint arg2Rep, GLuint arg2Mod)
{
   DISPATCH(AlphaFragmentOp2ATI, (op, dst, dstMod, arg1, arg1Rep, arg1Mod, arg2, arg2Rep, arg2Mod), (F, "glAlphaFragmentOp2ATI(0x%x, %d, %d, %d, %d, %d, %d, %d, %d);\n", op, dst, dstMod, arg1, arg1Rep, arg1Mod, arg2, arg2Rep, arg2Mod));
}

KEYWORD1 void KEYWORD2 NAME(AlphaFragmentOp3ATI)(GLenum op, GLuint dst, GLuint dstMod, GLuint arg1, GLuint arg1Rep, GLuint arg1Mod, GLuint arg2, GLuint arg2Rep, GLuint arg2Mod, GLuint arg3, GLuint arg3Rep, GLuint arg3Mod)
{
   DISPATCH(AlphaFragmentOp3ATI, (op, dst, dstMod, arg1, arg1Rep, arg1Mod, arg2, arg2Rep, arg2Mod, arg3, arg3Rep, arg3Mod), (F, "glAlphaFragmentOp3ATI(0x%x, %d, %d, %d, %d, %d, %d, %d, %d, %d, %d, %d);\n", op, dst, dstMod, arg1, arg1Rep, arg1Mod, arg2, arg2Rep, arg2Mod, arg3, arg3Rep, arg3Mod));
}

KEYWORD1 void KEYWORD2 NAME(BeginFragmentShaderATI)(void)
{
   DISPATCH(BeginFragmentShaderATI, (), (F, "glBeginFragmentShaderATI();\n"));
}

KEYWORD1 void KEYWORD2 NAME(BindFragmentShaderATI)(GLuint id)
{
   DISPATCH(BindFragmentShaderATI, (id), (F, "glBindFragmentShaderATI(%d);\n", id));
}

KEYWORD1 void KEYWORD2 NAME(ColorFragmentOp1ATI)(GLenum op, GLuint dst, GLuint dstMask, GLuint dstMod, GLuint arg1, GLuint arg1Rep, GLuint arg1Mod)
{
   DISPATCH(ColorFragmentOp1ATI, (op, dst, dstMask, dstMod, arg1, arg1Rep, arg1Mod), (F, "glColorFragmentOp1ATI(0x%x, %d, %d, %d, %d, %d, %d);\n", op, dst, dstMask, dstMod, arg1, arg1Rep, arg1Mod));
}

KEYWORD1 void KEYWORD2 NAME(ColorFragmentOp2ATI)(GLenum op, GLuint dst, GLuint dstMask, GLuint dstMod, GLuint arg1, GLuint arg1Rep, GLuint arg1Mod, GLuint arg2, GLuint arg2Rep, GLuint arg2Mod)
{
   DISPATCH(ColorFragmentOp2ATI, (op, dst, dstMask, dstMod, arg1, arg1Rep, arg1Mod, arg2, arg2Rep, arg2Mod), (F, "glColorFragmentOp2ATI(0x%x, %d, %d, %d, %d, %d, %d, %d, %d, %d);\n", op, dst, dstMask, dstMod, arg1, arg1Rep, arg1Mod, arg2, arg2Rep, arg2Mod));
}

KEYWORD1 void KEYWORD2 NAME(ColorFragmentOp3ATI)(GLenum op, GLuint dst, GLuint dstMask, GLuint dstMod, GLuint arg1, GLuint arg1Rep, GLuint arg1Mod, GLuint arg2, GLuint arg2Rep, GLuint arg2Mod, GLuint arg3, GLuint arg3Rep, GLuint arg3Mod)
{
   DISPATCH(ColorFragmentOp3ATI, (op, dst, dstMask, dstMod, arg1, arg1Rep, arg1Mod, arg2, arg2Rep, arg2Mod, arg3, arg3Rep, arg3Mod), (F, "glColorFragmentOp3ATI(0x%x, %d, %d, %d, %d, %d, %d, %d, %d, %d, %d, %d, %d);\n", op, dst, dstMask, dstMod, arg1, arg1Rep, arg1Mod, arg2, arg2Rep, arg2Mod, arg3, arg3Rep, arg3Mod));
}

KEYWORD1 void KEYWORD2 NAME(DeleteFragmentShaderATI)(GLuint id)
{
   DISPATCH(DeleteFragmentShaderATI, (id), (F, "glDeleteFragmentShaderATI(%d);\n", id));
}

KEYWORD1 void KEYWORD2 NAME(EndFragmentShaderATI)(void)
{
   DISPATCH(EndFragmentShaderATI, (), (F, "glEndFragmentShaderATI();\n"));
}

KEYWORD1 GLuint KEYWORD2 NAME(GenFragmentShadersATI)(GLuint range)
{
   RETURN_DISPATCH(GenFragmentShadersATI, (range), (F, "glGenFragmentShadersATI(%d);\n", range));
}

KEYWORD1 void KEYWORD2 NAME(PassTexCoordATI)(GLuint dst, GLuint coord, GLenum swizzle)
{
   DISPATCH(PassTexCoordATI, (dst, coord, swizzle), (F, "glPassTexCoordATI(%d, %d, 0x%x);\n", dst, coord, swizzle));
}

KEYWORD1 void KEYWORD2 NAME(SampleMapATI)(GLuint dst, GLuint interp, GLenum swizzle)
{
   DISPATCH(SampleMapATI, (dst, interp, swizzle), (F, "glSampleMapATI(%d, %d, 0x%x);\n", dst, interp, swizzle));
}

KEYWORD1 void KEYWORD2 NAME(SetFragmentShaderConstantATI)(GLuint dst, const GLfloat * value)
{
   DISPATCH(SetFragmentShaderConstantATI, (dst, value), (F, "glSetFragmentShaderConstantATI(%d, %p);\n", dst, (const void *) value));
}

KEYWORD1 void KEYWORD2 NAME(PointParameteri)(GLenum pname, GLint param)
{
   DISPATCH(PointParameteriNV, (pname, param), (F, "glPointParameteri(0x%x, %d);\n", pname, param));
}

KEYWORD1 void KEYWORD2 NAME(PointParameteriNV)(GLenum pname, GLint param)
{
   DISPATCH(PointParameteriNV, (pname, param), (F, "glPointParameteriNV(0x%x, %d);\n", pname, param));
}

KEYWORD1 void KEYWORD2 NAME(PointParameteriv)(GLenum pname, const GLint * params)
{
   DISPATCH(PointParameterivNV, (pname, params), (F, "glPointParameteriv(0x%x, %p);\n", pname, (const void *) params));
}

KEYWORD1 void KEYWORD2 NAME(PointParameterivNV)(GLenum pname, const GLint * params)
{
   DISPATCH(PointParameterivNV, (pname, params), (F, "glPointParameterivNV(0x%x, %p);\n", pname, (const void *) params));
}

KEYWORD1_ALT void KEYWORD2 NAME(_dispatch_stub_741)(GLenum face);

KEYWORD1_ALT void KEYWORD2 NAME(_dispatch_stub_741)(GLenum face)
{
   DISPATCH(ActiveStencilFaceEXT, (face), (F, "glActiveStencilFaceEXT(0x%x);\n", face));
}

KEYWORD1_ALT void KEYWORD2 NAME(_dispatch_stub_742)(GLuint array);

KEYWORD1_ALT void KEYWORD2 NAME(_dispatch_stub_742)(GLuint array)
{
   DISPATCH(BindVertexArrayAPPLE, (array), (F, "glBindVertexArrayAPPLE(%d);\n", array));
}

KEYWORD1_ALT void KEYWORD2 NAME(_dispatch_stub_743)(GLsizei n, const GLuint * arrays);

KEYWORD1_ALT void KEYWORD2 NAME(_dispatch_stub_743)(GLsizei n, const GLuint * arrays)
{
   DISPATCH(DeleteVertexArraysAPPLE, (n, arrays), (F, "glDeleteVertexArraysAPPLE(%d, %p);\n", n, (const void *) arrays));
}

KEYWORD1_ALT void KEYWORD2 NAME(_dispatch_stub_744)(GLsizei n, GLuint * arrays);

KEYWORD1_ALT void KEYWORD2 NAME(_dispatch_stub_744)(GLsizei n, GLuint * arrays)
{
   DISPATCH(GenVertexArraysAPPLE, (n, arrays), (F, "glGenVertexArraysAPPLE(%d, %p);\n", n, (const void *) arrays));
}

KEYWORD1_ALT GLboolean KEYWORD2 NAME(_dispatch_stub_745)(GLuint array);

KEYWORD1_ALT GLboolean KEYWORD2 NAME(_dispatch_stub_745)(GLuint array)
{
   RETURN_DISPATCH(IsVertexArrayAPPLE, (array), (F, "glIsVertexArrayAPPLE(%d);\n", array));
}

KEYWORD1 void KEYWORD2 NAME(GetProgramNamedParameterdvNV)(GLuint id, GLsizei len, const GLubyte * name, GLdouble * params)
{
   DISPATCH(GetProgramNamedParameterdvNV, (id, len, name, params), (F, "glGetProgramNamedParameterdvNV(%d, %d, %p, %p);\n", id, len, (const void *) name, (const void *) params));
}

KEYWORD1 void KEYWORD2 NAME(GetProgramNamedParameterfvNV)(GLuint id, GLsizei len, const GLubyte * name, GLfloat * params)
{
   DISPATCH(GetProgramNamedParameterfvNV, (id, len, name, params), (F, "glGetProgramNamedParameterfvNV(%d, %d, %p, %p);\n", id, len, (const void *) name, (const void *) params));
}

KEYWORD1 void KEYWORD2 NAME(ProgramNamedParameter4dNV)(GLuint id, GLsizei len, const GLubyte * name, GLdouble x, GLdouble y, GLdouble z, GLdouble w)
{
   DISPATCH(ProgramNamedParameter4dNV, (id, len, name, x, y, z, w), (F, "glProgramNamedParameter4dNV(%d, %d, %p, %f, %f, %f, %f);\n", id, len, (const void *) name, x, y, z, w));
}

KEYWORD1 void KEYWORD2 NAME(ProgramNamedParameter4dvNV)(GLuint id, GLsizei len, const GLubyte * name, const GLdouble * v)
{
   DISPATCH(ProgramNamedParameter4dvNV, (id, len, name, v), (F, "glProgramNamedParameter4dvNV(%d, %d, %p, %p);\n", id, len, (const void *) name, (const void *) v));
}

KEYWORD1 void KEYWORD2 NAME(ProgramNamedParameter4fNV)(GLuint id, GLsizei len, const GLubyte * name, GLfloat x, GLfloat y, GLfloat z, GLfloat w)
{
   DISPATCH(ProgramNamedParameter4fNV, (id, len, name, x, y, z, w), (F, "glProgramNamedParameter4fNV(%d, %d, %p, %f, %f, %f, %f);\n", id, len, (const void *) name, x, y, z, w));
}

KEYWORD1 void KEYWORD2 NAME(ProgramNamedParameter4fvNV)(GLuint id, GLsizei len, const GLubyte * name, const GLfloat * v)
{
   DISPATCH(ProgramNamedParameter4fvNV, (id, len, name, v), (F, "glProgramNamedParameter4fvNV(%d, %d, %p, %p);\n", id, len, (const void *) name, (const void *) v));
}

KEYWORD1_ALT void KEYWORD2 NAME(_dispatch_stub_752)(GLclampd zmin, GLclampd zmax);

KEYWORD1_ALT void KEYWORD2 NAME(_dispatch_stub_752)(GLclampd zmin, GLclampd zmax)
{
   DISPATCH(DepthBoundsEXT, (zmin, zmax), (F, "glDepthBoundsEXT(%f, %f);\n", zmin, zmax));
}

KEYWORD1 void KEYWORD2 NAME(BlendEquationSeparate)(GLenum modeRGB, GLenum modeA)
{
   DISPATCH(BlendEquationSeparateEXT, (modeRGB, modeA), (F, "glBlendEquationSeparate(0x%x, 0x%x);\n", modeRGB, modeA));
}

KEYWORD1_ALT void KEYWORD2 NAME(_dispatch_stub_753)(GLenum modeRGB, GLenum modeA);

KEYWORD1_ALT void KEYWORD2 NAME(_dispatch_stub_753)(GLenum modeRGB, GLenum modeA)
{
   DISPATCH(BlendEquationSeparateEXT, (modeRGB, modeA), (F, "glBlendEquationSeparateEXT(0x%x, 0x%x);\n", modeRGB, modeA));
}

KEYWORD1 void KEYWORD2 NAME(BindFramebuffer)(GLenum target, GLuint framebuffer)
{
   DISPATCH(BindFramebufferEXT, (target, framebuffer), (F, "glBindFramebuffer(0x%x, %d);\n", target, framebuffer));
}

KEYWORD1 void KEYWORD2 NAME(BindFramebufferEXT)(GLenum target, GLuint framebuffer)
{
   DISPATCH(BindFramebufferEXT, (target, framebuffer), (F, "glBindFramebufferEXT(0x%x, %d);\n", target, framebuffer));
}

KEYWORD1 void KEYWORD2 NAME(BindRenderbuffer)(GLenum target, GLuint renderbuffer)
{
   DISPATCH(BindRenderbufferEXT, (target, renderbuffer), (F, "glBindRenderbuffer(0x%x, %d);\n", target, renderbuffer));
}

KEYWORD1 void KEYWORD2 NAME(BindRenderbufferEXT)(GLenum target, GLuint renderbuffer)
{
   DISPATCH(BindRenderbufferEXT, (target, renderbuffer), (F, "glBindRenderbufferEXT(0x%x, %d);\n", target, renderbuffer));
}

KEYWORD1 GLenum KEYWORD2 NAME(CheckFramebufferStatus)(GLenum target)
{
   RETURN_DISPATCH(CheckFramebufferStatusEXT, (target), (F, "glCheckFramebufferStatus(0x%x);\n", target));
}

KEYWORD1 GLenum KEYWORD2 NAME(CheckFramebufferStatusEXT)(GLenum target)
{
   RETURN_DISPATCH(CheckFramebufferStatusEXT, (target), (F, "glCheckFramebufferStatusEXT(0x%x);\n", target));
}

KEYWORD1 void KEYWORD2 NAME(DeleteFramebuffers)(GLsizei n, const GLuint * framebuffers)
{
   DISPATCH(DeleteFramebuffersEXT, (n, framebuffers), (F, "glDeleteFramebuffers(%d, %p);\n", n, (const void *) framebuffers));
}

KEYWORD1 void KEYWORD2 NAME(DeleteFramebuffersEXT)(GLsizei n, const GLuint * framebuffers)
{
   DISPATCH(DeleteFramebuffersEXT, (n, framebuffers), (F, "glDeleteFramebuffersEXT(%d, %p);\n", n, (const void *) framebuffers));
}

KEYWORD1 void KEYWORD2 NAME(DeleteRenderbuffers)(GLsizei n, const GLuint * renderbuffers)
{
   DISPATCH(DeleteRenderbuffersEXT, (n, renderbuffers), (F, "glDeleteRenderbuffers(%d, %p);\n", n, (const void *) renderbuffers));
}

KEYWORD1 void KEYWORD2 NAME(DeleteRenderbuffersEXT)(GLsizei n, const GLuint * renderbuffers)
{
   DISPATCH(DeleteRenderbuffersEXT, (n, renderbuffers), (F, "glDeleteRenderbuffersEXT(%d, %p);\n", n, (const void *) renderbuffers));
}

KEYWORD1 void KEYWORD2 NAME(FramebufferRenderbuffer)(GLenum target, GLenum attachment, GLenum renderbuffertarget, GLuint renderbuffer)
{
   DISPATCH(FramebufferRenderbufferEXT, (target, attachment, renderbuffertarget, renderbuffer), (F, "glFramebufferRenderbuffer(0x%x, 0x%x, 0x%x, %d);\n", target, attachment, renderbuffertarget, renderbuffer));
}

KEYWORD1 void KEYWORD2 NAME(FramebufferRenderbufferEXT)(GLenum target, GLenum attachment, GLenum renderbuffertarget, GLuint renderbuffer)
{
   DISPATCH(FramebufferRenderbufferEXT, (target, attachment, renderbuffertarget, renderbuffer), (F, "glFramebufferRenderbufferEXT(0x%x, 0x%x, 0x%x, %d);\n", target, attachment, renderbuffertarget, renderbuffer));
}

KEYWORD1 void KEYWORD2 NAME(FramebufferTexture1D)(GLenum target, GLenum attachment, GLenum textarget, GLuint texture, GLint level)
{
   DISPATCH(FramebufferTexture1DEXT, (target, attachment, textarget, texture, level), (F, "glFramebufferTexture1D(0x%x, 0x%x, 0x%x, %d, %d);\n", target, attachment, textarget, texture, level));
}

KEYWORD1 void KEYWORD2 NAME(FramebufferTexture1DEXT)(GLenum target, GLenum attachment, GLenum textarget, GLuint texture, GLint level)
{
   DISPATCH(FramebufferTexture1DEXT, (target, attachment, textarget, texture, level), (F, "glFramebufferTexture1DEXT(0x%x, 0x%x, 0x%x, %d, %d);\n", target, attachment, textarget, texture, level));
}

KEYWORD1 void KEYWORD2 NAME(FramebufferTexture2D)(GLenum target, GLenum attachment, GLenum textarget, GLuint texture, GLint level)
{
   DISPATCH(FramebufferTexture2DEXT, (target, attachment, textarget, texture, level), (F, "glFramebufferTexture2D(0x%x, 0x%x, 0x%x, %d, %d);\n", target, attachment, textarget, texture, level));
}

KEYWORD1 void KEYWORD2 NAME(FramebufferTexture2DEXT)(GLenum target, GLenum attachment, GLenum textarget, GLuint texture, GLint level)
{
   DISPATCH(FramebufferTexture2DEXT, (target, attachment, textarget, texture, level), (F, "glFramebufferTexture2DEXT(0x%x, 0x%x, 0x%x, %d, %d);\n", target, attachment, textarget, texture, level));
}

KEYWORD1 void KEYWORD2 NAME(FramebufferTexture3D)(GLenum target, GLenum attachment, GLenum textarget, GLuint texture, GLint level, GLint zoffset)
{
   DISPATCH(FramebufferTexture3DEXT, (target, attachment, textarget, texture, level, zoffset), (F, "glFramebufferTexture3D(0x%x, 0x%x, 0x%x, %d, %d, %d);\n", target, attachment, textarget, texture, level, zoffset));
}

KEYWORD1 void KEYWORD2 NAME(FramebufferTexture3DEXT)(GLenum target, GLenum attachment, GLenum textarget, GLuint texture, GLint level, GLint zoffset)
{
   DISPATCH(FramebufferTexture3DEXT, (target, attachment, textarget, texture, level, zoffset), (F, "glFramebufferTexture3DEXT(0x%x, 0x%x, 0x%x, %d, %d, %d);\n", target, attachment, textarget, texture, level, zoffset));
}

KEYWORD1 void KEYWORD2 NAME(GenFramebuffers)(GLsizei n, GLuint * framebuffers)
{
   DISPATCH(GenFramebuffersEXT, (n, framebuffers), (F, "glGenFramebuffers(%d, %p);\n", n, (const void *) framebuffers));
}

KEYWORD1 void KEYWORD2 NAME(GenFramebuffersEXT)(GLsizei n, GLuint * framebuffers)
{
   DISPATCH(GenFramebuffersEXT, (n, framebuffers), (F, "glGenFramebuffersEXT(%d, %p);\n", n, (const void *) framebuffers));
}

KEYWORD1 void KEYWORD2 NAME(GenRenderbuffers)(GLsizei n, GLuint * renderbuffers)
{
   DISPATCH(GenRenderbuffersEXT, (n, renderbuffers), (F, "glGenRenderbuffers(%d, %p);\n", n, (const void *) renderbuffers));
}

KEYWORD1 void KEYWORD2 NAME(GenRenderbuffersEXT)(GLsizei n, GLuint * renderbuffers)
{
   DISPATCH(GenRenderbuffersEXT, (n, renderbuffers), (F, "glGenRenderbuffersEXT(%d, %p);\n", n, (const void *) renderbuffers));
}

KEYWORD1 void KEYWORD2 NAME(GenerateMipmap)(GLenum target)
{
   DISPATCH(GenerateMipmapEXT, (target), (F, "glGenerateMipmap(0x%x);\n", target));
}

KEYWORD1 void KEYWORD2 NAME(GenerateMipmapEXT)(GLenum target)
{
   DISPATCH(GenerateMipmapEXT, (target), (F, "glGenerateMipmapEXT(0x%x);\n", target));
}

KEYWORD1 void KEYWORD2 NAME(GetFramebufferAttachmentParameteriv)(GLenum target, GLenum attachment, GLenum pname, GLint * params)
{
   DISPATCH(GetFramebufferAttachmentParameterivEXT, (target, attachment, pname, params), (F, "glGetFramebufferAttachmentParameteriv(0x%x, 0x%x, 0x%x, %p);\n", target, attachment, pname, (const void *) params));
}

KEYWORD1 void KEYWORD2 NAME(GetFramebufferAttachmentParameterivEXT)(GLenum target, GLenum attachment, GLenum pname, GLint * params)
{
   DISPATCH(GetFramebufferAttachmentParameterivEXT, (target, attachment, pname, params), (F, "glGetFramebufferAttachmentParameterivEXT(0x%x, 0x%x, 0x%x, %p);\n", target, attachment, pname, (const void *) params));
}

KEYWORD1 void KEYWORD2 NAME(GetRenderbufferParameteriv)(GLenum target, GLenum pname, GLint * params)
{
   DISPATCH(GetRenderbufferParameterivEXT, (target, pname, params), (F, "glGetRenderbufferParameteriv(0x%x, 0x%x, %p);\n", target, pname, (const void *) params));
}

KEYWORD1 void KEYWORD2 NAME(GetRenderbufferParameterivEXT)(GLenum target, GLenum pname, GLint * params)
{
   DISPATCH(GetRenderbufferParameterivEXT, (target, pname, params), (F, "glGetRenderbufferParameterivEXT(0x%x, 0x%x, %p);\n", target, pname, (const void *) params));
}

KEYWORD1 GLboolean KEYWORD2 NAME(IsFramebuffer)(GLuint framebuffer)
{
   RETURN_DISPATCH(IsFramebufferEXT, (framebuffer), (F, "glIsFramebuffer(%d);\n", framebuffer));
}

KEYWORD1 GLboolean KEYWORD2 NAME(IsFramebufferEXT)(GLuint framebuffer)
{
   RETURN_DISPATCH(IsFramebufferEXT, (framebuffer), (F, "glIsFramebufferEXT(%d);\n", framebuffer));
}

KEYWORD1 GLboolean KEYWORD2 NAME(IsRenderbuffer)(GLuint renderbuffer)
{
   RETURN_DISPATCH(IsRenderbufferEXT, (renderbuffer), (F, "glIsRenderbuffer(%d);\n", renderbuffer));
}

KEYWORD1 GLboolean KEYWORD2 NAME(IsRenderbufferEXT)(GLuint renderbuffer)
{
   RETURN_DISPATCH(IsRenderbufferEXT, (renderbuffer), (F, "glIsRenderbufferEXT(%d);\n", renderbuffer));
}

KEYWORD1 void KEYWORD2 NAME(RenderbufferStorage)(GLenum target, GLenum internalformat, GLsizei width, GLsizei height)
{
   DISPATCH(RenderbufferStorageEXT, (target, internalformat, width, height), (F, "glRenderbufferStorage(0x%x, 0x%x, %d, %d);\n", target, internalformat, width, height));
}

KEYWORD1 void KEYWORD2 NAME(RenderbufferStorageEXT)(GLenum target, GLenum internalformat, GLsizei width, GLsizei height)
{
   DISPATCH(RenderbufferStorageEXT, (target, internalformat, width, height), (F, "glRenderbufferStorageEXT(0x%x, 0x%x, %d, %d);\n", target, internalformat, width, height));
}

KEYWORD1 void KEYWORD2 NAME(BlitFramebuffer)(GLint srcX0, GLint srcY0, GLint srcX1, GLint srcY1, GLint dstX0, GLint dstY0, GLint dstX1, GLint dstY1, GLbitfield mask, GLenum filter)
{
   DISPATCH(BlitFramebufferEXT, (srcX0, srcY0, srcX1, srcY1, dstX0, dstY0, dstX1, dstY1, mask, filter), (F, "glBlitFramebuffer(%d, %d, %d, %d, %d, %d, %d, %d, %d, 0x%x);\n", srcX0, srcY0, srcX1, srcY1, dstX0, dstY0, dstX1, dstY1, mask, filter));
}

KEYWORD1_ALT void KEYWORD2 NAME(_dispatch_stub_771)(GLint srcX0, GLint srcY0, GLint srcX1, GLint srcY1, GLint dstX0, GLint dstY0, GLint dstX1, GLint dstY1, GLbitfield mask, GLenum filter);

KEYWORD1_ALT void KEYWORD2 NAME(_dispatch_stub_771)(GLint srcX0, GLint srcY0, GLint srcX1, GLint srcY1, GLint dstX0, GLint dstY0, GLint dstX1, GLint dstY1, GLbitfield mask, GLenum filter)
{
   DISPATCH(BlitFramebufferEXT, (srcX0, srcY0, srcX1, srcY1, dstX0, dstY0, dstX1, dstY1, mask, filter), (F, "glBlitFramebufferEXT(%d, %d, %d, %d, %d, %d, %d, %d, %d, 0x%x);\n", srcX0, srcY0, srcX1, srcY1, dstX0, dstY0, dstX1, dstY1, mask, filter));
}

KEYWORD1 void KEYWORD2 NAME(FramebufferTextureLayer)(GLenum target, GLenum attachment, GLuint texture, GLint level, GLint layer)
{
   DISPATCH(FramebufferTextureLayerEXT, (target, attachment, texture, level, layer), (F, "glFramebufferTextureLayer(0x%x, 0x%x, %d, %d, %d);\n", target, attachment, texture, level, layer));
}

KEYWORD1 void KEYWORD2 NAME(FramebufferTextureLayerEXT)(GLenum target, GLenum attachment, GLuint texture, GLint level, GLint layer)
{
   DISPATCH(FramebufferTextureLayerEXT, (target, attachment, texture, level, layer), (F, "glFramebufferTextureLayerEXT(0x%x, 0x%x, %d, %d, %d);\n", target, attachment, texture, level, layer));
}

<<<<<<< HEAD
KEYWORD1_ALT void KEYWORD2 NAME(_dispatch_stub_773)(GLenum frontfunc, GLenum backfunc, GLint ref, GLuint mask);

KEYWORD1_ALT void KEYWORD2 NAME(_dispatch_stub_773)(GLenum frontfunc, GLenum backfunc, GLint ref, GLuint mask)
=======
KEYWORD1 void KEYWORD2 NAME(ProvokingVertexEXT)(GLenum mode)
{
   DISPATCH(ProvokingVertexEXT, (mode), (F, "glProvokingVertexEXT(0x%x);\n", mode));
}

KEYWORD1_ALT void KEYWORD2 NAME(_dispatch_stub_771)(GLenum frontfunc, GLenum backfunc, GLint ref, GLuint mask);

KEYWORD1_ALT void KEYWORD2 NAME(_dispatch_stub_771)(GLenum frontfunc, GLenum backfunc, GLint ref, GLuint mask)
>>>>>>> 0ddc4dbe
{
   DISPATCH(StencilFuncSeparateATI, (frontfunc, backfunc, ref, mask), (F, "glStencilFuncSeparateATI(0x%x, 0x%x, %d, %d);\n", frontfunc, backfunc, ref, mask));
}

<<<<<<< HEAD
KEYWORD1_ALT void KEYWORD2 NAME(_dispatch_stub_774)(GLenum target, GLuint index, GLsizei count, const GLfloat * params);

KEYWORD1_ALT void KEYWORD2 NAME(_dispatch_stub_774)(GLenum target, GLuint index, GLsizei count, const GLfloat * params)
=======
KEYWORD1_ALT void KEYWORD2 NAME(_dispatch_stub_772)(GLenum target, GLuint index, GLsizei count, const GLfloat * params);

KEYWORD1_ALT void KEYWORD2 NAME(_dispatch_stub_772)(GLenum target, GLuint index, GLsizei count, const GLfloat * params)
>>>>>>> 0ddc4dbe
{
   DISPATCH(ProgramEnvParameters4fvEXT, (target, index, count, params), (F, "glProgramEnvParameters4fvEXT(0x%x, %d, %d, %p);\n", target, index, count, (const void *) params));
}

<<<<<<< HEAD
KEYWORD1_ALT void KEYWORD2 NAME(_dispatch_stub_775)(GLenum target, GLuint index, GLsizei count, const GLfloat * params);

KEYWORD1_ALT void KEYWORD2 NAME(_dispatch_stub_775)(GLenum target, GLuint index, GLsizei count, const GLfloat * params)
=======
KEYWORD1_ALT void KEYWORD2 NAME(_dispatch_stub_773)(GLenum target, GLuint index, GLsizei count, const GLfloat * params);

KEYWORD1_ALT void KEYWORD2 NAME(_dispatch_stub_773)(GLenum target, GLuint index, GLsizei count, const GLfloat * params)
>>>>>>> 0ddc4dbe
{
   DISPATCH(ProgramLocalParameters4fvEXT, (target, index, count, params), (F, "glProgramLocalParameters4fvEXT(0x%x, %d, %d, %p);\n", target, index, count, (const void *) params));
}

<<<<<<< HEAD
KEYWORD1_ALT void KEYWORD2 NAME(_dispatch_stub_776)(GLuint id, GLenum pname, GLint64EXT * params);

KEYWORD1_ALT void KEYWORD2 NAME(_dispatch_stub_776)(GLuint id, GLenum pname, GLint64EXT * params)
=======
KEYWORD1_ALT void KEYWORD2 NAME(_dispatch_stub_774)(GLuint id, GLenum pname, GLint64EXT * params);

KEYWORD1_ALT void KEYWORD2 NAME(_dispatch_stub_774)(GLuint id, GLenum pname, GLint64EXT * params)
>>>>>>> 0ddc4dbe
{
   DISPATCH(GetQueryObjecti64vEXT, (id, pname, params), (F, "glGetQueryObjecti64vEXT(%d, 0x%x, %p);\n", id, pname, (const void *) params));
}

<<<<<<< HEAD
KEYWORD1_ALT void KEYWORD2 NAME(_dispatch_stub_777)(GLuint id, GLenum pname, GLuint64EXT * params);

KEYWORD1_ALT void KEYWORD2 NAME(_dispatch_stub_777)(GLuint id, GLenum pname, GLuint64EXT * params)
=======
KEYWORD1_ALT void KEYWORD2 NAME(_dispatch_stub_775)(GLuint id, GLenum pname, GLuint64EXT * params);

KEYWORD1_ALT void KEYWORD2 NAME(_dispatch_stub_775)(GLuint id, GLenum pname, GLuint64EXT * params)
>>>>>>> 0ddc4dbe
{
   DISPATCH(GetQueryObjectui64vEXT, (id, pname, params), (F, "glGetQueryObjectui64vEXT(%d, 0x%x, %p);\n", id, pname, (const void *) params));
}


#endif /* defined( NAME ) */

/*
 * This is how a dispatch table can be initialized with all the functions
 * we generated above.
 */
#ifdef DISPATCH_TABLE_NAME

#ifndef TABLE_ENTRY
#error TABLE_ENTRY must be defined
#endif

static _glapi_proc DISPATCH_TABLE_NAME[] = {
   TABLE_ENTRY(NewList),
   TABLE_ENTRY(EndList),
   TABLE_ENTRY(CallList),
   TABLE_ENTRY(CallLists),
   TABLE_ENTRY(DeleteLists),
   TABLE_ENTRY(GenLists),
   TABLE_ENTRY(ListBase),
   TABLE_ENTRY(Begin),
   TABLE_ENTRY(Bitmap),
   TABLE_ENTRY(Color3b),
   TABLE_ENTRY(Color3bv),
   TABLE_ENTRY(Color3d),
   TABLE_ENTRY(Color3dv),
   TABLE_ENTRY(Color3f),
   TABLE_ENTRY(Color3fv),
   TABLE_ENTRY(Color3i),
   TABLE_ENTRY(Color3iv),
   TABLE_ENTRY(Color3s),
   TABLE_ENTRY(Color3sv),
   TABLE_ENTRY(Color3ub),
   TABLE_ENTRY(Color3ubv),
   TABLE_ENTRY(Color3ui),
   TABLE_ENTRY(Color3uiv),
   TABLE_ENTRY(Color3us),
   TABLE_ENTRY(Color3usv),
   TABLE_ENTRY(Color4b),
   TABLE_ENTRY(Color4bv),
   TABLE_ENTRY(Color4d),
   TABLE_ENTRY(Color4dv),
   TABLE_ENTRY(Color4f),
   TABLE_ENTRY(Color4fv),
   TABLE_ENTRY(Color4i),
   TABLE_ENTRY(Color4iv),
   TABLE_ENTRY(Color4s),
   TABLE_ENTRY(Color4sv),
   TABLE_ENTRY(Color4ub),
   TABLE_ENTRY(Color4ubv),
   TABLE_ENTRY(Color4ui),
   TABLE_ENTRY(Color4uiv),
   TABLE_ENTRY(Color4us),
   TABLE_ENTRY(Color4usv),
   TABLE_ENTRY(EdgeFlag),
   TABLE_ENTRY(EdgeFlagv),
   TABLE_ENTRY(End),
   TABLE_ENTRY(Indexd),
   TABLE_ENTRY(Indexdv),
   TABLE_ENTRY(Indexf),
   TABLE_ENTRY(Indexfv),
   TABLE_ENTRY(Indexi),
   TABLE_ENTRY(Indexiv),
   TABLE_ENTRY(Indexs),
   TABLE_ENTRY(Indexsv),
   TABLE_ENTRY(Normal3b),
   TABLE_ENTRY(Normal3bv),
   TABLE_ENTRY(Normal3d),
   TABLE_ENTRY(Normal3dv),
   TABLE_ENTRY(Normal3f),
   TABLE_ENTRY(Normal3fv),
   TABLE_ENTRY(Normal3i),
   TABLE_ENTRY(Normal3iv),
   TABLE_ENTRY(Normal3s),
   TABLE_ENTRY(Normal3sv),
   TABLE_ENTRY(RasterPos2d),
   TABLE_ENTRY(RasterPos2dv),
   TABLE_ENTRY(RasterPos2f),
   TABLE_ENTRY(RasterPos2fv),
   TABLE_ENTRY(RasterPos2i),
   TABLE_ENTRY(RasterPos2iv),
   TABLE_ENTRY(RasterPos2s),
   TABLE_ENTRY(RasterPos2sv),
   TABLE_ENTRY(RasterPos3d),
   TABLE_ENTRY(RasterPos3dv),
   TABLE_ENTRY(RasterPos3f),
   TABLE_ENTRY(RasterPos3fv),
   TABLE_ENTRY(RasterPos3i),
   TABLE_ENTRY(RasterPos3iv),
   TABLE_ENTRY(RasterPos3s),
   TABLE_ENTRY(RasterPos3sv),
   TABLE_ENTRY(RasterPos4d),
   TABLE_ENTRY(RasterPos4dv),
   TABLE_ENTRY(RasterPos4f),
   TABLE_ENTRY(RasterPos4fv),
   TABLE_ENTRY(RasterPos4i),
   TABLE_ENTRY(RasterPos4iv),
   TABLE_ENTRY(RasterPos4s),
   TABLE_ENTRY(RasterPos4sv),
   TABLE_ENTRY(Rectd),
   TABLE_ENTRY(Rectdv),
   TABLE_ENTRY(Rectf),
   TABLE_ENTRY(Rectfv),
   TABLE_ENTRY(Recti),
   TABLE_ENTRY(Rectiv),
   TABLE_ENTRY(Rects),
   TABLE_ENTRY(Rectsv),
   TABLE_ENTRY(TexCoord1d),
   TABLE_ENTRY(TexCoord1dv),
   TABLE_ENTRY(TexCoord1f),
   TABLE_ENTRY(TexCoord1fv),
   TABLE_ENTRY(TexCoord1i),
   TABLE_ENTRY(TexCoord1iv),
   TABLE_ENTRY(TexCoord1s),
   TABLE_ENTRY(TexCoord1sv),
   TABLE_ENTRY(TexCoord2d),
   TABLE_ENTRY(TexCoord2dv),
   TABLE_ENTRY(TexCoord2f),
   TABLE_ENTRY(TexCoord2fv),
   TABLE_ENTRY(TexCoord2i),
   TABLE_ENTRY(TexCoord2iv),
   TABLE_ENTRY(TexCoord2s),
   TABLE_ENTRY(TexCoord2sv),
   TABLE_ENTRY(TexCoord3d),
   TABLE_ENTRY(TexCoord3dv),
   TABLE_ENTRY(TexCoord3f),
   TABLE_ENTRY(TexCoord3fv),
   TABLE_ENTRY(TexCoord3i),
   TABLE_ENTRY(TexCoord3iv),
   TABLE_ENTRY(TexCoord3s),
   TABLE_ENTRY(TexCoord3sv),
   TABLE_ENTRY(TexCoord4d),
   TABLE_ENTRY(TexCoord4dv),
   TABLE_ENTRY(TexCoord4f),
   TABLE_ENTRY(TexCoord4fv),
   TABLE_ENTRY(TexCoord4i),
   TABLE_ENTRY(TexCoord4iv),
   TABLE_ENTRY(TexCoord4s),
   TABLE_ENTRY(TexCoord4sv),
   TABLE_ENTRY(Vertex2d),
   TABLE_ENTRY(Vertex2dv),
   TABLE_ENTRY(Vertex2f),
   TABLE_ENTRY(Vertex2fv),
   TABLE_ENTRY(Vertex2i),
   TABLE_ENTRY(Vertex2iv),
   TABLE_ENTRY(Vertex2s),
   TABLE_ENTRY(Vertex2sv),
   TABLE_ENTRY(Vertex3d),
   TABLE_ENTRY(Vertex3dv),
   TABLE_ENTRY(Vertex3f),
   TABLE_ENTRY(Vertex3fv),
   TABLE_ENTRY(Vertex3i),
   TABLE_ENTRY(Vertex3iv),
   TABLE_ENTRY(Vertex3s),
   TABLE_ENTRY(Vertex3sv),
   TABLE_ENTRY(Vertex4d),
   TABLE_ENTRY(Vertex4dv),
   TABLE_ENTRY(Vertex4f),
   TABLE_ENTRY(Vertex4fv),
   TABLE_ENTRY(Vertex4i),
   TABLE_ENTRY(Vertex4iv),
   TABLE_ENTRY(Vertex4s),
   TABLE_ENTRY(Vertex4sv),
   TABLE_ENTRY(ClipPlane),
   TABLE_ENTRY(ColorMaterial),
   TABLE_ENTRY(CullFace),
   TABLE_ENTRY(Fogf),
   TABLE_ENTRY(Fogfv),
   TABLE_ENTRY(Fogi),
   TABLE_ENTRY(Fogiv),
   TABLE_ENTRY(FrontFace),
   TABLE_ENTRY(Hint),
   TABLE_ENTRY(Lightf),
   TABLE_ENTRY(Lightfv),
   TABLE_ENTRY(Lighti),
   TABLE_ENTRY(Lightiv),
   TABLE_ENTRY(LightModelf),
   TABLE_ENTRY(LightModelfv),
   TABLE_ENTRY(LightModeli),
   TABLE_ENTRY(LightModeliv),
   TABLE_ENTRY(LineStipple),
   TABLE_ENTRY(LineWidth),
   TABLE_ENTRY(Materialf),
   TABLE_ENTRY(Materialfv),
   TABLE_ENTRY(Materiali),
   TABLE_ENTRY(Materialiv),
   TABLE_ENTRY(PointSize),
   TABLE_ENTRY(PolygonMode),
   TABLE_ENTRY(PolygonStipple),
   TABLE_ENTRY(Scissor),
   TABLE_ENTRY(ShadeModel),
   TABLE_ENTRY(TexParameterf),
   TABLE_ENTRY(TexParameterfv),
   TABLE_ENTRY(TexParameteri),
   TABLE_ENTRY(TexParameteriv),
   TABLE_ENTRY(TexImage1D),
   TABLE_ENTRY(TexImage2D),
   TABLE_ENTRY(TexEnvf),
   TABLE_ENTRY(TexEnvfv),
   TABLE_ENTRY(TexEnvi),
   TABLE_ENTRY(TexEnviv),
   TABLE_ENTRY(TexGend),
   TABLE_ENTRY(TexGendv),
   TABLE_ENTRY(TexGenf),
   TABLE_ENTRY(TexGenfv),
   TABLE_ENTRY(TexGeni),
   TABLE_ENTRY(TexGeniv),
   TABLE_ENTRY(FeedbackBuffer),
   TABLE_ENTRY(SelectBuffer),
   TABLE_ENTRY(RenderMode),
   TABLE_ENTRY(InitNames),
   TABLE_ENTRY(LoadName),
   TABLE_ENTRY(PassThrough),
   TABLE_ENTRY(PopName),
   TABLE_ENTRY(PushName),
   TABLE_ENTRY(DrawBuffer),
   TABLE_ENTRY(Clear),
   TABLE_ENTRY(ClearAccum),
   TABLE_ENTRY(ClearIndex),
   TABLE_ENTRY(ClearColor),
   TABLE_ENTRY(ClearStencil),
   TABLE_ENTRY(ClearDepth),
   TABLE_ENTRY(StencilMask),
   TABLE_ENTRY(ColorMask),
   TABLE_ENTRY(DepthMask),
   TABLE_ENTRY(IndexMask),
   TABLE_ENTRY(Accum),
   TABLE_ENTRY(Disable),
   TABLE_ENTRY(Enable),
   TABLE_ENTRY(Finish),
   TABLE_ENTRY(Flush),
   TABLE_ENTRY(PopAttrib),
   TABLE_ENTRY(PushAttrib),
   TABLE_ENTRY(Map1d),
   TABLE_ENTRY(Map1f),
   TABLE_ENTRY(Map2d),
   TABLE_ENTRY(Map2f),
   TABLE_ENTRY(MapGrid1d),
   TABLE_ENTRY(MapGrid1f),
   TABLE_ENTRY(MapGrid2d),
   TABLE_ENTRY(MapGrid2f),
   TABLE_ENTRY(EvalCoord1d),
   TABLE_ENTRY(EvalCoord1dv),
   TABLE_ENTRY(EvalCoord1f),
   TABLE_ENTRY(EvalCoord1fv),
   TABLE_ENTRY(EvalCoord2d),
   TABLE_ENTRY(EvalCoord2dv),
   TABLE_ENTRY(EvalCoord2f),
   TABLE_ENTRY(EvalCoord2fv),
   TABLE_ENTRY(EvalMesh1),
   TABLE_ENTRY(EvalPoint1),
   TABLE_ENTRY(EvalMesh2),
   TABLE_ENTRY(EvalPoint2),
   TABLE_ENTRY(AlphaFunc),
   TABLE_ENTRY(BlendFunc),
   TABLE_ENTRY(LogicOp),
   TABLE_ENTRY(StencilFunc),
   TABLE_ENTRY(StencilOp),
   TABLE_ENTRY(DepthFunc),
   TABLE_ENTRY(PixelZoom),
   TABLE_ENTRY(PixelTransferf),
   TABLE_ENTRY(PixelTransferi),
   TABLE_ENTRY(PixelStoref),
   TABLE_ENTRY(PixelStorei),
   TABLE_ENTRY(PixelMapfv),
   TABLE_ENTRY(PixelMapuiv),
   TABLE_ENTRY(PixelMapusv),
   TABLE_ENTRY(ReadBuffer),
   TABLE_ENTRY(CopyPixels),
   TABLE_ENTRY(ReadPixels),
   TABLE_ENTRY(DrawPixels),
   TABLE_ENTRY(GetBooleanv),
   TABLE_ENTRY(GetClipPlane),
   TABLE_ENTRY(GetDoublev),
   TABLE_ENTRY(GetError),
   TABLE_ENTRY(GetFloatv),
   TABLE_ENTRY(GetIntegerv),
   TABLE_ENTRY(GetLightfv),
   TABLE_ENTRY(GetLightiv),
   TABLE_ENTRY(GetMapdv),
   TABLE_ENTRY(GetMapfv),
   TABLE_ENTRY(GetMapiv),
   TABLE_ENTRY(GetMaterialfv),
   TABLE_ENTRY(GetMaterialiv),
   TABLE_ENTRY(GetPixelMapfv),
   TABLE_ENTRY(GetPixelMapuiv),
   TABLE_ENTRY(GetPixelMapusv),
   TABLE_ENTRY(GetPolygonStipple),
   TABLE_ENTRY(GetString),
   TABLE_ENTRY(GetTexEnvfv),
   TABLE_ENTRY(GetTexEnviv),
   TABLE_ENTRY(GetTexGendv),
   TABLE_ENTRY(GetTexGenfv),
   TABLE_ENTRY(GetTexGeniv),
   TABLE_ENTRY(GetTexImage),
   TABLE_ENTRY(GetTexParameterfv),
   TABLE_ENTRY(GetTexParameteriv),
   TABLE_ENTRY(GetTexLevelParameterfv),
   TABLE_ENTRY(GetTexLevelParameteriv),
   TABLE_ENTRY(IsEnabled),
   TABLE_ENTRY(IsList),
   TABLE_ENTRY(DepthRange),
   TABLE_ENTRY(Frustum),
   TABLE_ENTRY(LoadIdentity),
   TABLE_ENTRY(LoadMatrixf),
   TABLE_ENTRY(LoadMatrixd),
   TABLE_ENTRY(MatrixMode),
   TABLE_ENTRY(MultMatrixf),
   TABLE_ENTRY(MultMatrixd),
   TABLE_ENTRY(Ortho),
   TABLE_ENTRY(PopMatrix),
   TABLE_ENTRY(PushMatrix),
   TABLE_ENTRY(Rotated),
   TABLE_ENTRY(Rotatef),
   TABLE_ENTRY(Scaled),
   TABLE_ENTRY(Scalef),
   TABLE_ENTRY(Translated),
   TABLE_ENTRY(Translatef),
   TABLE_ENTRY(Viewport),
   TABLE_ENTRY(ArrayElement),
   TABLE_ENTRY(BindTexture),
   TABLE_ENTRY(ColorPointer),
   TABLE_ENTRY(DisableClientState),
   TABLE_ENTRY(DrawArrays),
   TABLE_ENTRY(DrawElements),
   TABLE_ENTRY(EdgeFlagPointer),
   TABLE_ENTRY(EnableClientState),
   TABLE_ENTRY(IndexPointer),
   TABLE_ENTRY(Indexub),
   TABLE_ENTRY(Indexubv),
   TABLE_ENTRY(InterleavedArrays),
   TABLE_ENTRY(NormalPointer),
   TABLE_ENTRY(PolygonOffset),
   TABLE_ENTRY(TexCoordPointer),
   TABLE_ENTRY(VertexPointer),
   TABLE_ENTRY(AreTexturesResident),
   TABLE_ENTRY(CopyTexImage1D),
   TABLE_ENTRY(CopyTexImage2D),
   TABLE_ENTRY(CopyTexSubImage1D),
   TABLE_ENTRY(CopyTexSubImage2D),
   TABLE_ENTRY(DeleteTextures),
   TABLE_ENTRY(GenTextures),
   TABLE_ENTRY(GetPointerv),
   TABLE_ENTRY(IsTexture),
   TABLE_ENTRY(PrioritizeTextures),
   TABLE_ENTRY(TexSubImage1D),
   TABLE_ENTRY(TexSubImage2D),
   TABLE_ENTRY(PopClientAttrib),
   TABLE_ENTRY(PushClientAttrib),
   TABLE_ENTRY(BlendColor),
   TABLE_ENTRY(BlendEquation),
   TABLE_ENTRY(DrawRangeElements),
   TABLE_ENTRY(ColorTable),
   TABLE_ENTRY(ColorTableParameterfv),
   TABLE_ENTRY(ColorTableParameteriv),
   TABLE_ENTRY(CopyColorTable),
   TABLE_ENTRY(GetColorTable),
   TABLE_ENTRY(GetColorTableParameterfv),
   TABLE_ENTRY(GetColorTableParameteriv),
   TABLE_ENTRY(ColorSubTable),
   TABLE_ENTRY(CopyColorSubTable),
   TABLE_ENTRY(ConvolutionFilter1D),
   TABLE_ENTRY(ConvolutionFilter2D),
   TABLE_ENTRY(ConvolutionParameterf),
   TABLE_ENTRY(ConvolutionParameterfv),
   TABLE_ENTRY(ConvolutionParameteri),
   TABLE_ENTRY(ConvolutionParameteriv),
   TABLE_ENTRY(CopyConvolutionFilter1D),
   TABLE_ENTRY(CopyConvolutionFilter2D),
   TABLE_ENTRY(GetConvolutionFilter),
   TABLE_ENTRY(GetConvolutionParameterfv),
   TABLE_ENTRY(GetConvolutionParameteriv),
   TABLE_ENTRY(GetSeparableFilter),
   TABLE_ENTRY(SeparableFilter2D),
   TABLE_ENTRY(GetHistogram),
   TABLE_ENTRY(GetHistogramParameterfv),
   TABLE_ENTRY(GetHistogramParameteriv),
   TABLE_ENTRY(GetMinmax),
   TABLE_ENTRY(GetMinmaxParameterfv),
   TABLE_ENTRY(GetMinmaxParameteriv),
   TABLE_ENTRY(Histogram),
   TABLE_ENTRY(Minmax),
   TABLE_ENTRY(ResetHistogram),
   TABLE_ENTRY(ResetMinmax),
   TABLE_ENTRY(TexImage3D),
   TABLE_ENTRY(TexSubImage3D),
   TABLE_ENTRY(CopyTexSubImage3D),
   TABLE_ENTRY(ActiveTextureARB),
   TABLE_ENTRY(ClientActiveTextureARB),
   TABLE_ENTRY(MultiTexCoord1dARB),
   TABLE_ENTRY(MultiTexCoord1dvARB),
   TABLE_ENTRY(MultiTexCoord1fARB),
   TABLE_ENTRY(MultiTexCoord1fvARB),
   TABLE_ENTRY(MultiTexCoord1iARB),
   TABLE_ENTRY(MultiTexCoord1ivARB),
   TABLE_ENTRY(MultiTexCoord1sARB),
   TABLE_ENTRY(MultiTexCoord1svARB),
   TABLE_ENTRY(MultiTexCoord2dARB),
   TABLE_ENTRY(MultiTexCoord2dvARB),
   TABLE_ENTRY(MultiTexCoord2fARB),
   TABLE_ENTRY(MultiTexCoord2fvARB),
   TABLE_ENTRY(MultiTexCoord2iARB),
   TABLE_ENTRY(MultiTexCoord2ivARB),
   TABLE_ENTRY(MultiTexCoord2sARB),
   TABLE_ENTRY(MultiTexCoord2svARB),
   TABLE_ENTRY(MultiTexCoord3dARB),
   TABLE_ENTRY(MultiTexCoord3dvARB),
   TABLE_ENTRY(MultiTexCoord3fARB),
   TABLE_ENTRY(MultiTexCoord3fvARB),
   TABLE_ENTRY(MultiTexCoord3iARB),
   TABLE_ENTRY(MultiTexCoord3ivARB),
   TABLE_ENTRY(MultiTexCoord3sARB),
   TABLE_ENTRY(MultiTexCoord3svARB),
   TABLE_ENTRY(MultiTexCoord4dARB),
   TABLE_ENTRY(MultiTexCoord4dvARB),
   TABLE_ENTRY(MultiTexCoord4fARB),
   TABLE_ENTRY(MultiTexCoord4fvARB),
   TABLE_ENTRY(MultiTexCoord4iARB),
   TABLE_ENTRY(MultiTexCoord4ivARB),
   TABLE_ENTRY(MultiTexCoord4sARB),
   TABLE_ENTRY(MultiTexCoord4svARB),
   TABLE_ENTRY(AttachShader),
   TABLE_ENTRY(CreateProgram),
   TABLE_ENTRY(CreateShader),
   TABLE_ENTRY(DeleteProgram),
   TABLE_ENTRY(DeleteShader),
   TABLE_ENTRY(DetachShader),
   TABLE_ENTRY(GetAttachedShaders),
   TABLE_ENTRY(GetProgramInfoLog),
   TABLE_ENTRY(GetProgramiv),
   TABLE_ENTRY(GetShaderInfoLog),
   TABLE_ENTRY(GetShaderiv),
   TABLE_ENTRY(IsProgram),
   TABLE_ENTRY(IsShader),
   TABLE_ENTRY(StencilFuncSeparate),
   TABLE_ENTRY(StencilMaskSeparate),
   TABLE_ENTRY(StencilOpSeparate),
   TABLE_ENTRY(UniformMatrix2x3fv),
   TABLE_ENTRY(UniformMatrix2x4fv),
   TABLE_ENTRY(UniformMatrix3x2fv),
   TABLE_ENTRY(UniformMatrix3x4fv),
   TABLE_ENTRY(UniformMatrix4x2fv),
   TABLE_ENTRY(UniformMatrix4x3fv),
   TABLE_ENTRY(LoadTransposeMatrixdARB),
   TABLE_ENTRY(LoadTransposeMatrixfARB),
   TABLE_ENTRY(MultTransposeMatrixdARB),
   TABLE_ENTRY(MultTransposeMatrixfARB),
   TABLE_ENTRY(SampleCoverageARB),
   TABLE_ENTRY(CompressedTexImage1DARB),
   TABLE_ENTRY(CompressedTexImage2DARB),
   TABLE_ENTRY(CompressedTexImage3DARB),
   TABLE_ENTRY(CompressedTexSubImage1DARB),
   TABLE_ENTRY(CompressedTexSubImage2DARB),
   TABLE_ENTRY(CompressedTexSubImage3DARB),
   TABLE_ENTRY(GetCompressedTexImageARB),
   TABLE_ENTRY(DisableVertexAttribArrayARB),
   TABLE_ENTRY(EnableVertexAttribArrayARB),
   TABLE_ENTRY(GetProgramEnvParameterdvARB),
   TABLE_ENTRY(GetProgramEnvParameterfvARB),
   TABLE_ENTRY(GetProgramLocalParameterdvARB),
   TABLE_ENTRY(GetProgramLocalParameterfvARB),
   TABLE_ENTRY(GetProgramStringARB),
   TABLE_ENTRY(GetProgramivARB),
   TABLE_ENTRY(GetVertexAttribdvARB),
   TABLE_ENTRY(GetVertexAttribfvARB),
   TABLE_ENTRY(GetVertexAttribivARB),
   TABLE_ENTRY(ProgramEnvParameter4dARB),
   TABLE_ENTRY(ProgramEnvParameter4dvARB),
   TABLE_ENTRY(ProgramEnvParameter4fARB),
   TABLE_ENTRY(ProgramEnvParameter4fvARB),
   TABLE_ENTRY(ProgramLocalParameter4dARB),
   TABLE_ENTRY(ProgramLocalParameter4dvARB),
   TABLE_ENTRY(ProgramLocalParameter4fARB),
   TABLE_ENTRY(ProgramLocalParameter4fvARB),
   TABLE_ENTRY(ProgramStringARB),
   TABLE_ENTRY(VertexAttrib1dARB),
   TABLE_ENTRY(VertexAttrib1dvARB),
   TABLE_ENTRY(VertexAttrib1fARB),
   TABLE_ENTRY(VertexAttrib1fvARB),
   TABLE_ENTRY(VertexAttrib1sARB),
   TABLE_ENTRY(VertexAttrib1svARB),
   TABLE_ENTRY(VertexAttrib2dARB),
   TABLE_ENTRY(VertexAttrib2dvARB),
   TABLE_ENTRY(VertexAttrib2fARB),
   TABLE_ENTRY(VertexAttrib2fvARB),
   TABLE_ENTRY(VertexAttrib2sARB),
   TABLE_ENTRY(VertexAttrib2svARB),
   TABLE_ENTRY(VertexAttrib3dARB),
   TABLE_ENTRY(VertexAttrib3dvARB),
   TABLE_ENTRY(VertexAttrib3fARB),
   TABLE_ENTRY(VertexAttrib3fvARB),
   TABLE_ENTRY(VertexAttrib3sARB),
   TABLE_ENTRY(VertexAttrib3svARB),
   TABLE_ENTRY(VertexAttrib4NbvARB),
   TABLE_ENTRY(VertexAttrib4NivARB),
   TABLE_ENTRY(VertexAttrib4NsvARB),
   TABLE_ENTRY(VertexAttrib4NubARB),
   TABLE_ENTRY(VertexAttrib4NubvARB),
   TABLE_ENTRY(VertexAttrib4NuivARB),
   TABLE_ENTRY(VertexAttrib4NusvARB),
   TABLE_ENTRY(VertexAttrib4bvARB),
   TABLE_ENTRY(VertexAttrib4dARB),
   TABLE_ENTRY(VertexAttrib4dvARB),
   TABLE_ENTRY(VertexAttrib4fARB),
   TABLE_ENTRY(VertexAttrib4fvARB),
   TABLE_ENTRY(VertexAttrib4ivARB),
   TABLE_ENTRY(VertexAttrib4sARB),
   TABLE_ENTRY(VertexAttrib4svARB),
   TABLE_ENTRY(VertexAttrib4ubvARB),
   TABLE_ENTRY(VertexAttrib4uivARB),
   TABLE_ENTRY(VertexAttrib4usvARB),
   TABLE_ENTRY(VertexAttribPointerARB),
   TABLE_ENTRY(BindBufferARB),
   TABLE_ENTRY(BufferDataARB),
   TABLE_ENTRY(BufferSubDataARB),
   TABLE_ENTRY(DeleteBuffersARB),
   TABLE_ENTRY(GenBuffersARB),
   TABLE_ENTRY(GetBufferParameterivARB),
   TABLE_ENTRY(GetBufferPointervARB),
   TABLE_ENTRY(GetBufferSubDataARB),
   TABLE_ENTRY(IsBufferARB),
   TABLE_ENTRY(MapBufferARB),
   TABLE_ENTRY(UnmapBufferARB),
   TABLE_ENTRY(BeginQueryARB),
   TABLE_ENTRY(DeleteQueriesARB),
   TABLE_ENTRY(EndQueryARB),
   TABLE_ENTRY(GenQueriesARB),
   TABLE_ENTRY(GetQueryObjectivARB),
   TABLE_ENTRY(GetQueryObjectuivARB),
   TABLE_ENTRY(GetQueryivARB),
   TABLE_ENTRY(IsQueryARB),
   TABLE_ENTRY(AttachObjectARB),
   TABLE_ENTRY(CompileShaderARB),
   TABLE_ENTRY(CreateProgramObjectARB),
   TABLE_ENTRY(CreateShaderObjectARB),
   TABLE_ENTRY(DeleteObjectARB),
   TABLE_ENTRY(DetachObjectARB),
   TABLE_ENTRY(GetActiveUniformARB),
   TABLE_ENTRY(GetAttachedObjectsARB),
   TABLE_ENTRY(GetHandleARB),
   TABLE_ENTRY(GetInfoLogARB),
   TABLE_ENTRY(GetObjectParameterfvARB),
   TABLE_ENTRY(GetObjectParameterivARB),
   TABLE_ENTRY(GetShaderSourceARB),
   TABLE_ENTRY(GetUniformLocationARB),
   TABLE_ENTRY(GetUniformfvARB),
   TABLE_ENTRY(GetUniformivARB),
   TABLE_ENTRY(LinkProgramARB),
   TABLE_ENTRY(ShaderSourceARB),
   TABLE_ENTRY(Uniform1fARB),
   TABLE_ENTRY(Uniform1fvARB),
   TABLE_ENTRY(Uniform1iARB),
   TABLE_ENTRY(Uniform1ivARB),
   TABLE_ENTRY(Uniform2fARB),
   TABLE_ENTRY(Uniform2fvARB),
   TABLE_ENTRY(Uniform2iARB),
   TABLE_ENTRY(Uniform2ivARB),
   TABLE_ENTRY(Uniform3fARB),
   TABLE_ENTRY(Uniform3fvARB),
   TABLE_ENTRY(Uniform3iARB),
   TABLE_ENTRY(Uniform3ivARB),
   TABLE_ENTRY(Uniform4fARB),
   TABLE_ENTRY(Uniform4fvARB),
   TABLE_ENTRY(Uniform4iARB),
   TABLE_ENTRY(Uniform4ivARB),
   TABLE_ENTRY(UniformMatrix2fvARB),
   TABLE_ENTRY(UniformMatrix3fvARB),
   TABLE_ENTRY(UniformMatrix4fvARB),
   TABLE_ENTRY(UseProgramObjectARB),
   TABLE_ENTRY(ValidateProgramARB),
   TABLE_ENTRY(BindAttribLocationARB),
   TABLE_ENTRY(GetActiveAttribARB),
   TABLE_ENTRY(GetAttribLocationARB),
   TABLE_ENTRY(DrawBuffersARB),
   TABLE_ENTRY(RenderbufferStorageMultisample),
   TABLE_ENTRY(FlushMappedBufferRange),
   TABLE_ENTRY(MapBufferRange),
   TABLE_ENTRY(CopyBufferSubData),
   TABLE_ENTRY(PolygonOffsetEXT),
   TABLE_ENTRY(_dispatch_stub_566),
   TABLE_ENTRY(_dispatch_stub_567),
   TABLE_ENTRY(_dispatch_stub_568),
   TABLE_ENTRY(_dispatch_stub_569),
   TABLE_ENTRY(_dispatch_stub_570),
   TABLE_ENTRY(_dispatch_stub_571),
   TABLE_ENTRY(_dispatch_stub_572),
   TABLE_ENTRY(_dispatch_stub_573),
   TABLE_ENTRY(ColorPointerEXT),
   TABLE_ENTRY(EdgeFlagPointerEXT),
   TABLE_ENTRY(IndexPointerEXT),
   TABLE_ENTRY(NormalPointerEXT),
   TABLE_ENTRY(TexCoordPointerEXT),
   TABLE_ENTRY(VertexPointerEXT),
   TABLE_ENTRY(PointParameterfEXT),
   TABLE_ENTRY(PointParameterfvEXT),
   TABLE_ENTRY(LockArraysEXT),
   TABLE_ENTRY(UnlockArraysEXT),
   TABLE_ENTRY(_dispatch_stub_584),
   TABLE_ENTRY(_dispatch_stub_585),
   TABLE_ENTRY(SecondaryColor3bEXT),
   TABLE_ENTRY(SecondaryColor3bvEXT),
   TABLE_ENTRY(SecondaryColor3dEXT),
   TABLE_ENTRY(SecondaryColor3dvEXT),
   TABLE_ENTRY(SecondaryColor3fEXT),
   TABLE_ENTRY(SecondaryColor3fvEXT),
   TABLE_ENTRY(SecondaryColor3iEXT),
   TABLE_ENTRY(SecondaryColor3ivEXT),
   TABLE_ENTRY(SecondaryColor3sEXT),
   TABLE_ENTRY(SecondaryColor3svEXT),
   TABLE_ENTRY(SecondaryColor3ubEXT),
   TABLE_ENTRY(SecondaryColor3ubvEXT),
   TABLE_ENTRY(SecondaryColor3uiEXT),
   TABLE_ENTRY(SecondaryColor3uivEXT),
   TABLE_ENTRY(SecondaryColor3usEXT),
   TABLE_ENTRY(SecondaryColor3usvEXT),
   TABLE_ENTRY(SecondaryColorPointerEXT),
   TABLE_ENTRY(MultiDrawArraysEXT),
   TABLE_ENTRY(MultiDrawElementsEXT),
   TABLE_ENTRY(FogCoordPointerEXT),
   TABLE_ENTRY(FogCoorddEXT),
   TABLE_ENTRY(FogCoorddvEXT),
   TABLE_ENTRY(FogCoordfEXT),
   TABLE_ENTRY(FogCoordfvEXT),
   TABLE_ENTRY(_dispatch_stub_610),
   TABLE_ENTRY(BlendFuncSeparateEXT),
   TABLE_ENTRY(FlushVertexArrayRangeNV),
   TABLE_ENTRY(VertexArrayRangeNV),
   TABLE_ENTRY(CombinerInputNV),
   TABLE_ENTRY(CombinerOutputNV),
   TABLE_ENTRY(CombinerParameterfNV),
   TABLE_ENTRY(CombinerParameterfvNV),
   TABLE_ENTRY(CombinerParameteriNV),
   TABLE_ENTRY(CombinerParameterivNV),
   TABLE_ENTRY(FinalCombinerInputNV),
   TABLE_ENTRY(GetCombinerInputParameterfvNV),
   TABLE_ENTRY(GetCombinerInputParameterivNV),
   TABLE_ENTRY(GetCombinerOutputParameterfvNV),
   TABLE_ENTRY(GetCombinerOutputParameterivNV),
   TABLE_ENTRY(GetFinalCombinerInputParameterfvNV),
   TABLE_ENTRY(GetFinalCombinerInputParameterivNV),
   TABLE_ENTRY(ResizeBuffersMESA),
   TABLE_ENTRY(WindowPos2dMESA),
   TABLE_ENTRY(WindowPos2dvMESA),
   TABLE_ENTRY(WindowPos2fMESA),
   TABLE_ENTRY(WindowPos2fvMESA),
   TABLE_ENTRY(WindowPos2iMESA),
   TABLE_ENTRY(WindowPos2ivMESA),
   TABLE_ENTRY(WindowPos2sMESA),
   TABLE_ENTRY(WindowPos2svMESA),
   TABLE_ENTRY(WindowPos3dMESA),
   TABLE_ENTRY(WindowPos3dvMESA),
   TABLE_ENTRY(WindowPos3fMESA),
   TABLE_ENTRY(WindowPos3fvMESA),
   TABLE_ENTRY(WindowPos3iMESA),
   TABLE_ENTRY(WindowPos3ivMESA),
   TABLE_ENTRY(WindowPos3sMESA),
   TABLE_ENTRY(WindowPos3svMESA),
   TABLE_ENTRY(WindowPos4dMESA),
   TABLE_ENTRY(WindowPos4dvMESA),
   TABLE_ENTRY(WindowPos4fMESA),
   TABLE_ENTRY(WindowPos4fvMESA),
   TABLE_ENTRY(WindowPos4iMESA),
   TABLE_ENTRY(WindowPos4ivMESA),
   TABLE_ENTRY(WindowPos4sMESA),
   TABLE_ENTRY(WindowPos4svMESA),
   TABLE_ENTRY(_dispatch_stub_652),
   TABLE_ENTRY(_dispatch_stub_653),
   TABLE_ENTRY(_dispatch_stub_654),
   TABLE_ENTRY(_dispatch_stub_655),
   TABLE_ENTRY(_dispatch_stub_656),
   TABLE_ENTRY(_dispatch_stub_657),
   TABLE_ENTRY(_dispatch_stub_658),
   TABLE_ENTRY(_dispatch_stub_659),
   TABLE_ENTRY(_dispatch_stub_660),
   TABLE_ENTRY(AreProgramsResidentNV),
   TABLE_ENTRY(BindProgramNV),
   TABLE_ENTRY(DeleteProgramsNV),
   TABLE_ENTRY(ExecuteProgramNV),
   TABLE_ENTRY(GenProgramsNV),
   TABLE_ENTRY(GetProgramParameterdvNV),
   TABLE_ENTRY(GetProgramParameterfvNV),
   TABLE_ENTRY(GetProgramStringNV),
   TABLE_ENTRY(GetProgramivNV),
   TABLE_ENTRY(GetTrackMatrixivNV),
   TABLE_ENTRY(GetVertexAttribPointervNV),
   TABLE_ENTRY(GetVertexAttribdvNV),
   TABLE_ENTRY(GetVertexAttribfvNV),
   TABLE_ENTRY(GetVertexAttribivNV),
   TABLE_ENTRY(IsProgramNV),
   TABLE_ENTRY(LoadProgramNV),
   TABLE_ENTRY(ProgramParameters4dvNV),
   TABLE_ENTRY(ProgramParameters4fvNV),
   TABLE_ENTRY(RequestResidentProgramsNV),
   TABLE_ENTRY(TrackMatrixNV),
   TABLE_ENTRY(VertexAttrib1dNV),
   TABLE_ENTRY(VertexAttrib1dvNV),
   TABLE_ENTRY(VertexAttrib1fNV),
   TABLE_ENTRY(VertexAttrib1fvNV),
   TABLE_ENTRY(VertexAttrib1sNV),
   TABLE_ENTRY(VertexAttrib1svNV),
   TABLE_ENTRY(VertexAttrib2dNV),
   TABLE_ENTRY(VertexAttrib2dvNV),
   TABLE_ENTRY(VertexAttrib2fNV),
   TABLE_ENTRY(VertexAttrib2fvNV),
   TABLE_ENTRY(VertexAttrib2sNV),
   TABLE_ENTRY(VertexAttrib2svNV),
   TABLE_ENTRY(VertexAttrib3dNV),
   TABLE_ENTRY(VertexAttrib3dvNV),
   TABLE_ENTRY(VertexAttrib3fNV),
   TABLE_ENTRY(VertexAttrib3fvNV),
   TABLE_ENTRY(VertexAttrib3sNV),
   TABLE_ENTRY(VertexAttrib3svNV),
   TABLE_ENTRY(VertexAttrib4dNV),
   TABLE_ENTRY(VertexAttrib4dvNV),
   TABLE_ENTRY(VertexAttrib4fNV),
   TABLE_ENTRY(VertexAttrib4fvNV),
   TABLE_ENTRY(VertexAttrib4sNV),
   TABLE_ENTRY(VertexAttrib4svNV),
   TABLE_ENTRY(VertexAttrib4ubNV),
   TABLE_ENTRY(VertexAttrib4ubvNV),
   TABLE_ENTRY(VertexAttribPointerNV),
   TABLE_ENTRY(VertexAttribs1dvNV),
   TABLE_ENTRY(VertexAttribs1fvNV),
   TABLE_ENTRY(VertexAttribs1svNV),
   TABLE_ENTRY(VertexAttribs2dvNV),
   TABLE_ENTRY(VertexAttribs2fvNV),
   TABLE_ENTRY(VertexAttribs2svNV),
   TABLE_ENTRY(VertexAttribs3dvNV),
   TABLE_ENTRY(VertexAttribs3fvNV),
   TABLE_ENTRY(VertexAttribs3svNV),
   TABLE_ENTRY(VertexAttribs4dvNV),
   TABLE_ENTRY(VertexAttribs4fvNV),
   TABLE_ENTRY(VertexAttribs4svNV),
   TABLE_ENTRY(VertexAttribs4ubvNV),
   TABLE_ENTRY(GetTexBumpParameterfvATI),
   TABLE_ENTRY(GetTexBumpParameterivATI),
   TABLE_ENTRY(TexBumpParameterfvATI),
   TABLE_ENTRY(TexBumpParameterivATI),
   TABLE_ENTRY(AlphaFragmentOp1ATI),
   TABLE_ENTRY(AlphaFragmentOp2ATI),
   TABLE_ENTRY(AlphaFragmentOp3ATI),
   TABLE_ENTRY(BeginFragmentShaderATI),
   TABLE_ENTRY(BindFragmentShaderATI),
   TABLE_ENTRY(ColorFragmentOp1ATI),
   TABLE_ENTRY(ColorFragmentOp2ATI),
   TABLE_ENTRY(ColorFragmentOp3ATI),
   TABLE_ENTRY(DeleteFragmentShaderATI),
   TABLE_ENTRY(EndFragmentShaderATI),
   TABLE_ENTRY(GenFragmentShadersATI),
   TABLE_ENTRY(PassTexCoordATI),
   TABLE_ENTRY(SampleMapATI),
   TABLE_ENTRY(SetFragmentShaderConstantATI),
   TABLE_ENTRY(PointParameteriNV),
   TABLE_ENTRY(PointParameterivNV),
   TABLE_ENTRY(_dispatch_stub_741),
   TABLE_ENTRY(_dispatch_stub_742),
   TABLE_ENTRY(_dispatch_stub_743),
   TABLE_ENTRY(_dispatch_stub_744),
   TABLE_ENTRY(_dispatch_stub_745),
   TABLE_ENTRY(GetProgramNamedParameterdvNV),
   TABLE_ENTRY(GetProgramNamedParameterfvNV),
   TABLE_ENTRY(ProgramNamedParameter4dNV),
   TABLE_ENTRY(ProgramNamedParameter4dvNV),
   TABLE_ENTRY(ProgramNamedParameter4fNV),
   TABLE_ENTRY(ProgramNamedParameter4fvNV),
   TABLE_ENTRY(_dispatch_stub_752),
   TABLE_ENTRY(_dispatch_stub_753),
   TABLE_ENTRY(BindFramebufferEXT),
   TABLE_ENTRY(BindRenderbufferEXT),
   TABLE_ENTRY(CheckFramebufferStatusEXT),
   TABLE_ENTRY(DeleteFramebuffersEXT),
   TABLE_ENTRY(DeleteRenderbuffersEXT),
   TABLE_ENTRY(FramebufferRenderbufferEXT),
   TABLE_ENTRY(FramebufferTexture1DEXT),
   TABLE_ENTRY(FramebufferTexture2DEXT),
   TABLE_ENTRY(FramebufferTexture3DEXT),
   TABLE_ENTRY(GenFramebuffersEXT),
   TABLE_ENTRY(GenRenderbuffersEXT),
   TABLE_ENTRY(GenerateMipmapEXT),
   TABLE_ENTRY(GetFramebufferAttachmentParameterivEXT),
   TABLE_ENTRY(GetRenderbufferParameterivEXT),
   TABLE_ENTRY(IsFramebufferEXT),
   TABLE_ENTRY(IsRenderbufferEXT),
   TABLE_ENTRY(RenderbufferStorageEXT),
<<<<<<< HEAD
=======
   TABLE_ENTRY(_dispatch_stub_768),
   TABLE_ENTRY(FramebufferTextureLayerEXT),
   TABLE_ENTRY(ProvokingVertexEXT),
>>>>>>> 0ddc4dbe
   TABLE_ENTRY(_dispatch_stub_771),
   TABLE_ENTRY(FramebufferTextureLayerEXT),
   TABLE_ENTRY(_dispatch_stub_773),
   TABLE_ENTRY(_dispatch_stub_774),
   TABLE_ENTRY(_dispatch_stub_775),
<<<<<<< HEAD
   TABLE_ENTRY(_dispatch_stub_776),
   TABLE_ENTRY(_dispatch_stub_777),
=======
>>>>>>> 0ddc4dbe
   /* A whole bunch of no-op functions.  These might be called
    * when someone tries to call a dynamically-registered
    * extension function without a current rendering context.
    */
   TABLE_ENTRY(Unused),
   TABLE_ENTRY(Unused),
   TABLE_ENTRY(Unused),
   TABLE_ENTRY(Unused),
   TABLE_ENTRY(Unused),
   TABLE_ENTRY(Unused),
   TABLE_ENTRY(Unused),
   TABLE_ENTRY(Unused),
   TABLE_ENTRY(Unused),
   TABLE_ENTRY(Unused),
   TABLE_ENTRY(Unused),
   TABLE_ENTRY(Unused),
   TABLE_ENTRY(Unused),
   TABLE_ENTRY(Unused),
   TABLE_ENTRY(Unused),
   TABLE_ENTRY(Unused),
   TABLE_ENTRY(Unused),
   TABLE_ENTRY(Unused),
   TABLE_ENTRY(Unused),
   TABLE_ENTRY(Unused),
   TABLE_ENTRY(Unused),
   TABLE_ENTRY(Unused),
   TABLE_ENTRY(Unused),
   TABLE_ENTRY(Unused),
   TABLE_ENTRY(Unused),
   TABLE_ENTRY(Unused),
   TABLE_ENTRY(Unused),
   TABLE_ENTRY(Unused),
   TABLE_ENTRY(Unused),
   TABLE_ENTRY(Unused),
   TABLE_ENTRY(Unused),
   TABLE_ENTRY(Unused),
   TABLE_ENTRY(Unused),
   TABLE_ENTRY(Unused),
   TABLE_ENTRY(Unused),
   TABLE_ENTRY(Unused),
   TABLE_ENTRY(Unused),
   TABLE_ENTRY(Unused),
   TABLE_ENTRY(Unused),
   TABLE_ENTRY(Unused),
   TABLE_ENTRY(Unused),
   TABLE_ENTRY(Unused),
   TABLE_ENTRY(Unused),
   TABLE_ENTRY(Unused),
   TABLE_ENTRY(Unused),
   TABLE_ENTRY(Unused),
   TABLE_ENTRY(Unused),
   TABLE_ENTRY(Unused),
   TABLE_ENTRY(Unused),
   TABLE_ENTRY(Unused),
   TABLE_ENTRY(Unused),
   TABLE_ENTRY(Unused),
   TABLE_ENTRY(Unused),
   TABLE_ENTRY(Unused),
   TABLE_ENTRY(Unused),
   TABLE_ENTRY(Unused),
   TABLE_ENTRY(Unused),
   TABLE_ENTRY(Unused),
   TABLE_ENTRY(Unused),
   TABLE_ENTRY(Unused),
   TABLE_ENTRY(Unused),
   TABLE_ENTRY(Unused),
   TABLE_ENTRY(Unused),
   TABLE_ENTRY(Unused),
   TABLE_ENTRY(Unused),
   TABLE_ENTRY(Unused),
   TABLE_ENTRY(Unused),
   TABLE_ENTRY(Unused),
   TABLE_ENTRY(Unused),
   TABLE_ENTRY(Unused),
   TABLE_ENTRY(Unused),
   TABLE_ENTRY(Unused),
   TABLE_ENTRY(Unused),
   TABLE_ENTRY(Unused),
   TABLE_ENTRY(Unused),
   TABLE_ENTRY(Unused),
   TABLE_ENTRY(Unused),
   TABLE_ENTRY(Unused),
   TABLE_ENTRY(Unused),
   TABLE_ENTRY(Unused),
   TABLE_ENTRY(Unused),
   TABLE_ENTRY(Unused),
   TABLE_ENTRY(Unused),
   TABLE_ENTRY(Unused),
   TABLE_ENTRY(Unused),
   TABLE_ENTRY(Unused),
   TABLE_ENTRY(Unused),
   TABLE_ENTRY(Unused),
   TABLE_ENTRY(Unused),
   TABLE_ENTRY(Unused),
   TABLE_ENTRY(Unused),
   TABLE_ENTRY(Unused),
   TABLE_ENTRY(Unused),
   TABLE_ENTRY(Unused),
   TABLE_ENTRY(Unused),
   TABLE_ENTRY(Unused),
   TABLE_ENTRY(Unused),
   TABLE_ENTRY(Unused),
   TABLE_ENTRY(Unused),
};
#endif /* DISPATCH_TABLE_NAME */


/*
 * This is just used to silence compiler warnings.
 * We list the functions which are not otherwise used.
 */
#ifdef UNUSED_TABLE_NAME
static _glapi_proc UNUSED_TABLE_NAME[] = {
   TABLE_ENTRY(ArrayElementEXT),
   TABLE_ENTRY(BindTextureEXT),
   TABLE_ENTRY(DrawArraysEXT),
#ifndef GLX_INDIRECT_RENDERING
   TABLE_ENTRY(AreTexturesResidentEXT),
#endif
   TABLE_ENTRY(CopyTexImage1DEXT),
   TABLE_ENTRY(CopyTexImage2DEXT),
   TABLE_ENTRY(CopyTexSubImage1DEXT),
   TABLE_ENTRY(CopyTexSubImage2DEXT),
#ifndef GLX_INDIRECT_RENDERING
   TABLE_ENTRY(DeleteTexturesEXT),
#endif
#ifndef GLX_INDIRECT_RENDERING
   TABLE_ENTRY(GenTexturesEXT),
#endif
   TABLE_ENTRY(GetPointervEXT),
#ifndef GLX_INDIRECT_RENDERING
   TABLE_ENTRY(IsTextureEXT),
#endif
   TABLE_ENTRY(PrioritizeTexturesEXT),
   TABLE_ENTRY(TexSubImage1DEXT),
   TABLE_ENTRY(TexSubImage2DEXT),
   TABLE_ENTRY(BlendColorEXT),
   TABLE_ENTRY(BlendEquationEXT),
   TABLE_ENTRY(DrawRangeElementsEXT),
   TABLE_ENTRY(ColorTableEXT),
#ifndef GLX_INDIRECT_RENDERING
   TABLE_ENTRY(GetColorTableEXT),
#endif
#ifndef GLX_INDIRECT_RENDERING
   TABLE_ENTRY(GetColorTableParameterfvEXT),
#endif
#ifndef GLX_INDIRECT_RENDERING
   TABLE_ENTRY(GetColorTableParameterivEXT),
#endif
   TABLE_ENTRY(TexImage3DEXT),
   TABLE_ENTRY(TexSubImage3DEXT),
   TABLE_ENTRY(CopyTexSubImage3DEXT),
   TABLE_ENTRY(ActiveTexture),
   TABLE_ENTRY(ClientActiveTexture),
   TABLE_ENTRY(MultiTexCoord1d),
   TABLE_ENTRY(MultiTexCoord1dv),
   TABLE_ENTRY(MultiTexCoord1f),
   TABLE_ENTRY(MultiTexCoord1fv),
   TABLE_ENTRY(MultiTexCoord1i),
   TABLE_ENTRY(MultiTexCoord1iv),
   TABLE_ENTRY(MultiTexCoord1s),
   TABLE_ENTRY(MultiTexCoord1sv),
   TABLE_ENTRY(MultiTexCoord2d),
   TABLE_ENTRY(MultiTexCoord2dv),
   TABLE_ENTRY(MultiTexCoord2f),
   TABLE_ENTRY(MultiTexCoord2fv),
   TABLE_ENTRY(MultiTexCoord2i),
   TABLE_ENTRY(MultiTexCoord2iv),
   TABLE_ENTRY(MultiTexCoord2s),
   TABLE_ENTRY(MultiTexCoord2sv),
   TABLE_ENTRY(MultiTexCoord3d),
   TABLE_ENTRY(MultiTexCoord3dv),
   TABLE_ENTRY(MultiTexCoord3f),
   TABLE_ENTRY(MultiTexCoord3fv),
   TABLE_ENTRY(MultiTexCoord3i),
   TABLE_ENTRY(MultiTexCoord3iv),
   TABLE_ENTRY(MultiTexCoord3s),
   TABLE_ENTRY(MultiTexCoord3sv),
   TABLE_ENTRY(MultiTexCoord4d),
   TABLE_ENTRY(MultiTexCoord4dv),
   TABLE_ENTRY(MultiTexCoord4f),
   TABLE_ENTRY(MultiTexCoord4fv),
   TABLE_ENTRY(MultiTexCoord4i),
   TABLE_ENTRY(MultiTexCoord4iv),
   TABLE_ENTRY(MultiTexCoord4s),
   TABLE_ENTRY(MultiTexCoord4sv),
   TABLE_ENTRY(LoadTransposeMatrixd),
   TABLE_ENTRY(LoadTransposeMatrixf),
   TABLE_ENTRY(MultTransposeMatrixd),
   TABLE_ENTRY(MultTransposeMatrixf),
   TABLE_ENTRY(SampleCoverage),
   TABLE_ENTRY(CompressedTexImage1D),
   TABLE_ENTRY(CompressedTexImage2D),
   TABLE_ENTRY(CompressedTexImage3D),
   TABLE_ENTRY(CompressedTexSubImage1D),
   TABLE_ENTRY(CompressedTexSubImage2D),
   TABLE_ENTRY(CompressedTexSubImage3D),
   TABLE_ENTRY(GetCompressedTexImage),
   TABLE_ENTRY(DisableVertexAttribArray),
   TABLE_ENTRY(EnableVertexAttribArray),
   TABLE_ENTRY(GetVertexAttribdv),
   TABLE_ENTRY(GetVertexAttribfv),
   TABLE_ENTRY(GetVertexAttribiv),
   TABLE_ENTRY(ProgramParameter4dNV),
   TABLE_ENTRY(ProgramParameter4dvNV),
   TABLE_ENTRY(ProgramParameter4fNV),
   TABLE_ENTRY(ProgramParameter4fvNV),
   TABLE_ENTRY(VertexAttrib1d),
   TABLE_ENTRY(VertexAttrib1dv),
   TABLE_ENTRY(VertexAttrib1f),
   TABLE_ENTRY(VertexAttrib1fv),
   TABLE_ENTRY(VertexAttrib1s),
   TABLE_ENTRY(VertexAttrib1sv),
   TABLE_ENTRY(VertexAttrib2d),
   TABLE_ENTRY(VertexAttrib2dv),
   TABLE_ENTRY(VertexAttrib2f),
   TABLE_ENTRY(VertexAttrib2fv),
   TABLE_ENTRY(VertexAttrib2s),
   TABLE_ENTRY(VertexAttrib2sv),
   TABLE_ENTRY(VertexAttrib3d),
   TABLE_ENTRY(VertexAttrib3dv),
   TABLE_ENTRY(VertexAttrib3f),
   TABLE_ENTRY(VertexAttrib3fv),
   TABLE_ENTRY(VertexAttrib3s),
   TABLE_ENTRY(VertexAttrib3sv),
   TABLE_ENTRY(VertexAttrib4Nbv),
   TABLE_ENTRY(VertexAttrib4Niv),
   TABLE_ENTRY(VertexAttrib4Nsv),
   TABLE_ENTRY(VertexAttrib4Nub),
   TABLE_ENTRY(VertexAttrib4Nubv),
   TABLE_ENTRY(VertexAttrib4Nuiv),
   TABLE_ENTRY(VertexAttrib4Nusv),
   TABLE_ENTRY(VertexAttrib4bv),
   TABLE_ENTRY(VertexAttrib4d),
   TABLE_ENTRY(VertexAttrib4dv),
   TABLE_ENTRY(VertexAttrib4f),
   TABLE_ENTRY(VertexAttrib4fv),
   TABLE_ENTRY(VertexAttrib4iv),
   TABLE_ENTRY(VertexAttrib4s),
   TABLE_ENTRY(VertexAttrib4sv),
   TABLE_ENTRY(VertexAttrib4ubv),
   TABLE_ENTRY(VertexAttrib4uiv),
   TABLE_ENTRY(VertexAttrib4usv),
   TABLE_ENTRY(VertexAttribPointer),
   TABLE_ENTRY(BindBuffer),
   TABLE_ENTRY(BufferData),
   TABLE_ENTRY(BufferSubData),
   TABLE_ENTRY(DeleteBuffers),
   TABLE_ENTRY(GenBuffers),
   TABLE_ENTRY(GetBufferParameteriv),
   TABLE_ENTRY(GetBufferPointerv),
   TABLE_ENTRY(GetBufferSubData),
   TABLE_ENTRY(IsBuffer),
   TABLE_ENTRY(MapBuffer),
   TABLE_ENTRY(UnmapBuffer),
   TABLE_ENTRY(BeginQuery),
   TABLE_ENTRY(DeleteQueries),
   TABLE_ENTRY(EndQuery),
   TABLE_ENTRY(GenQueries),
   TABLE_ENTRY(GetQueryObjectiv),
   TABLE_ENTRY(GetQueryObjectuiv),
   TABLE_ENTRY(GetQueryiv),
   TABLE_ENTRY(IsQuery),
   TABLE_ENTRY(CompileShader),
   TABLE_ENTRY(GetActiveUniform),
   TABLE_ENTRY(GetShaderSource),
   TABLE_ENTRY(GetUniformLocation),
   TABLE_ENTRY(GetUniformfv),
   TABLE_ENTRY(GetUniformiv),
   TABLE_ENTRY(LinkProgram),
   TABLE_ENTRY(ShaderSource),
   TABLE_ENTRY(Uniform1f),
   TABLE_ENTRY(Uniform1fv),
   TABLE_ENTRY(Uniform1i),
   TABLE_ENTRY(Uniform1iv),
   TABLE_ENTRY(Uniform2f),
   TABLE_ENTRY(Uniform2fv),
   TABLE_ENTRY(Uniform2i),
   TABLE_ENTRY(Uniform2iv),
   TABLE_ENTRY(Uniform3f),
   TABLE_ENTRY(Uniform3fv),
   TABLE_ENTRY(Uniform3i),
   TABLE_ENTRY(Uniform3iv),
   TABLE_ENTRY(Uniform4f),
   TABLE_ENTRY(Uniform4fv),
   TABLE_ENTRY(Uniform4i),
   TABLE_ENTRY(Uniform4iv),
   TABLE_ENTRY(UniformMatrix2fv),
   TABLE_ENTRY(UniformMatrix3fv),
   TABLE_ENTRY(UniformMatrix4fv),
   TABLE_ENTRY(UseProgram),
   TABLE_ENTRY(ValidateProgram),
   TABLE_ENTRY(BindAttribLocation),
   TABLE_ENTRY(GetActiveAttrib),
   TABLE_ENTRY(GetAttribLocation),
   TABLE_ENTRY(DrawBuffers),
   TABLE_ENTRY(DrawBuffersATI),
   TABLE_ENTRY(PointParameterf),
   TABLE_ENTRY(PointParameterfARB),
   TABLE_ENTRY(PointParameterfv),
   TABLE_ENTRY(PointParameterfvARB),
   TABLE_ENTRY(SecondaryColor3b),
   TABLE_ENTRY(SecondaryColor3bv),
   TABLE_ENTRY(SecondaryColor3d),
   TABLE_ENTRY(SecondaryColor3dv),
   TABLE_ENTRY(SecondaryColor3f),
   TABLE_ENTRY(SecondaryColor3fv),
   TABLE_ENTRY(SecondaryColor3i),
   TABLE_ENTRY(SecondaryColor3iv),
   TABLE_ENTRY(SecondaryColor3s),
   TABLE_ENTRY(SecondaryColor3sv),
   TABLE_ENTRY(SecondaryColor3ub),
   TABLE_ENTRY(SecondaryColor3ubv),
   TABLE_ENTRY(SecondaryColor3ui),
   TABLE_ENTRY(SecondaryColor3uiv),
   TABLE_ENTRY(SecondaryColor3us),
   TABLE_ENTRY(SecondaryColor3usv),
   TABLE_ENTRY(SecondaryColorPointer),
   TABLE_ENTRY(MultiDrawArrays),
   TABLE_ENTRY(MultiDrawElements),
   TABLE_ENTRY(FogCoordPointer),
   TABLE_ENTRY(FogCoordd),
   TABLE_ENTRY(FogCoorddv),
   TABLE_ENTRY(FogCoordf),
   TABLE_ENTRY(FogCoordfv),
   TABLE_ENTRY(BlendFuncSeparate),
   TABLE_ENTRY(WindowPos2d),
   TABLE_ENTRY(WindowPos2dARB),
   TABLE_ENTRY(WindowPos2dv),
   TABLE_ENTRY(WindowPos2dvARB),
   TABLE_ENTRY(WindowPos2f),
   TABLE_ENTRY(WindowPos2fARB),
   TABLE_ENTRY(WindowPos2fv),
   TABLE_ENTRY(WindowPos2fvARB),
   TABLE_ENTRY(WindowPos2i),
   TABLE_ENTRY(WindowPos2iARB),
   TABLE_ENTRY(WindowPos2iv),
   TABLE_ENTRY(WindowPos2ivARB),
   TABLE_ENTRY(WindowPos2s),
   TABLE_ENTRY(WindowPos2sARB),
   TABLE_ENTRY(WindowPos2sv),
   TABLE_ENTRY(WindowPos2svARB),
   TABLE_ENTRY(WindowPos3d),
   TABLE_ENTRY(WindowPos3dARB),
   TABLE_ENTRY(WindowPos3dv),
   TABLE_ENTRY(WindowPos3dvARB),
   TABLE_ENTRY(WindowPos3f),
   TABLE_ENTRY(WindowPos3fARB),
   TABLE_ENTRY(WindowPos3fv),
   TABLE_ENTRY(WindowPos3fvARB),
   TABLE_ENTRY(WindowPos3i),
   TABLE_ENTRY(WindowPos3iARB),
   TABLE_ENTRY(WindowPos3iv),
   TABLE_ENTRY(WindowPos3ivARB),
   TABLE_ENTRY(WindowPos3s),
   TABLE_ENTRY(WindowPos3sARB),
   TABLE_ENTRY(WindowPos3sv),
   TABLE_ENTRY(WindowPos3svARB),
   TABLE_ENTRY(BindProgramARB),
   TABLE_ENTRY(DeleteProgramsARB),
   TABLE_ENTRY(GenProgramsARB),
   TABLE_ENTRY(GetVertexAttribPointerv),
   TABLE_ENTRY(GetVertexAttribPointervARB),
   TABLE_ENTRY(IsProgramARB),
   TABLE_ENTRY(PointParameteri),
   TABLE_ENTRY(PointParameteriv),
   TABLE_ENTRY(BlendEquationSeparate),
   TABLE_ENTRY(BindFramebuffer),
   TABLE_ENTRY(BindRenderbuffer),
   TABLE_ENTRY(CheckFramebufferStatus),
   TABLE_ENTRY(DeleteFramebuffers),
   TABLE_ENTRY(DeleteRenderbuffers),
   TABLE_ENTRY(FramebufferRenderbuffer),
   TABLE_ENTRY(FramebufferTexture1D),
   TABLE_ENTRY(FramebufferTexture2D),
   TABLE_ENTRY(FramebufferTexture3D),
   TABLE_ENTRY(GenFramebuffers),
   TABLE_ENTRY(GenRenderbuffers),
   TABLE_ENTRY(GenerateMipmap),
   TABLE_ENTRY(GetFramebufferAttachmentParameteriv),
   TABLE_ENTRY(GetRenderbufferParameteriv),
   TABLE_ENTRY(IsFramebuffer),
   TABLE_ENTRY(IsRenderbuffer),
   TABLE_ENTRY(RenderbufferStorage),
   TABLE_ENTRY(BlitFramebuffer),
   TABLE_ENTRY(FramebufferTextureLayer),
};
#endif /*UNUSED_TABLE_NAME*/


#  undef KEYWORD1
#  undef KEYWORD1_ALT
#  undef KEYWORD2
#  undef NAME
#  undef DISPATCH
#  undef RETURN_DISPATCH
#  undef DISPATCH_TABLE_NAME
#  undef UNUSED_TABLE_NAME
#  undef TABLE_ENTRY
#  undef HIDDEN<|MERGE_RESOLUTION|>--- conflicted
+++ resolved
@@ -5588,72 +5588,42 @@
    DISPATCH(FramebufferTextureLayerEXT, (target, attachment, texture, level, layer), (F, "glFramebufferTextureLayerEXT(0x%x, 0x%x, %d, %d, %d);\n", target, attachment, texture, level, layer));
 }
 
-<<<<<<< HEAD
-KEYWORD1_ALT void KEYWORD2 NAME(_dispatch_stub_773)(GLenum frontfunc, GLenum backfunc, GLint ref, GLuint mask);
-
-KEYWORD1_ALT void KEYWORD2 NAME(_dispatch_stub_773)(GLenum frontfunc, GLenum backfunc, GLint ref, GLuint mask)
-=======
 KEYWORD1 void KEYWORD2 NAME(ProvokingVertexEXT)(GLenum mode)
 {
    DISPATCH(ProvokingVertexEXT, (mode), (F, "glProvokingVertexEXT(0x%x);\n", mode));
 }
 
-KEYWORD1_ALT void KEYWORD2 NAME(_dispatch_stub_771)(GLenum frontfunc, GLenum backfunc, GLint ref, GLuint mask);
-
-KEYWORD1_ALT void KEYWORD2 NAME(_dispatch_stub_771)(GLenum frontfunc, GLenum backfunc, GLint ref, GLuint mask)
->>>>>>> 0ddc4dbe
+KEYWORD1_ALT void KEYWORD2 NAME(_dispatch_stub_774)(GLenum frontfunc, GLenum backfunc, GLint ref, GLuint mask);
+
+KEYWORD1_ALT void KEYWORD2 NAME(_dispatch_stub_774)(GLenum frontfunc, GLenum backfunc, GLint ref, GLuint mask)
 {
    DISPATCH(StencilFuncSeparateATI, (frontfunc, backfunc, ref, mask), (F, "glStencilFuncSeparateATI(0x%x, 0x%x, %d, %d);\n", frontfunc, backfunc, ref, mask));
 }
 
-<<<<<<< HEAD
-KEYWORD1_ALT void KEYWORD2 NAME(_dispatch_stub_774)(GLenum target, GLuint index, GLsizei count, const GLfloat * params);
-
-KEYWORD1_ALT void KEYWORD2 NAME(_dispatch_stub_774)(GLenum target, GLuint index, GLsizei count, const GLfloat * params)
-=======
-KEYWORD1_ALT void KEYWORD2 NAME(_dispatch_stub_772)(GLenum target, GLuint index, GLsizei count, const GLfloat * params);
-
-KEYWORD1_ALT void KEYWORD2 NAME(_dispatch_stub_772)(GLenum target, GLuint index, GLsizei count, const GLfloat * params)
->>>>>>> 0ddc4dbe
+KEYWORD1_ALT void KEYWORD2 NAME(_dispatch_stub_775)(GLenum target, GLuint index, GLsizei count, const GLfloat * params);
+
+KEYWORD1_ALT void KEYWORD2 NAME(_dispatch_stub_775)(GLenum target, GLuint index, GLsizei count, const GLfloat * params)
 {
    DISPATCH(ProgramEnvParameters4fvEXT, (target, index, count, params), (F, "glProgramEnvParameters4fvEXT(0x%x, %d, %d, %p);\n", target, index, count, (const void *) params));
 }
 
-<<<<<<< HEAD
-KEYWORD1_ALT void KEYWORD2 NAME(_dispatch_stub_775)(GLenum target, GLuint index, GLsizei count, const GLfloat * params);
-
-KEYWORD1_ALT void KEYWORD2 NAME(_dispatch_stub_775)(GLenum target, GLuint index, GLsizei count, const GLfloat * params)
-=======
-KEYWORD1_ALT void KEYWORD2 NAME(_dispatch_stub_773)(GLenum target, GLuint index, GLsizei count, const GLfloat * params);
-
-KEYWORD1_ALT void KEYWORD2 NAME(_dispatch_stub_773)(GLenum target, GLuint index, GLsizei count, const GLfloat * params)
->>>>>>> 0ddc4dbe
+KEYWORD1_ALT void KEYWORD2 NAME(_dispatch_stub_776)(GLenum target, GLuint index, GLsizei count, const GLfloat * params);
+
+KEYWORD1_ALT void KEYWORD2 NAME(_dispatch_stub_776)(GLenum target, GLuint index, GLsizei count, const GLfloat * params)
 {
    DISPATCH(ProgramLocalParameters4fvEXT, (target, index, count, params), (F, "glProgramLocalParameters4fvEXT(0x%x, %d, %d, %p);\n", target, index, count, (const void *) params));
 }
 
-<<<<<<< HEAD
-KEYWORD1_ALT void KEYWORD2 NAME(_dispatch_stub_776)(GLuint id, GLenum pname, GLint64EXT * params);
-
-KEYWORD1_ALT void KEYWORD2 NAME(_dispatch_stub_776)(GLuint id, GLenum pname, GLint64EXT * params)
-=======
-KEYWORD1_ALT void KEYWORD2 NAME(_dispatch_stub_774)(GLuint id, GLenum pname, GLint64EXT * params);
-
-KEYWORD1_ALT void KEYWORD2 NAME(_dispatch_stub_774)(GLuint id, GLenum pname, GLint64EXT * params)
->>>>>>> 0ddc4dbe
+KEYWORD1_ALT void KEYWORD2 NAME(_dispatch_stub_777)(GLuint id, GLenum pname, GLint64EXT * params);
+
+KEYWORD1_ALT void KEYWORD2 NAME(_dispatch_stub_777)(GLuint id, GLenum pname, GLint64EXT * params)
 {
    DISPATCH(GetQueryObjecti64vEXT, (id, pname, params), (F, "glGetQueryObjecti64vEXT(%d, 0x%x, %p);\n", id, pname, (const void *) params));
 }
 
-<<<<<<< HEAD
-KEYWORD1_ALT void KEYWORD2 NAME(_dispatch_stub_777)(GLuint id, GLenum pname, GLuint64EXT * params);
-
-KEYWORD1_ALT void KEYWORD2 NAME(_dispatch_stub_777)(GLuint id, GLenum pname, GLuint64EXT * params)
-=======
-KEYWORD1_ALT void KEYWORD2 NAME(_dispatch_stub_775)(GLuint id, GLenum pname, GLuint64EXT * params);
-
-KEYWORD1_ALT void KEYWORD2 NAME(_dispatch_stub_775)(GLuint id, GLenum pname, GLuint64EXT * params)
->>>>>>> 0ddc4dbe
+KEYWORD1_ALT void KEYWORD2 NAME(_dispatch_stub_778)(GLuint id, GLenum pname, GLuint64EXT * params);
+
+KEYWORD1_ALT void KEYWORD2 NAME(_dispatch_stub_778)(GLuint id, GLenum pname, GLuint64EXT * params)
 {
    DISPATCH(GetQueryObjectui64vEXT, (id, pname, params), (F, "glGetQueryObjectui64vEXT(%d, 0x%x, %p);\n", id, pname, (const void *) params));
 }
@@ -6443,22 +6413,14 @@
    TABLE_ENTRY(IsFramebufferEXT),
    TABLE_ENTRY(IsRenderbufferEXT),
    TABLE_ENTRY(RenderbufferStorageEXT),
-<<<<<<< HEAD
-=======
-   TABLE_ENTRY(_dispatch_stub_768),
+   TABLE_ENTRY(_dispatch_stub_771),
    TABLE_ENTRY(FramebufferTextureLayerEXT),
    TABLE_ENTRY(ProvokingVertexEXT),
->>>>>>> 0ddc4dbe
-   TABLE_ENTRY(_dispatch_stub_771),
-   TABLE_ENTRY(FramebufferTextureLayerEXT),
-   TABLE_ENTRY(_dispatch_stub_773),
    TABLE_ENTRY(_dispatch_stub_774),
    TABLE_ENTRY(_dispatch_stub_775),
-<<<<<<< HEAD
    TABLE_ENTRY(_dispatch_stub_776),
    TABLE_ENTRY(_dispatch_stub_777),
-=======
->>>>>>> 0ddc4dbe
+   TABLE_ENTRY(_dispatch_stub_778),
    /* A whole bunch of no-op functions.  These might be called
     * when someone tries to call a dynamically-registered
     * extension function without a current rendering context.
