--- conflicted
+++ resolved
@@ -1255,11 +1255,7 @@
                      _mesa_PointParameteri(GL_POINT_SPRITE_R_MODE_NV,
                                            ctx->Point.SpriteRMode);
 
-<<<<<<< HEAD
-                  if ((ctx->API == API_OPENGL && ctx->Version >= 20)
-=======
                   if ((ctx->API == API_OPENGL_COMPAT && ctx->Version >= 20)
->>>>>>> 367bafc7
                       || ctx->API == API_OPENGL_CORE)
                      _mesa_PointParameterf(GL_POINT_SPRITE_COORD_ORIGIN,
                                            (GLfloat)ctx->Point.SpriteOrigin);
