--- conflicted
+++ resolved
@@ -178,81 +178,6 @@
    return pt;
 }
 
-<<<<<<< HEAD
-static void
-setup_bitmap_vertex_data(struct st_context *st, bool normalized,
-                         int x, int y, int width, int height,
-                         float z, const float color[4],
-			 struct pipe_resource **vbuf,
-			 unsigned *vbuf_offset)
-{
-   const GLfloat fb_width = (GLfloat)st->state.framebuffer.width;
-   const GLfloat fb_height = (GLfloat)st->state.framebuffer.height;
-   const GLfloat x0 = (GLfloat)x;
-   const GLfloat x1 = (GLfloat)(x + width);
-   const GLfloat y0 = (GLfloat)y;
-   const GLfloat y1 = (GLfloat)(y + height);
-   GLfloat sLeft = (GLfloat)0.0, sRight = (GLfloat)1.0;
-   GLfloat tTop = (GLfloat)0.0, tBot = (GLfloat)1.0 - tTop;
-   const GLfloat clip_x0 = (GLfloat)(x0 / fb_width * 2.0 - 1.0);
-   const GLfloat clip_y0 = (GLfloat)(y0 / fb_height * 2.0 - 1.0);
-   const GLfloat clip_x1 = (GLfloat)(x1 / fb_width * 2.0 - 1.0);
-   const GLfloat clip_y1 = (GLfloat)(y1 / fb_height * 2.0 - 1.0);
-   GLuint i;
-   float (*vertices)[3][4];  /**< vertex pos + color + texcoord */
-
-   if(!normalized)
-   {
-      sRight = (GLfloat) width;
-      tBot = (GLfloat) height;
-   }
-
-   if (u_upload_alloc(st->uploader, 0, 4 * sizeof(vertices[0]),
-                      vbuf_offset, vbuf, (void **) &vertices) != PIPE_OK) {
-      return;
-   }
-
-   /* Positions are in clip coords since we need to do clipping in case
-    * the bitmap quad goes beyond the window bounds.
-    */
-   vertices[0][0][0] = clip_x0;
-   vertices[0][0][1] = clip_y0;
-   vertices[0][2][0] = sLeft;
-   vertices[0][2][1] = tTop;
-
-   vertices[1][0][0] = clip_x1;
-   vertices[1][0][1] = clip_y0;
-   vertices[1][2][0] = sRight;
-   vertices[1][2][1] = tTop;
-   
-   vertices[2][0][0] = clip_x1;
-   vertices[2][0][1] = clip_y1;
-   vertices[2][2][0] = sRight;
-   vertices[2][2][1] = tBot;
-   
-   vertices[3][0][0] = clip_x0;
-   vertices[3][0][1] = clip_y1;
-   vertices[3][2][0] = sLeft;
-   vertices[3][2][1] = tBot;
-   
-   /* same for all verts: */
-   for (i = 0; i < 4; i++) {
-      vertices[i][0][2] = z;
-      vertices[i][0][3] = 1.0f;
-      vertices[i][1][0] = color[0];
-      vertices[i][1][1] = color[1];
-      vertices[i][1][2] = color[2];
-      vertices[i][1][3] = color[3];
-      vertices[i][2][2] = 0.0; /*R*/
-      vertices[i][2][3] = 1.0; /*Q*/
-   }
-
-   u_upload_unmap(st->uploader);
-}
-
-
-=======
->>>>>>> 367bafc7
 
 /**
  * Setup pipeline state prior to rendering the bitmap textured quad.
