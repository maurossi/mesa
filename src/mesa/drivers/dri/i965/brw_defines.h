/*
 Copyright (C) Intel Corp.  2006.  All Rights Reserved.
 Intel funded Tungsten Graphics to
 develop this 3D driver.

 Permission is hereby granted, free of charge, to any person obtaining
 a copy of this software and associated documentation files (the
 "Software"), to deal in the Software without restriction, including
 without limitation the rights to use, copy, modify, merge, publish,
 distribute, sublicense, and/or sell copies of the Software, and to
 permit persons to whom the Software is furnished to do so, subject to
 the following conditions:

 The above copyright notice and this permission notice (including the
 next paragraph) shall be included in all copies or substantial
 portions of the Software.

 THE SOFTWARE IS PROVIDED "AS IS", WITHOUT WARRANTY OF ANY KIND,
 EXPRESS OR IMPLIED, INCLUDING BUT NOT LIMITED TO THE WARRANTIES OF
 MERCHANTABILITY, FITNESS FOR A PARTICULAR PURPOSE AND NONINFRINGEMENT.
 IN NO EVENT SHALL THE COPYRIGHT OWNER(S) AND/OR ITS SUPPLIERS BE
 LIABLE FOR ANY CLAIM, DAMAGES OR OTHER LIABILITY, WHETHER IN AN ACTION
 OF CONTRACT, TORT OR OTHERWISE, ARISING FROM, OUT OF OR IN CONNECTION
 WITH THE SOFTWARE OR THE USE OR OTHER DEALINGS IN THE SOFTWARE.

 **********************************************************************/
 /*
  * Authors:
  *   Keith Whitwell <keithw@vmware.com>
  */

#ifndef BRW_DEFINES_H
#define BRW_DEFINES_H

<<<<<<< HEAD
=======
#include "util/macros.h"

>>>>>>> 5d3caa1c
#define INTEL_MASK(high, low) (((1u<<((high)-(low)+1))-1)<<(low))
/* Using the GNU statement expression extension */
#define SET_FIELD(value, field)                                         \
   ({                                                                   \
      uint32_t fieldval = (value) << field ## _SHIFT;                   \
      assert((fieldval & ~ field ## _MASK) == 0);                       \
      fieldval & field ## _MASK;                                        \
   })

#define GET_BITS(data, high, low) ((data & INTEL_MASK((high), (low))) >> (low))
#define GET_FIELD(word, field) (((word)  & field ## _MASK) >> field ## _SHIFT)

/**
 * For use with masked MMIO registers where the upper 16 bits control which
 * of the lower bits are committed to the register.
 */
#define REG_MASK(value) ((value) << 16)

/* 3D state:
 */
#define CMD_3D_PRIM                                 0x7b00 /* 3DPRIMITIVE */
/* DW0 */
# define GEN4_3DPRIM_TOPOLOGY_TYPE_SHIFT            10
# define GEN4_3DPRIM_VERTEXBUFFER_ACCESS_SEQUENTIAL (0 << 15)
# define GEN4_3DPRIM_VERTEXBUFFER_ACCESS_RANDOM     (1 << 15)
# define GEN7_3DPRIM_INDIRECT_PARAMETER_ENABLE      (1 << 10)
# define GEN7_3DPRIM_PREDICATE_ENABLE               (1 << 8)
/* DW1 */
# define GEN7_3DPRIM_VERTEXBUFFER_ACCESS_SEQUENTIAL (0 << 8)
# define GEN7_3DPRIM_VERTEXBUFFER_ACCESS_RANDOM     (1 << 8)

#define BRW_ANISORATIO_2     0
#define BRW_ANISORATIO_4     1
#define BRW_ANISORATIO_6     2
#define BRW_ANISORATIO_8     3
#define BRW_ANISORATIO_10    4
#define BRW_ANISORATIO_12    5
#define BRW_ANISORATIO_14    6
#define BRW_ANISORATIO_16    7

#define BRW_BLENDFACTOR_ONE                 0x1
#define BRW_BLENDFACTOR_SRC_COLOR           0x2
#define BRW_BLENDFACTOR_SRC_ALPHA           0x3
#define BRW_BLENDFACTOR_DST_ALPHA           0x4
#define BRW_BLENDFACTOR_DST_COLOR           0x5
#define BRW_BLENDFACTOR_SRC_ALPHA_SATURATE  0x6
#define BRW_BLENDFACTOR_CONST_COLOR         0x7
#define BRW_BLENDFACTOR_CONST_ALPHA         0x8
#define BRW_BLENDFACTOR_SRC1_COLOR          0x9
#define BRW_BLENDFACTOR_SRC1_ALPHA          0x0A
#define BRW_BLENDFACTOR_ZERO                0x11
#define BRW_BLENDFACTOR_INV_SRC_COLOR       0x12
#define BRW_BLENDFACTOR_INV_SRC_ALPHA       0x13
#define BRW_BLENDFACTOR_INV_DST_ALPHA       0x14
#define BRW_BLENDFACTOR_INV_DST_COLOR       0x15
#define BRW_BLENDFACTOR_INV_CONST_COLOR     0x17
#define BRW_BLENDFACTOR_INV_CONST_ALPHA     0x18
#define BRW_BLENDFACTOR_INV_SRC1_COLOR      0x19
#define BRW_BLENDFACTOR_INV_SRC1_ALPHA      0x1A

#define BRW_BLENDFUNCTION_ADD               0
#define BRW_BLENDFUNCTION_SUBTRACT          1
#define BRW_BLENDFUNCTION_REVERSE_SUBTRACT  2
#define BRW_BLENDFUNCTION_MIN               3
#define BRW_BLENDFUNCTION_MAX               4

#define BRW_ALPHATEST_FORMAT_UNORM8         0
#define BRW_ALPHATEST_FORMAT_FLOAT32        1

#define BRW_CHROMAKEY_KILL_ON_ANY_MATCH  0
#define BRW_CHROMAKEY_REPLACE_BLACK      1

#define BRW_CLIP_API_OGL     0
#define BRW_CLIP_API_DX      1

#define BRW_CLIP_NDCSPACE     0
#define BRW_CLIP_SCREENSPACE  1

#define BRW_COMPAREFUNCTION_ALWAYS       0
#define BRW_COMPAREFUNCTION_NEVER        1
#define BRW_COMPAREFUNCTION_LESS         2
#define BRW_COMPAREFUNCTION_EQUAL        3
#define BRW_COMPAREFUNCTION_LEQUAL       4
#define BRW_COMPAREFUNCTION_GREATER      5
#define BRW_COMPAREFUNCTION_NOTEQUAL     6
#define BRW_COMPAREFUNCTION_GEQUAL       7

#define BRW_COVERAGE_PIXELS_HALF     0
#define BRW_COVERAGE_PIXELS_1        1
#define BRW_COVERAGE_PIXELS_2        2
#define BRW_COVERAGE_PIXELS_4        3

#define BRW_CULLMODE_BOTH        0
#define BRW_CULLMODE_NONE        1
#define BRW_CULLMODE_FRONT       2
#define BRW_CULLMODE_BACK        3

#define BRW_DEFAULTCOLOR_R8G8B8A8_UNORM      0
#define BRW_DEFAULTCOLOR_R32G32B32A32_FLOAT  1

#define BRW_DEPTHFORMAT_D32_FLOAT_S8X24_UINT     0
#define BRW_DEPTHFORMAT_D32_FLOAT                1
#define BRW_DEPTHFORMAT_D24_UNORM_S8_UINT        2
#define BRW_DEPTHFORMAT_D24_UNORM_X8_UINT        3 /* GEN5 */
#define BRW_DEPTHFORMAT_D16_UNORM                5

#define BRW_FLOATING_POINT_IEEE_754        0
#define BRW_FLOATING_POINT_NON_IEEE_754    1

#define BRW_FRONTWINDING_CW      0
#define BRW_FRONTWINDING_CCW     1

#define BRW_CUT_INDEX_ENABLE     (1 << 10)

#define BRW_INDEX_BYTE     0
#define BRW_INDEX_WORD     1
#define BRW_INDEX_DWORD    2

#define BRW_LOGICOPFUNCTION_CLEAR            0
#define BRW_LOGICOPFUNCTION_NOR              1
#define BRW_LOGICOPFUNCTION_AND_INVERTED     2
#define BRW_LOGICOPFUNCTION_COPY_INVERTED    3
#define BRW_LOGICOPFUNCTION_AND_REVERSE      4
#define BRW_LOGICOPFUNCTION_INVERT           5
#define BRW_LOGICOPFUNCTION_XOR              6
#define BRW_LOGICOPFUNCTION_NAND             7
#define BRW_LOGICOPFUNCTION_AND              8
#define BRW_LOGICOPFUNCTION_EQUIV            9
#define BRW_LOGICOPFUNCTION_NOOP             10
#define BRW_LOGICOPFUNCTION_OR_INVERTED      11
#define BRW_LOGICOPFUNCTION_COPY             12
#define BRW_LOGICOPFUNCTION_OR_REVERSE       13
#define BRW_LOGICOPFUNCTION_OR               14
#define BRW_LOGICOPFUNCTION_SET              15

#define BRW_MAPFILTER_NEAREST        0x0
#define BRW_MAPFILTER_LINEAR         0x1
#define BRW_MAPFILTER_ANISOTROPIC    0x2

#define BRW_MIPFILTER_NONE        0
#define BRW_MIPFILTER_NEAREST     1
#define BRW_MIPFILTER_LINEAR      3

#define BRW_ADDRESS_ROUNDING_ENABLE_U_MAG	0x20
#define BRW_ADDRESS_ROUNDING_ENABLE_U_MIN	0x10
#define BRW_ADDRESS_ROUNDING_ENABLE_V_MAG	0x08
#define BRW_ADDRESS_ROUNDING_ENABLE_V_MIN	0x04
#define BRW_ADDRESS_ROUNDING_ENABLE_R_MAG	0x02
#define BRW_ADDRESS_ROUNDING_ENABLE_R_MIN	0x01

#define BRW_PREFILTER_ALWAYS     0x0
#define BRW_PREFILTER_NEVER      0x1
#define BRW_PREFILTER_LESS       0x2
#define BRW_PREFILTER_EQUAL      0x3
#define BRW_PREFILTER_LEQUAL     0x4
#define BRW_PREFILTER_GREATER    0x5
#define BRW_PREFILTER_NOTEQUAL   0x6
#define BRW_PREFILTER_GEQUAL     0x7

#define BRW_PROVOKING_VERTEX_0    0
#define BRW_PROVOKING_VERTEX_1    1
#define BRW_PROVOKING_VERTEX_2    2

#define BRW_RASTRULE_UPPER_LEFT  0
#define BRW_RASTRULE_UPPER_RIGHT 1
/* These are listed as "Reserved, but not seen as useful"
 * in Intel documentation (page 212, "Point Rasterization Rule",
 * section 7.4 "SF Pipeline State Summary", of document
 * "Intel® 965 Express Chipset Family and Intel® G35 Express
 * Chipset Graphics Controller Programmer's Reference Manual,
 * Volume 2: 3D/Media", Revision 1.0b as of January 2008,
 * available at
 *     https://01.org/linuxgraphics/documentation/hardware-specification-prms
 * at the time of this writing).
 *
 * These appear to be supported on at least some
 * i965-family devices, and the BRW_RASTRULE_LOWER_RIGHT
 * is useful when using OpenGL to render to a FBO
 * (which has the pixel coordinate Y orientation inverted
 * with respect to the normal OpenGL pixel coordinate system).
 */
#define BRW_RASTRULE_LOWER_LEFT  2
#define BRW_RASTRULE_LOWER_RIGHT 3

#define BRW_RENDERTARGET_CLAMPRANGE_UNORM    0
#define BRW_RENDERTARGET_CLAMPRANGE_SNORM    1
#define BRW_RENDERTARGET_CLAMPRANGE_FORMAT   2

#define BRW_STENCILOP_KEEP               0
#define BRW_STENCILOP_ZERO               1
#define BRW_STENCILOP_REPLACE            2
#define BRW_STENCILOP_INCRSAT            3
#define BRW_STENCILOP_DECRSAT            4
#define BRW_STENCILOP_INCR               5
#define BRW_STENCILOP_DECR               6
#define BRW_STENCILOP_INVERT             7

/* Surface state DW0 */
#define GEN8_SURFACE_IS_ARRAY                       (1 << 28)
#define GEN8_SURFACE_VALIGN_4                       (1 << 16)
#define GEN8_SURFACE_VALIGN_8                       (2 << 16)
#define GEN8_SURFACE_VALIGN_16                      (3 << 16)
#define GEN8_SURFACE_HALIGN_4                       (1 << 14)
#define GEN8_SURFACE_HALIGN_8                       (2 << 14)
#define GEN8_SURFACE_HALIGN_16                      (3 << 14)
#define GEN8_SURFACE_TILING_NONE                    (0 << 12)
#define GEN8_SURFACE_TILING_W                       (1 << 12)
#define GEN8_SURFACE_TILING_X                       (2 << 12)
#define GEN8_SURFACE_TILING_Y                       (3 << 12)
#define GEN8_SURFACE_SAMPLER_L2_BYPASS_DISABLE      (1 << 9)
#define BRW_SURFACE_RC_READ_WRITE	(1 << 8)
#define BRW_SURFACE_MIPLAYOUT_SHIFT	10
#define BRW_SURFACE_MIPMAPLAYOUT_BELOW   0
#define BRW_SURFACE_MIPMAPLAYOUT_RIGHT   1
#define BRW_SURFACE_CUBEFACE_ENABLES	0x3f
#define BRW_SURFACE_BLEND_ENABLED	(1 << 13)
#define BRW_SURFACE_WRITEDISABLE_B_SHIFT	14
#define BRW_SURFACE_WRITEDISABLE_G_SHIFT	15
#define BRW_SURFACE_WRITEDISABLE_R_SHIFT	16
#define BRW_SURFACE_WRITEDISABLE_A_SHIFT	17

#define GEN9_SURFACE_ASTC_HDR_FORMAT_BIT                 0x100

#define BRW_SURFACE_FORMAT_SHIFT	18
#define BRW_SURFACE_FORMAT_MASK		INTEL_MASK(26, 18)

#define BRW_SURFACERETURNFORMAT_FLOAT32  0
#define BRW_SURFACERETURNFORMAT_S1       1

#define BRW_SURFACE_TYPE_SHIFT		29
#define BRW_SURFACE_TYPE_MASK		INTEL_MASK(31, 29)
#define BRW_SURFACE_1D      0
#define BRW_SURFACE_2D      1
#define BRW_SURFACE_3D      2
#define BRW_SURFACE_CUBE    3
#define BRW_SURFACE_BUFFER  4
#define BRW_SURFACE_NULL    7

#define GEN7_SURFACE_IS_ARRAY           (1 << 28)
#define GEN7_SURFACE_VALIGN_2           (0 << 16)
#define GEN7_SURFACE_VALIGN_4           (1 << 16)
#define GEN7_SURFACE_HALIGN_4           (0 << 15)
#define GEN7_SURFACE_HALIGN_8           (1 << 15)
#define GEN7_SURFACE_TILING_NONE        (0 << 13)
#define GEN7_SURFACE_TILING_X           (2 << 13)
#define GEN7_SURFACE_TILING_Y           (3 << 13)
#define GEN7_SURFACE_ARYSPC_FULL	(0 << 10)
#define GEN7_SURFACE_ARYSPC_LOD0	(1 << 10)

/* Surface state DW1 */
#define GEN8_SURFACE_MOCS_SHIFT         24
#define GEN8_SURFACE_MOCS_MASK          INTEL_MASK(30, 24)
#define GEN8_SURFACE_QPITCH_SHIFT       0
#define GEN8_SURFACE_QPITCH_MASK        INTEL_MASK(14, 0)

/* Surface state DW2 */
#define BRW_SURFACE_HEIGHT_SHIFT	19
#define BRW_SURFACE_HEIGHT_MASK		INTEL_MASK(31, 19)
#define BRW_SURFACE_WIDTH_SHIFT		6
#define BRW_SURFACE_WIDTH_MASK		INTEL_MASK(18, 6)
#define BRW_SURFACE_LOD_SHIFT		2
#define BRW_SURFACE_LOD_MASK		INTEL_MASK(5, 2)
#define GEN7_SURFACE_HEIGHT_SHIFT       16
#define GEN7_SURFACE_HEIGHT_MASK        INTEL_MASK(29, 16)
#define GEN7_SURFACE_WIDTH_SHIFT        0
#define GEN7_SURFACE_WIDTH_MASK         INTEL_MASK(13, 0)

/* Surface state DW3 */
#define BRW_SURFACE_DEPTH_SHIFT		21
#define BRW_SURFACE_DEPTH_MASK		INTEL_MASK(31, 21)
#define BRW_SURFACE_PITCH_SHIFT		3
#define BRW_SURFACE_PITCH_MASK		INTEL_MASK(19, 3)
#define BRW_SURFACE_TILED		(1 << 1)
#define BRW_SURFACE_TILED_Y		(1 << 0)
#define HSW_SURFACE_IS_INTEGER_FORMAT   (1 << 18)

/* Surface state DW4 */
#define BRW_SURFACE_MIN_LOD_SHIFT	28
#define BRW_SURFACE_MIN_LOD_MASK	INTEL_MASK(31, 28)
#define BRW_SURFACE_MIN_ARRAY_ELEMENT_SHIFT	17
#define BRW_SURFACE_MIN_ARRAY_ELEMENT_MASK	INTEL_MASK(27, 17)
#define BRW_SURFACE_RENDER_TARGET_VIEW_EXTENT_SHIFT	8
#define BRW_SURFACE_RENDER_TARGET_VIEW_EXTENT_MASK	INTEL_MASK(16, 8)
#define BRW_SURFACE_MULTISAMPLECOUNT_1  (0 << 4)
#define BRW_SURFACE_MULTISAMPLECOUNT_4  (2 << 4)
#define GEN7_SURFACE_MULTISAMPLECOUNT_1         (0 << 3)
#define GEN8_SURFACE_MULTISAMPLECOUNT_2         (1 << 3)
#define GEN7_SURFACE_MULTISAMPLECOUNT_4         (2 << 3)
#define GEN7_SURFACE_MULTISAMPLECOUNT_8         (3 << 3)
#define GEN8_SURFACE_MULTISAMPLECOUNT_16        (4 << 3)
#define GEN7_SURFACE_MSFMT_MSS                  (0 << 6)
#define GEN7_SURFACE_MSFMT_DEPTH_STENCIL        (1 << 6)
#define GEN7_SURFACE_MIN_ARRAY_ELEMENT_SHIFT	18
#define GEN7_SURFACE_MIN_ARRAY_ELEMENT_MASK     INTEL_MASK(28, 18)
#define GEN7_SURFACE_RENDER_TARGET_VIEW_EXTENT_SHIFT	7
#define GEN7_SURFACE_RENDER_TARGET_VIEW_EXTENT_MASK   INTEL_MASK(17, 7)

/* Surface state DW5 */
#define BRW_SURFACE_X_OFFSET_SHIFT		25
#define BRW_SURFACE_X_OFFSET_MASK		INTEL_MASK(31, 25)
#define BRW_SURFACE_VERTICAL_ALIGN_ENABLE	(1 << 24)
#define BRW_SURFACE_Y_OFFSET_SHIFT		20
#define BRW_SURFACE_Y_OFFSET_MASK		INTEL_MASK(23, 20)
#define GEN7_SURFACE_MIN_LOD_SHIFT              4
#define GEN7_SURFACE_MIN_LOD_MASK               INTEL_MASK(7, 4)
#define GEN8_SURFACE_Y_OFFSET_SHIFT		21
#define GEN8_SURFACE_Y_OFFSET_MASK		INTEL_MASK(23, 21)

#define GEN7_SURFACE_MOCS_SHIFT                 16
#define GEN7_SURFACE_MOCS_MASK                  INTEL_MASK(19, 16)

#define GEN9_SURFACE_MIP_TAIL_START_LOD_SHIFT      8
#define GEN9_SURFACE_MIP_TAIL_START_LOD_MASK       INTEL_MASK(11, 8)

/* Surface state DW6 */
#define GEN7_SURFACE_MCS_ENABLE                 (1 << 0)
#define GEN7_SURFACE_MCS_PITCH_SHIFT            3
#define GEN7_SURFACE_MCS_PITCH_MASK             INTEL_MASK(11, 3)
#define GEN8_SURFACE_AUX_QPITCH_SHIFT           16
#define GEN8_SURFACE_AUX_QPITCH_MASK            INTEL_MASK(30, 16)
#define GEN8_SURFACE_AUX_PITCH_SHIFT            3
#define GEN8_SURFACE_AUX_PITCH_MASK             INTEL_MASK(11, 3)
#define GEN8_SURFACE_AUX_MODE_MASK              INTEL_MASK(2, 0)

#define GEN8_SURFACE_AUX_MODE_NONE              0
#define GEN8_SURFACE_AUX_MODE_MCS               1
#define GEN8_SURFACE_AUX_MODE_APPEND            2
#define GEN8_SURFACE_AUX_MODE_HIZ               3
#define GEN9_SURFACE_AUX_MODE_CCS_E             5

/* Surface state DW7 */
#define GEN9_SURFACE_RT_COMPRESSION_SHIFT       30
#define GEN9_SURFACE_RT_COMPRESSION_MASK        INTEL_MASK(30, 30)
#define GEN7_SURFACE_CLEAR_COLOR_SHIFT		28
#define GEN7_SURFACE_SCS_R_SHIFT                25
#define GEN7_SURFACE_SCS_R_MASK                 INTEL_MASK(27, 25)
#define GEN7_SURFACE_SCS_G_SHIFT                22
#define GEN7_SURFACE_SCS_G_MASK                 INTEL_MASK(24, 22)
#define GEN7_SURFACE_SCS_B_SHIFT                19
#define GEN7_SURFACE_SCS_B_MASK                 INTEL_MASK(21, 19)
#define GEN7_SURFACE_SCS_A_SHIFT                16
#define GEN7_SURFACE_SCS_A_MASK                 INTEL_MASK(18, 16)

/* The actual swizzle values/what channel to use */
#define HSW_SCS_ZERO                     0
#define HSW_SCS_ONE                      1
#define HSW_SCS_RED                      4
#define HSW_SCS_GREEN                    5
#define HSW_SCS_BLUE                     6
#define HSW_SCS_ALPHA                    7

/* SAMPLER_STATE DW0 */
#define BRW_SAMPLER_DISABLE                     (1 << 31)
#define BRW_SAMPLER_LOD_PRECLAMP_ENABLE         (1 << 28)
#define GEN6_SAMPLER_MIN_MAG_NOT_EQUAL          (1 << 27) /* Gen6 only */
#define BRW_SAMPLER_BASE_MIPLEVEL_MASK          INTEL_MASK(26, 22)
#define BRW_SAMPLER_BASE_MIPLEVEL_SHIFT         22
#define BRW_SAMPLER_MIP_FILTER_MASK             INTEL_MASK(21, 20)
#define BRW_SAMPLER_MIP_FILTER_SHIFT            20
#define BRW_SAMPLER_MAG_FILTER_MASK             INTEL_MASK(19, 17)
#define BRW_SAMPLER_MAG_FILTER_SHIFT            17
#define BRW_SAMPLER_MIN_FILTER_MASK             INTEL_MASK(16, 14)
#define BRW_SAMPLER_MIN_FILTER_SHIFT            14
#define GEN4_SAMPLER_LOD_BIAS_MASK              INTEL_MASK(13, 3)
#define GEN4_SAMPLER_LOD_BIAS_SHIFT             3
#define GEN4_SAMPLER_SHADOW_FUNCTION_MASK       INTEL_MASK(2, 0)
#define GEN4_SAMPLER_SHADOW_FUNCTION_SHIFT      0

#define GEN7_SAMPLER_LOD_BIAS_MASK              INTEL_MASK(13, 1)
#define GEN7_SAMPLER_LOD_BIAS_SHIFT             1
#define GEN7_SAMPLER_EWA_ANISOTROPIC_ALGORITHM  (1 << 0)

/* SAMPLER_STATE DW1 */
#define GEN4_SAMPLER_MIN_LOD_MASK               INTEL_MASK(31, 22)
#define GEN4_SAMPLER_MIN_LOD_SHIFT              22
#define GEN4_SAMPLER_MAX_LOD_MASK               INTEL_MASK(21, 12)
#define GEN4_SAMPLER_MAX_LOD_SHIFT              12
#define GEN4_SAMPLER_CUBE_CONTROL_OVERRIDE      (1 << 9)
/* Wrap modes are in DW1 on Gen4-6 and DW3 on Gen7+ */
#define BRW_SAMPLER_TCX_WRAP_MODE_MASK          INTEL_MASK(8, 6)
#define BRW_SAMPLER_TCX_WRAP_MODE_SHIFT         6
#define BRW_SAMPLER_TCY_WRAP_MODE_MASK          INTEL_MASK(5, 3)
#define BRW_SAMPLER_TCY_WRAP_MODE_SHIFT         3
#define BRW_SAMPLER_TCZ_WRAP_MODE_MASK          INTEL_MASK(2, 0)
#define BRW_SAMPLER_TCZ_WRAP_MODE_SHIFT         0

#define GEN7_SAMPLER_MIN_LOD_MASK               INTEL_MASK(31, 20)
#define GEN7_SAMPLER_MIN_LOD_SHIFT              20
#define GEN7_SAMPLER_MAX_LOD_MASK               INTEL_MASK(19, 8)
#define GEN7_SAMPLER_MAX_LOD_SHIFT              8
#define GEN7_SAMPLER_SHADOW_FUNCTION_MASK       INTEL_MASK(3, 1)
#define GEN7_SAMPLER_SHADOW_FUNCTION_SHIFT      1
#define GEN7_SAMPLER_CUBE_CONTROL_OVERRIDE      (1 << 0)

/* SAMPLER_STATE DW2 - border color pointer */

/* SAMPLER_STATE DW3 */
#define BRW_SAMPLER_MAX_ANISOTROPY_MASK         INTEL_MASK(21, 19)
#define BRW_SAMPLER_MAX_ANISOTROPY_SHIFT        19
#define BRW_SAMPLER_ADDRESS_ROUNDING_MASK       INTEL_MASK(18, 13)
#define BRW_SAMPLER_ADDRESS_ROUNDING_SHIFT      13
#define GEN7_SAMPLER_NON_NORMALIZED_COORDINATES (1 << 10)
/* Gen7+ wrap modes reuse the same BRW_SAMPLER_TC*_WRAP_MODE enums. */
#define GEN6_SAMPLER_NON_NORMALIZED_COORDINATES (1 << 0)

enum brw_wrap_mode {
   BRW_TEXCOORDMODE_WRAP         = 0,
   BRW_TEXCOORDMODE_MIRROR       = 1,
   BRW_TEXCOORDMODE_CLAMP        = 2,
   BRW_TEXCOORDMODE_CUBE         = 3,
   BRW_TEXCOORDMODE_CLAMP_BORDER = 4,
   BRW_TEXCOORDMODE_MIRROR_ONCE  = 5,
   GEN8_TEXCOORDMODE_HALF_BORDER = 6,
};

#define BRW_THREAD_PRIORITY_NORMAL   0
#define BRW_THREAD_PRIORITY_HIGH     1

#define BRW_TILEWALK_XMAJOR                 0
#define BRW_TILEWALK_YMAJOR                 1

#define BRW_VERTEX_SUBPIXEL_PRECISION_8BITS  0
#define BRW_VERTEX_SUBPIXEL_PRECISION_4BITS  1


#define CMD_URB_FENCE                 0x6000
#define CMD_CS_URB_STATE              0x6001
#define CMD_CONST_BUFFER              0x6002

#define CMD_STATE_BASE_ADDRESS        0x6101
#define CMD_STATE_SIP                 0x6102
#define CMD_PIPELINE_SELECT_965       0x6104
#define CMD_PIPELINE_SELECT_GM45      0x6904

#define _3DSTATE_PIPELINED_POINTERS		0x7800
#define _3DSTATE_BINDING_TABLE_POINTERS		0x7801
# define GEN6_BINDING_TABLE_MODIFY_VS	(1 << 8)
# define GEN6_BINDING_TABLE_MODIFY_GS	(1 << 9)
# define GEN6_BINDING_TABLE_MODIFY_PS	(1 << 12)

#define _3DSTATE_BINDING_TABLE_POINTERS_VS	0x7826 /* GEN7+ */
#define _3DSTATE_BINDING_TABLE_POINTERS_HS	0x7827 /* GEN7+ */
#define _3DSTATE_BINDING_TABLE_POINTERS_DS	0x7828 /* GEN7+ */
#define _3DSTATE_BINDING_TABLE_POINTERS_GS	0x7829 /* GEN7+ */
#define _3DSTATE_BINDING_TABLE_POINTERS_PS	0x782A /* GEN7+ */

#define _3DSTATE_SAMPLER_STATE_POINTERS		0x7802 /* GEN6+ */
# define PS_SAMPLER_STATE_CHANGE				(1 << 12)
# define GS_SAMPLER_STATE_CHANGE				(1 << 9)
# define VS_SAMPLER_STATE_CHANGE				(1 << 8)
/* DW1: VS */
/* DW2: GS */
/* DW3: PS */

#define _3DSTATE_SAMPLER_STATE_POINTERS_VS	0x782B /* GEN7+ */
#define _3DSTATE_SAMPLER_STATE_POINTERS_HS	0x782C /* GEN7+ */
#define _3DSTATE_SAMPLER_STATE_POINTERS_DS	0x782D /* GEN7+ */
#define _3DSTATE_SAMPLER_STATE_POINTERS_GS	0x782E /* GEN7+ */
#define _3DSTATE_SAMPLER_STATE_POINTERS_PS	0x782F /* GEN7+ */

#define _3DSTATE_VERTEX_BUFFERS       0x7808
# define BRW_VB0_INDEX_SHIFT		27
# define GEN6_VB0_INDEX_SHIFT		26
# define BRW_VB0_ACCESS_VERTEXDATA	(0 << 26)
# define BRW_VB0_ACCESS_INSTANCEDATA	(1 << 26)
# define GEN6_VB0_ACCESS_VERTEXDATA	(0 << 20)
# define GEN6_VB0_ACCESS_INSTANCEDATA	(1 << 20)
# define GEN7_VB0_ADDRESS_MODIFYENABLE  (1 << 14)
# define BRW_VB0_PITCH_SHIFT		0

#define _3DSTATE_VERTEX_ELEMENTS      0x7809
# define BRW_VE0_INDEX_SHIFT		27
# define GEN6_VE0_INDEX_SHIFT		26
# define BRW_VE0_FORMAT_SHIFT		16
# define BRW_VE0_VALID			(1 << 26)
# define GEN6_VE0_VALID			(1 << 25)
# define GEN6_VE0_EDGE_FLAG_ENABLE	(1 << 15)
# define BRW_VE0_SRC_OFFSET_SHIFT	0
# define BRW_VE1_COMPONENT_NOSTORE	0
# define BRW_VE1_COMPONENT_STORE_SRC	1
# define BRW_VE1_COMPONENT_STORE_0	2
# define BRW_VE1_COMPONENT_STORE_1_FLT	3
# define BRW_VE1_COMPONENT_STORE_1_INT	4
# define BRW_VE1_COMPONENT_STORE_VID	5
# define BRW_VE1_COMPONENT_STORE_IID	6
# define BRW_VE1_COMPONENT_STORE_PID	7
# define BRW_VE1_COMPONENT_0_SHIFT	28
# define BRW_VE1_COMPONENT_1_SHIFT	24
# define BRW_VE1_COMPONENT_2_SHIFT	20
# define BRW_VE1_COMPONENT_3_SHIFT	16
# define BRW_VE1_DST_OFFSET_SHIFT	0

#define CMD_INDEX_BUFFER              0x780a
#define GEN4_3DSTATE_VF_STATISTICS		0x780b
#define GM45_3DSTATE_VF_STATISTICS		0x680b
#define _3DSTATE_CC_STATE_POINTERS		0x780e /* GEN6+ */
#define _3DSTATE_BLEND_STATE_POINTERS		0x7824 /* GEN7+ */
#define _3DSTATE_DEPTH_STENCIL_STATE_POINTERS	0x7825 /* GEN7+ */

#define _3DSTATE_URB				0x7805 /* GEN6 */
# define GEN6_URB_VS_SIZE_SHIFT				16
# define GEN6_URB_VS_ENTRIES_SHIFT			0
# define GEN6_URB_GS_ENTRIES_SHIFT			8
# define GEN6_URB_GS_SIZE_SHIFT				0

#define _3DSTATE_VF                             0x780c /* GEN7.5+ */
#define HSW_CUT_INDEX_ENABLE                            (1 << 8)

#define _3DSTATE_VF_INSTANCING                  0x7849 /* GEN8+ */
# define GEN8_VF_INSTANCING_ENABLE                      (1 << 8)

#define _3DSTATE_VF_SGVS                        0x784a /* GEN8+ */
# define GEN8_SGVS_ENABLE_INSTANCE_ID                   (1 << 31)
# define GEN8_SGVS_INSTANCE_ID_COMPONENT_SHIFT          29
# define GEN8_SGVS_INSTANCE_ID_ELEMENT_OFFSET_SHIFT     16
# define GEN8_SGVS_ENABLE_VERTEX_ID                     (1 << 15)
# define GEN8_SGVS_VERTEX_ID_COMPONENT_SHIFT            13
# define GEN8_SGVS_VERTEX_ID_ELEMENT_OFFSET_SHIFT       0

#define _3DSTATE_VF_TOPOLOGY                    0x784b /* GEN8+ */

#define _3DSTATE_WM_CHROMAKEY			0x784c /* GEN8+ */

#define _3DSTATE_URB_VS                         0x7830 /* GEN7+ */
#define _3DSTATE_URB_HS                         0x7831 /* GEN7+ */
#define _3DSTATE_URB_DS                         0x7832 /* GEN7+ */
#define _3DSTATE_URB_GS                         0x7833 /* GEN7+ */
# define GEN7_URB_ENTRY_SIZE_SHIFT                      16
# define GEN7_URB_STARTING_ADDRESS_SHIFT                25

#define _3DSTATE_PUSH_CONSTANT_ALLOC_VS         0x7912 /* GEN7+ */
#define _3DSTATE_PUSH_CONSTANT_ALLOC_HS         0x7913 /* GEN7+ */
#define _3DSTATE_PUSH_CONSTANT_ALLOC_DS         0x7914 /* GEN7+ */
#define _3DSTATE_PUSH_CONSTANT_ALLOC_GS         0x7915 /* GEN7+ */
#define _3DSTATE_PUSH_CONSTANT_ALLOC_PS         0x7916 /* GEN7+ */
# define GEN7_PUSH_CONSTANT_BUFFER_OFFSET_SHIFT         16

#define _3DSTATE_VIEWPORT_STATE_POINTERS	0x780d /* GEN6+ */
# define GEN6_CC_VIEWPORT_MODIFY			(1 << 12)
# define GEN6_SF_VIEWPORT_MODIFY			(1 << 11)
# define GEN6_CLIP_VIEWPORT_MODIFY			(1 << 10)
# define GEN6_NUM_VIEWPORTS				16

#define _3DSTATE_VIEWPORT_STATE_POINTERS_CC	0x7823 /* GEN7+ */
#define _3DSTATE_VIEWPORT_STATE_POINTERS_SF_CL	0x7821 /* GEN7+ */

#define _3DSTATE_SCISSOR_STATE_POINTERS		0x780f /* GEN6+ */

#define _3DSTATE_VS				0x7810 /* GEN6+ */
/* DW2 */
# define GEN6_VS_SPF_MODE				(1 << 31)
# define GEN6_VS_VECTOR_MASK_ENABLE			(1 << 30)
# define GEN6_VS_SAMPLER_COUNT_SHIFT			27
# define GEN6_VS_BINDING_TABLE_ENTRY_COUNT_SHIFT	18
# define GEN6_VS_FLOATING_POINT_MODE_IEEE_754		(0 << 16)
# define GEN6_VS_FLOATING_POINT_MODE_ALT		(1 << 16)
# define HSW_VS_UAV_ACCESS_ENABLE                       (1 << 12)
/* DW4 */
# define GEN6_VS_DISPATCH_START_GRF_SHIFT		20
# define GEN6_VS_URB_READ_LENGTH_SHIFT			11
# define GEN6_VS_URB_ENTRY_READ_OFFSET_SHIFT		4
/* DW5 */
# define GEN6_VS_MAX_THREADS_SHIFT			25
# define HSW_VS_MAX_THREADS_SHIFT			23
# define GEN6_VS_STATISTICS_ENABLE			(1 << 10)
# define GEN6_VS_CACHE_DISABLE				(1 << 1)
# define GEN6_VS_ENABLE					(1 << 0)
/* Gen8+ DW7 */
# define GEN8_VS_SIMD8_ENABLE                           (1 << 2)
/* Gen8+ DW8 */
# define GEN8_VS_URB_ENTRY_OUTPUT_OFFSET_SHIFT          21
# define GEN8_VS_URB_OUTPUT_LENGTH_SHIFT                16
# define GEN8_VS_USER_CLIP_DISTANCE_SHIFT               8

#define _3DSTATE_GS		      		0x7811 /* GEN6+ */
/* DW2 */
# define GEN6_GS_SPF_MODE				(1 << 31)
# define GEN6_GS_VECTOR_MASK_ENABLE			(1 << 30)
# define GEN6_GS_SAMPLER_COUNT_SHIFT			27
# define GEN6_GS_BINDING_TABLE_ENTRY_COUNT_SHIFT	18
# define GEN6_GS_FLOATING_POINT_MODE_IEEE_754		(0 << 16)
# define GEN6_GS_FLOATING_POINT_MODE_ALT		(1 << 16)
# define HSW_GS_UAV_ACCESS_ENABLE       		(1 << 12)
/* DW4 */
# define GEN7_GS_OUTPUT_VERTEX_SIZE_SHIFT		23
# define GEN7_GS_OUTPUT_TOPOLOGY_SHIFT			17
# define GEN6_GS_URB_READ_LENGTH_SHIFT			11
# define GEN7_GS_INCLUDE_VERTEX_HANDLES		        (1 << 10)
# define GEN6_GS_URB_ENTRY_READ_OFFSET_SHIFT		4
# define GEN6_GS_DISPATCH_START_GRF_SHIFT		0
/* DW5 */
# define GEN6_GS_MAX_THREADS_SHIFT			25
# define HSW_GS_MAX_THREADS_SHIFT			24
# define IVB_GS_CONTROL_DATA_FORMAT_SHIFT		24
# define GEN7_GS_CONTROL_DATA_FORMAT_GSCTL_CUT		0
# define GEN7_GS_CONTROL_DATA_FORMAT_GSCTL_SID		1
# define GEN7_GS_CONTROL_DATA_HEADER_SIZE_SHIFT		20
# define GEN7_GS_INSTANCE_CONTROL_SHIFT			15
# define GEN7_GS_DISPATCH_MODE_SHIFT                    11
# define GEN7_GS_DISPATCH_MODE_MASK                     INTEL_MASK(12, 11)
# define GEN6_GS_STATISTICS_ENABLE			(1 << 10)
# define GEN6_GS_SO_STATISTICS_ENABLE			(1 << 9)
# define GEN6_GS_RENDERING_ENABLE			(1 << 8)
# define GEN7_GS_INCLUDE_PRIMITIVE_ID			(1 << 4)
# define GEN7_GS_REORDER_TRAILING			(1 << 2)
# define GEN7_GS_ENABLE					(1 << 0)
/* DW6 */
# define HSW_GS_CONTROL_DATA_FORMAT_SHIFT		31
# define GEN6_GS_REORDER				(1 << 30)
# define GEN6_GS_DISCARD_ADJACENCY			(1 << 29)
# define GEN6_GS_SVBI_PAYLOAD_ENABLE			(1 << 28)
# define GEN6_GS_SVBI_POSTINCREMENT_ENABLE		(1 << 27)
# define GEN6_GS_SVBI_POSTINCREMENT_VALUE_SHIFT		16
# define GEN6_GS_SVBI_POSTINCREMENT_VALUE_MASK		INTEL_MASK(25, 16)
# define GEN6_GS_ENABLE					(1 << 15)

/* Gen8+ DW8 */
# define GEN8_GS_STATIC_OUTPUT                          (1 << 30)
# define GEN8_GS_STATIC_VERTEX_COUNT_SHIFT              16
# define GEN8_GS_STATIC_VERTEX_COUNT_MASK               INTEL_MASK(26, 16)

/* Gen8+ DW9 */
# define GEN8_GS_URB_ENTRY_OUTPUT_OFFSET_SHIFT          21
# define GEN8_GS_URB_OUTPUT_LENGTH_SHIFT                16
# define GEN8_GS_USER_CLIP_DISTANCE_SHIFT               8

# define BRW_GS_EDGE_INDICATOR_0			(1 << 8)
# define BRW_GS_EDGE_INDICATOR_1			(1 << 9)

#define _3DSTATE_HS                             0x781B /* GEN7+ */
/* DW1 */
# define GEN7_HS_SAMPLER_COUNT_MASK                     INTEL_MASK(29, 27)
# define GEN7_HS_SAMPLER_COUNT_SHIFT                    27
# define GEN7_HS_BINDING_TABLE_ENTRY_COUNT_MASK         INTEL_MASK(25, 18)
# define GEN7_HS_BINDING_TABLE_ENTRY_COUNT_SHIFT        18
# define GEN7_HS_FLOATING_POINT_MODE_IEEE_754           (0 << 16)
# define GEN7_HS_FLOATING_POINT_MODE_ALT                (1 << 16)
# define GEN7_HS_MAX_THREADS_SHIFT                      0
/* DW2 */
# define GEN7_HS_ENABLE                                 (1 << 31)
# define GEN7_HS_STATISTICS_ENABLE                      (1 << 29)
# define GEN8_HS_MAX_THREADS_SHIFT                      8
# define GEN7_HS_INSTANCE_COUNT_MASK                    INTEL_MASK(3, 0)
# define GEN7_HS_INSTANCE_COUNT_SHIFT                   0
/* DW5 */
# define GEN7_HS_SINGLE_PROGRAM_FLOW                    (1 << 27)
# define GEN7_HS_VECTOR_MASK_ENABLE                     (1 << 26)
# define HSW_HS_ACCESSES_UAV                            (1 << 25)
# define GEN7_HS_INCLUDE_VERTEX_HANDLES                 (1 << 24)
# define GEN7_HS_DISPATCH_START_GRF_MASK                INTEL_MASK(23, 19)
# define GEN7_HS_DISPATCH_START_GRF_SHIFT               19
# define GEN7_HS_URB_READ_LENGTH_MASK                   INTEL_MASK(16, 11)
# define GEN7_HS_URB_READ_LENGTH_SHIFT                  11
# define GEN7_HS_URB_ENTRY_READ_OFFSET_MASK             INTEL_MASK(9, 4)
# define GEN7_HS_URB_ENTRY_READ_OFFSET_SHIFT            4

#define _3DSTATE_TE                             0x781C /* GEN7+ */
/* DW1 */
# define GEN7_TE_PARTITIONING_SHIFT                     12
# define GEN7_TE_OUTPUT_TOPOLOGY_SHIFT                  8
# define GEN7_TE_DOMAIN_SHIFT                           4
//# define GEN7_TE_MODE_SW                                (1 << 1)
# define GEN7_TE_ENABLE                                 (1 << 0)

#define _3DSTATE_DS                             0x781D /* GEN7+ */
/* DW2 */
# define GEN7_DS_SINGLE_DOMAIN_POINT_DISPATCH           (1 << 31)
# define GEN7_DS_VECTOR_MASK_ENABLE                     (1 << 30)
# define GEN7_DS_SAMPLER_COUNT_MASK                     INTEL_MASK(29, 27)
# define GEN7_DS_SAMPLER_COUNT_SHIFT                    27
# define GEN7_DS_BINDING_TABLE_ENTRY_COUNT_MASK         INTEL_MASK(25, 18)
# define GEN7_DS_BINDING_TABLE_ENTRY_COUNT_SHIFT        18
# define GEN7_DS_FLOATING_POINT_MODE_IEEE_754           (0 << 16)
# define GEN7_DS_FLOATING_POINT_MODE_ALT                (1 << 16)
# define HSW_DS_ACCESSES_UAV                            (1 << 14)
/* DW4 */
# define GEN7_DS_DISPATCH_START_GRF_MASK                INTEL_MASK(24, 20)
# define GEN7_DS_DISPATCH_START_GRF_SHIFT               20
# define GEN7_DS_URB_READ_LENGTH_MASK                   INTEL_MASK(17, 11)
# define GEN7_DS_URB_READ_LENGTH_SHIFT                  11
# define GEN7_DS_URB_ENTRY_READ_OFFSET_MASK             INTEL_MASK(9, 4)
# define GEN7_DS_URB_ENTRY_READ_OFFSET_SHIFT            4
/* DW5 */
# define GEN7_DS_MAX_THREADS_SHIFT                      25
# define HSW_DS_MAX_THREADS_SHIFT                       21
# define GEN7_DS_STATISTICS_ENABLE                      (1 << 10)
# define GEN7_DS_SIMD8_DISPATCH_ENABLE                  (1 << 3)
# define GEN7_DS_COMPUTE_W_COORDINATE_ENABLE            (1 << 2)
# define GEN7_DS_CACHE_DISABLE                          (1 << 1)
# define GEN7_DS_ENABLE                                 (1 << 0)
/* Gen8+ DW8 */
# define GEN8_DS_URB_ENTRY_OUTPUT_OFFSET_MASK           INTEL_MASK(26, 21)
# define GEN8_DS_URB_ENTRY_OUTPUT_OFFSET_SHIFT          21
# define GEN8_DS_URB_OUTPUT_LENGTH_MASK                 INTEL_MASK(20, 16)
# define GEN8_DS_URB_OUTPUT_LENGTH_SHIFT                16
# define GEN8_DS_USER_CLIP_DISTANCE_MASK                INTEL_MASK(15, 8)
# define GEN8_DS_USER_CLIP_DISTANCE_SHIFT               8
# define GEN8_DS_USER_CULL_DISTANCE_MASK                INTEL_MASK(7, 0)
# define GEN8_DS_USER_CULL_DISTANCE_SHIFT               0


#define _3DSTATE_CLIP				0x7812 /* GEN6+ */
/* DW1 */
# define GEN7_CLIP_WINDING_CW                           (0 << 20)
# define GEN7_CLIP_WINDING_CCW                          (1 << 20)
# define GEN7_CLIP_VERTEX_SUBPIXEL_PRECISION_8          (0 << 19)
# define GEN7_CLIP_VERTEX_SUBPIXEL_PRECISION_4          (1 << 19)
# define GEN7_CLIP_EARLY_CULL                           (1 << 18)
# define GEN8_CLIP_FORCE_USER_CLIP_DISTANCE_BITMASK     (1 << 17)
# define GEN7_CLIP_CULLMODE_BOTH                        (0 << 16)
# define GEN7_CLIP_CULLMODE_NONE                        (1 << 16)
# define GEN7_CLIP_CULLMODE_FRONT                       (2 << 16)
# define GEN7_CLIP_CULLMODE_BACK                        (3 << 16)
# define GEN6_CLIP_STATISTICS_ENABLE			(1 << 10)
/**
 * Just does cheap culling based on the clip distance.  Bits must be
 * disjoint with USER_CLIP_CLIP_DISTANCE bits.
 */
# define GEN6_USER_CLIP_CULL_DISTANCES_SHIFT		0
/* DW2 */
# define GEN6_CLIP_ENABLE				(1 << 31)
# define GEN6_CLIP_API_OGL				(0 << 30)
# define GEN6_CLIP_API_D3D				(1 << 30)
# define GEN6_CLIP_XY_TEST				(1 << 28)
# define GEN6_CLIP_Z_TEST				(1 << 27)
# define GEN6_CLIP_GB_TEST				(1 << 26)
/** 8-bit field of which user clip distances to clip aganist. */
# define GEN6_USER_CLIP_CLIP_DISTANCES_SHIFT		16
# define GEN6_CLIP_MODE_NORMAL				(0 << 13)
# define GEN6_CLIP_MODE_REJECT_ALL			(3 << 13)
# define GEN6_CLIP_MODE_ACCEPT_ALL			(4 << 13)
# define GEN6_CLIP_PERSPECTIVE_DIVIDE_DISABLE		(1 << 9)
# define GEN6_CLIP_NON_PERSPECTIVE_BARYCENTRIC_ENABLE	(1 << 8)
# define GEN6_CLIP_TRI_PROVOKE_SHIFT			4
# define GEN6_CLIP_LINE_PROVOKE_SHIFT			2
# define GEN6_CLIP_TRIFAN_PROVOKE_SHIFT			0
/* DW3 */
# define GEN6_CLIP_MIN_POINT_WIDTH_SHIFT		17
# define GEN6_CLIP_MAX_POINT_WIDTH_SHIFT		6
# define GEN6_CLIP_FORCE_ZERO_RTAINDEX			(1 << 5)
# define GEN6_CLIP_MAX_VP_INDEX_MASK			INTEL_MASK(3, 0)

#define _3DSTATE_SF				0x7813 /* GEN6+ */
/* DW1 (for gen6) */
# define GEN6_SF_NUM_OUTPUTS_SHIFT			22
# define GEN6_SF_SWIZZLE_ENABLE				(1 << 21)
# define GEN6_SF_POINT_SPRITE_UPPERLEFT			(0 << 20)
# define GEN6_SF_POINT_SPRITE_LOWERLEFT			(1 << 20)
# define GEN9_SF_LINE_WIDTH_SHIFT			12 /* U11.7 */
# define GEN6_SF_URB_ENTRY_READ_LENGTH_SHIFT		11
# define GEN6_SF_URB_ENTRY_READ_OFFSET_SHIFT		4
/* DW2 */
# define GEN6_SF_LEGACY_GLOBAL_DEPTH_BIAS		(1 << 11)
# define GEN6_SF_STATISTICS_ENABLE			(1 << 10)
# define GEN6_SF_GLOBAL_DEPTH_OFFSET_SOLID		(1 << 9)
# define GEN6_SF_GLOBAL_DEPTH_OFFSET_WIREFRAME		(1 << 8)
# define GEN6_SF_GLOBAL_DEPTH_OFFSET_POINT		(1 << 7)
# define GEN6_SF_FRONT_SOLID				(0 << 5)
# define GEN6_SF_FRONT_WIREFRAME			(1 << 5)
# define GEN6_SF_FRONT_POINT				(2 << 5)
# define GEN6_SF_BACK_SOLID				(0 << 3)
# define GEN6_SF_BACK_WIREFRAME				(1 << 3)
# define GEN6_SF_BACK_POINT				(2 << 3)
# define GEN6_SF_VIEWPORT_TRANSFORM_ENABLE		(1 << 1)
# define GEN6_SF_WINDING_CCW				(1 << 0)
/* DW3 */
# define GEN6_SF_LINE_AA_ENABLE				(1 << 31)
# define GEN6_SF_CULL_BOTH				(0 << 29)
# define GEN6_SF_CULL_NONE				(1 << 29)
# define GEN6_SF_CULL_FRONT				(2 << 29)
# define GEN6_SF_CULL_BACK				(3 << 29)
# define GEN6_SF_LINE_WIDTH_SHIFT			18 /* U3.7 */
# define GEN6_SF_LINE_END_CAP_WIDTH_0_5			(0 << 16)
# define GEN6_SF_LINE_END_CAP_WIDTH_1_0			(1 << 16)
# define GEN6_SF_LINE_END_CAP_WIDTH_2_0			(2 << 16)
# define GEN6_SF_LINE_END_CAP_WIDTH_4_0			(3 << 16)
# define GEN6_SF_SCISSOR_ENABLE				(1 << 11)
# define GEN6_SF_MSRAST_OFF_PIXEL			(0 << 8)
# define GEN6_SF_MSRAST_OFF_PATTERN			(1 << 8)
# define GEN6_SF_MSRAST_ON_PIXEL			(2 << 8)
# define GEN6_SF_MSRAST_ON_PATTERN			(3 << 8)
/* DW4 */
# define GEN6_SF_TRI_PROVOKE_SHIFT			29
# define GEN6_SF_LINE_PROVOKE_SHIFT			27
# define GEN6_SF_TRIFAN_PROVOKE_SHIFT			25
# define GEN6_SF_LINE_AA_MODE_MANHATTAN			(0 << 14)
# define GEN6_SF_LINE_AA_MODE_TRUE			(1 << 14)
# define GEN6_SF_VERTEX_SUBPIXEL_8BITS			(0 << 12)
# define GEN6_SF_VERTEX_SUBPIXEL_4BITS			(1 << 12)
# define GEN6_SF_USE_STATE_POINT_WIDTH			(1 << 11)
# define GEN6_SF_POINT_WIDTH_SHIFT			0 /* U8.3 */
/* DW5: depth offset constant */
/* DW6: depth offset scale */
/* DW7: depth offset clamp */
/* DW8 */
# define ATTRIBUTE_1_OVERRIDE_W				(1 << 31)
# define ATTRIBUTE_1_OVERRIDE_Z				(1 << 30)
# define ATTRIBUTE_1_OVERRIDE_Y				(1 << 29)
# define ATTRIBUTE_1_OVERRIDE_X				(1 << 28)
# define ATTRIBUTE_1_CONST_SOURCE_SHIFT			25
# define ATTRIBUTE_1_SWIZZLE_SHIFT			22
# define ATTRIBUTE_1_SOURCE_SHIFT			16
# define ATTRIBUTE_0_OVERRIDE_W				(1 << 15)
# define ATTRIBUTE_0_OVERRIDE_Z				(1 << 14)
# define ATTRIBUTE_0_OVERRIDE_Y				(1 << 13)
# define ATTRIBUTE_0_OVERRIDE_X				(1 << 12)
# define ATTRIBUTE_0_CONST_SOURCE_SHIFT			9
#  define ATTRIBUTE_CONST_0000				0
#  define ATTRIBUTE_CONST_0001_FLOAT			1
#  define ATTRIBUTE_CONST_1111_FLOAT			2
#  define ATTRIBUTE_CONST_PRIM_ID			3
# define ATTRIBUTE_0_SWIZZLE_SHIFT			6
# define ATTRIBUTE_0_SOURCE_SHIFT			0

# define ATTRIBUTE_SWIZZLE_INPUTATTR                    0
# define ATTRIBUTE_SWIZZLE_INPUTATTR_FACING             1
# define ATTRIBUTE_SWIZZLE_INPUTATTR_W                  2
# define ATTRIBUTE_SWIZZLE_INPUTATTR_FACING_W           3
# define ATTRIBUTE_SWIZZLE_SHIFT                        6

/* DW16: Point sprite texture coordinate enables */
/* DW17: Constant interpolation enables */
/* DW18: attr 0-7 wrap shortest enables */
/* DW19: attr 8-16 wrap shortest enables */

/* On GEN7, many fields of 3DSTATE_SF were split out into a new command:
 * 3DSTATE_SBE.  The remaining fields live in different DWords, but retain
 * the same bit-offset.  The only new field:
 */
/* GEN7/DW1: */
# define GEN7_SF_DEPTH_BUFFER_SURFACE_FORMAT_SHIFT	12
/* GEN7/DW2: */
# define HSW_SF_LINE_STIPPLE_ENABLE			(1 << 14)

# define GEN8_SF_SMOOTH_POINT_ENABLE                    (1 << 13)

#define _3DSTATE_SBE				0x781F /* GEN7+ */
/* DW1 */
# define GEN8_SBE_FORCE_URB_ENTRY_READ_LENGTH           (1 << 29)
# define GEN8_SBE_FORCE_URB_ENTRY_READ_OFFSET           (1 << 28)
# define GEN7_SBE_SWIZZLE_CONTROL_MODE			(1 << 28)
# define GEN7_SBE_NUM_OUTPUTS_SHIFT			22
# define GEN7_SBE_SWIZZLE_ENABLE			(1 << 21)
# define GEN7_SBE_POINT_SPRITE_LOWERLEFT		(1 << 20)
# define GEN7_SBE_URB_ENTRY_READ_LENGTH_SHIFT		11
# define GEN7_SBE_URB_ENTRY_READ_OFFSET_SHIFT		4
# define GEN8_SBE_URB_ENTRY_READ_OFFSET_SHIFT		5
/* DW2-9: Attribute setup (same as DW8-15 of gen6 _3DSTATE_SF) */
/* DW10: Point sprite texture coordinate enables */
/* DW11: Constant interpolation enables */
/* DW12: attr 0-7 wrap shortest enables */
/* DW13: attr 8-16 wrap shortest enables */

/* DW4-5: Attribute active components (gen9) */
#define GEN9_SBE_ACTIVE_COMPONENT_NONE			0
#define GEN9_SBE_ACTIVE_COMPONENT_XY			1
#define GEN9_SBE_ACTIVE_COMPONENT_XYZ			2
#define GEN9_SBE_ACTIVE_COMPONENT_XYZW			3

#define _3DSTATE_SBE_SWIZ                       0x7851 /* GEN8+ */

#define _3DSTATE_RASTER                         0x7850 /* GEN8+ */
/* DW1 */
# define GEN9_RASTER_VIEWPORT_Z_FAR_CLIP_TEST_ENABLE    (1 << 26)
# define GEN9_RASTER_CONSERVATIVE_RASTERIZATION_ENABLE  (1 << 24)
# define GEN8_RASTER_FRONT_WINDING_CCW                  (1 << 21)
# define GEN8_RASTER_CULL_BOTH                          (0 << 16)
# define GEN8_RASTER_CULL_NONE                          (1 << 16)
# define GEN8_RASTER_CULL_FRONT                         (2 << 16)
# define GEN8_RASTER_CULL_BACK                          (3 << 16)
# define GEN8_RASTER_SMOOTH_POINT_ENABLE                (1 << 13)
# define GEN8_RASTER_API_MULTISAMPLE_ENABLE             (1 << 12)
# define GEN8_RASTER_LINE_AA_ENABLE                     (1 << 2)
# define GEN8_RASTER_SCISSOR_ENABLE                     (1 << 1)
# define GEN8_RASTER_VIEWPORT_Z_CLIP_TEST_ENABLE        (1 << 0)
# define GEN9_RASTER_VIEWPORT_Z_NEAR_CLIP_TEST_ENABLE   (1 << 0)

/* Gen8 BLEND_STATE */
/* DW0 */
#define GEN8_BLEND_ALPHA_TO_COVERAGE_ENABLE             (1 << 31)
#define GEN8_BLEND_INDEPENDENT_ALPHA_BLEND_ENABLE       (1 << 30)
#define GEN8_BLEND_ALPHA_TO_ONE_ENABLE                  (1 << 29)
#define GEN8_BLEND_ALPHA_TO_COVERAGE_DITHER_ENABLE      (1 << 28)
#define GEN8_BLEND_ALPHA_TEST_ENABLE                    (1 << 27)
#define GEN8_BLEND_ALPHA_TEST_FUNCTION_MASK             INTEL_MASK(26, 24)
#define GEN8_BLEND_ALPHA_TEST_FUNCTION_SHIFT            24
#define GEN8_BLEND_COLOR_DITHER_ENABLE                  (1 << 23)
#define GEN8_BLEND_X_DITHER_OFFSET_MASK                 INTEL_MASK(22, 21)
#define GEN8_BLEND_X_DITHER_OFFSET_SHIFT                21
#define GEN8_BLEND_Y_DITHER_OFFSET_MASK                 INTEL_MASK(20, 19)
#define GEN8_BLEND_Y_DITHER_OFFSET_SHIFT                19
/* DW1 + 2n */
#define GEN8_BLEND_COLOR_BUFFER_BLEND_ENABLE            (1 << 31)
#define GEN8_BLEND_SRC_BLEND_FACTOR_MASK                INTEL_MASK(30, 26)
#define GEN8_BLEND_SRC_BLEND_FACTOR_SHIFT               26
#define GEN8_BLEND_DST_BLEND_FACTOR_MASK                INTEL_MASK(25, 21)
#define GEN8_BLEND_DST_BLEND_FACTOR_SHIFT               21
#define GEN8_BLEND_COLOR_BLEND_FUNCTION_MASK            INTEL_MASK(20, 18)
#define GEN8_BLEND_COLOR_BLEND_FUNCTION_SHIFT           18
#define GEN8_BLEND_SRC_ALPHA_BLEND_FACTOR_MASK          INTEL_MASK(17, 13)
#define GEN8_BLEND_SRC_ALPHA_BLEND_FACTOR_SHIFT         13
#define GEN8_BLEND_DST_ALPHA_BLEND_FACTOR_MASK          INTEL_MASK(12, 8)
#define GEN8_BLEND_DST_ALPHA_BLEND_FACTOR_SHIFT         8
#define GEN8_BLEND_ALPHA_BLEND_FUNCTION_MASK            INTEL_MASK(7, 5)
#define GEN8_BLEND_ALPHA_BLEND_FUNCTION_SHIFT           5
#define GEN8_BLEND_WRITE_DISABLE_ALPHA                  (1 << 3)
#define GEN8_BLEND_WRITE_DISABLE_RED                    (1 << 2)
#define GEN8_BLEND_WRITE_DISABLE_GREEN                  (1 << 1)
#define GEN8_BLEND_WRITE_DISABLE_BLUE                   (1 << 0)
/* DW1 + 2n + 1 */
#define GEN8_BLEND_LOGIC_OP_ENABLE                      (1 << 31)
#define GEN8_BLEND_LOGIC_OP_FUNCTION_MASK               INTEL_MASK(30, 27)
#define GEN8_BLEND_LOGIC_OP_FUNCTION_SHIFT              27
#define GEN8_BLEND_PRE_BLEND_SRC_ONLY_CLAMP_ENABLE      (1 << 4)
#define GEN8_BLEND_COLOR_CLAMP_RANGE_RTFORMAT           (2 << 2)
#define GEN8_BLEND_PRE_BLEND_COLOR_CLAMP_ENABLE         (1 << 1)
#define GEN8_BLEND_POST_BLEND_COLOR_CLAMP_ENABLE        (1 << 0)

#define _3DSTATE_WM_HZ_OP                       0x7852 /* GEN8+ */
/* DW1 */
# define GEN8_WM_HZ_STENCIL_CLEAR                       (1 << 31)
# define GEN8_WM_HZ_DEPTH_CLEAR                         (1 << 30)
# define GEN8_WM_HZ_DEPTH_RESOLVE                       (1 << 28)
# define GEN8_WM_HZ_HIZ_RESOLVE                         (1 << 27)
# define GEN8_WM_HZ_PIXEL_OFFSET_ENABLE                 (1 << 26)
# define GEN8_WM_HZ_FULL_SURFACE_DEPTH_CLEAR            (1 << 25)
# define GEN8_WM_HZ_STENCIL_CLEAR_VALUE_MASK            INTEL_MASK(23, 16)
# define GEN8_WM_HZ_STENCIL_CLEAR_VALUE_SHIFT           16
# define GEN8_WM_HZ_NUM_SAMPLES_MASK                    INTEL_MASK(15, 13)
# define GEN8_WM_HZ_NUM_SAMPLES_SHIFT                   13
/* DW2 */
# define GEN8_WM_HZ_CLEAR_RECTANGLE_Y_MIN_MASK          INTEL_MASK(31, 16)
# define GEN8_WM_HZ_CLEAR_RECTANGLE_Y_MIN_SHIFT         16
# define GEN8_WM_HZ_CLEAR_RECTANGLE_X_MIN_MASK          INTEL_MASK(15, 0)
# define GEN8_WM_HZ_CLEAR_RECTANGLE_X_MIN_SHIFT         0
/* DW3 */
# define GEN8_WM_HZ_CLEAR_RECTANGLE_Y_MAX_MASK          INTEL_MASK(31, 16)
# define GEN8_WM_HZ_CLEAR_RECTANGLE_Y_MAX_SHIFT         16
# define GEN8_WM_HZ_CLEAR_RECTANGLE_X_MAX_MASK          INTEL_MASK(15, 0)
# define GEN8_WM_HZ_CLEAR_RECTANGLE_X_MAX_SHIFT         0
/* DW4 */
# define GEN8_WM_HZ_SAMPLE_MASK_MASK                    INTEL_MASK(15, 0)
# define GEN8_WM_HZ_SAMPLE_MASK_SHIFT                   0


#define _3DSTATE_PS_BLEND                       0x784D /* GEN8+ */
/* DW1 */
# define GEN8_PS_BLEND_ALPHA_TO_COVERAGE_ENABLE         (1 << 31)
# define GEN8_PS_BLEND_HAS_WRITEABLE_RT                 (1 << 30)
# define GEN8_PS_BLEND_COLOR_BUFFER_BLEND_ENABLE        (1 << 29)
# define GEN8_PS_BLEND_SRC_ALPHA_BLEND_FACTOR_MASK      INTEL_MASK(28, 24)
# define GEN8_PS_BLEND_SRC_ALPHA_BLEND_FACTOR_SHIFT     24
# define GEN8_PS_BLEND_DST_ALPHA_BLEND_FACTOR_MASK      INTEL_MASK(23, 19)
# define GEN8_PS_BLEND_DST_ALPHA_BLEND_FACTOR_SHIFT     19
# define GEN8_PS_BLEND_SRC_BLEND_FACTOR_MASK            INTEL_MASK(18, 14)
# define GEN8_PS_BLEND_SRC_BLEND_FACTOR_SHIFT           14
# define GEN8_PS_BLEND_DST_BLEND_FACTOR_MASK            INTEL_MASK(13, 9)
# define GEN8_PS_BLEND_DST_BLEND_FACTOR_SHIFT           9
# define GEN8_PS_BLEND_ALPHA_TEST_ENABLE                (1 << 8)
# define GEN8_PS_BLEND_INDEPENDENT_ALPHA_BLEND_ENABLE   (1 << 7)

#define _3DSTATE_WM_DEPTH_STENCIL               0x784E /* GEN8+ */
/* DW1 */
# define GEN8_WM_DS_STENCIL_FAIL_OP_SHIFT               29
# define GEN8_WM_DS_Z_FAIL_OP_SHIFT                     26
# define GEN8_WM_DS_Z_PASS_OP_SHIFT                     23
# define GEN8_WM_DS_BF_STENCIL_FUNC_SHIFT               20
# define GEN8_WM_DS_BF_STENCIL_FAIL_OP_SHIFT            17
# define GEN8_WM_DS_BF_Z_FAIL_OP_SHIFT                  14
# define GEN8_WM_DS_BF_Z_PASS_OP_SHIFT                  11
# define GEN8_WM_DS_STENCIL_FUNC_SHIFT                  8
# define GEN8_WM_DS_DEPTH_FUNC_SHIFT                    5
# define GEN8_WM_DS_DOUBLE_SIDED_STENCIL_ENABLE         (1 << 4)
# define GEN8_WM_DS_STENCIL_TEST_ENABLE                 (1 << 3)
# define GEN8_WM_DS_STENCIL_BUFFER_WRITE_ENABLE         (1 << 2)
# define GEN8_WM_DS_DEPTH_TEST_ENABLE                   (1 << 1)
# define GEN8_WM_DS_DEPTH_BUFFER_WRITE_ENABLE           (1 << 0)
/* DW2 */
# define GEN8_WM_DS_STENCIL_TEST_MASK_MASK              INTEL_MASK(31, 24)
# define GEN8_WM_DS_STENCIL_TEST_MASK_SHIFT             24
# define GEN8_WM_DS_STENCIL_WRITE_MASK_MASK             INTEL_MASK(23, 16)
# define GEN8_WM_DS_STENCIL_WRITE_MASK_SHIFT            16
# define GEN8_WM_DS_BF_STENCIL_TEST_MASK_MASK           INTEL_MASK(15, 8)
# define GEN8_WM_DS_BF_STENCIL_TEST_MASK_SHIFT          8
# define GEN8_WM_DS_BF_STENCIL_WRITE_MASK_MASK          INTEL_MASK(7, 0)
# define GEN8_WM_DS_BF_STENCIL_WRITE_MASK_SHIFT         0
/* DW3 */
# define GEN9_WM_DS_STENCIL_REF_MASK                    INTEL_MASK(15, 8)
# define GEN9_WM_DS_STENCIL_REF_SHIFT                   8
# define GEN9_WM_DS_BF_STENCIL_REF_MASK                 INTEL_MASK(7, 0)
# define GEN9_WM_DS_BF_STENCIL_REF_SHIFT                0

enum brw_pixel_shader_coverage_mask_mode {
   BRW_PSICMS_OFF     = 0, /* PS does not use input coverage masks. */
   BRW_PSICMS_NORMAL  = 1, /* Input Coverage masks based on outer conservatism
                            * and factors in SAMPLE_MASK.  If Pixel is
                            * conservatively covered, all samples are enabled.
                            */

   BRW_PSICMS_INNER   = 2, /* Input Coverage masks based on inner conservatism
                            * and factors in SAMPLE_MASK.  If Pixel is
                            * conservatively *FULLY* covered, all samples are
                            * enabled.
                            */
   BRW_PCICMS_DEPTH   = 3,
};

#define _3DSTATE_PS_EXTRA                       0x784F /* GEN8+ */
/* DW1 */
# define GEN8_PSX_PIXEL_SHADER_VALID                    (1 << 31)
# define GEN8_PSX_PIXEL_SHADER_NO_RT_WRITE              (1 << 30)
# define GEN8_PSX_OMASK_TO_RENDER_TARGET                (1 << 29)
# define GEN8_PSX_KILL_ENABLE                           (1 << 28)
# define GEN8_PSX_COMPUTED_DEPTH_MODE_SHIFT             26
# define GEN8_PSX_FORCE_COMPUTED_DEPTH                  (1 << 25)
# define GEN8_PSX_USES_SOURCE_DEPTH                     (1 << 24)
# define GEN8_PSX_USES_SOURCE_W                         (1 << 23)
# define GEN8_PSX_ATTRIBUTE_ENABLE                      (1 << 8)
# define GEN8_PSX_SHADER_DISABLES_ALPHA_TO_COVERAGE     (1 << 7)
# define GEN8_PSX_SHADER_IS_PER_SAMPLE                  (1 << 6)
# define GEN9_PSX_SHADER_COMPUTES_STENCIL               (1 << 5)
# define GEN9_PSX_SHADER_PULLS_BARY                     (1 << 3)
# define GEN8_PSX_SHADER_HAS_UAV                        (1 << 2)
# define GEN8_PSX_SHADER_USES_INPUT_COVERAGE_MASK       (1 << 1)
# define GEN9_PSX_SHADER_NORMAL_COVERAGE_MASK_SHIFT     0

#define _3DSTATE_WM				0x7814 /* GEN6+ */
/* DW1: kernel pointer */
/* DW2 */
# define GEN6_WM_SPF_MODE				(1 << 31)
# define GEN6_WM_VECTOR_MASK_ENABLE			(1 << 30)
# define GEN6_WM_SAMPLER_COUNT_SHIFT			27
# define GEN6_WM_BINDING_TABLE_ENTRY_COUNT_SHIFT	18
# define GEN6_WM_FLOATING_POINT_MODE_IEEE_754		(0 << 16)
# define GEN6_WM_FLOATING_POINT_MODE_ALT		(1 << 16)
/* DW3: scratch space */
/* DW4 */
# define GEN6_WM_STATISTICS_ENABLE			(1 << 31)
# define GEN6_WM_DEPTH_CLEAR				(1 << 30)
# define GEN6_WM_DEPTH_RESOLVE				(1 << 28)
# define GEN6_WM_HIERARCHICAL_DEPTH_RESOLVE		(1 << 27)
# define GEN6_WM_DISPATCH_START_GRF_SHIFT_0		16
# define GEN6_WM_DISPATCH_START_GRF_SHIFT_1		8
# define GEN6_WM_DISPATCH_START_GRF_SHIFT_2		0
/* DW5 */
# define GEN6_WM_MAX_THREADS_SHIFT			25
# define GEN6_WM_KILL_ENABLE				(1 << 22)
# define GEN6_WM_COMPUTED_DEPTH				(1 << 21)
# define GEN6_WM_USES_SOURCE_DEPTH			(1 << 20)
# define GEN6_WM_DISPATCH_ENABLE			(1 << 19)
# define GEN6_WM_LINE_END_CAP_AA_WIDTH_0_5		(0 << 16)
# define GEN6_WM_LINE_END_CAP_AA_WIDTH_1_0		(1 << 16)
# define GEN6_WM_LINE_END_CAP_AA_WIDTH_2_0		(2 << 16)
# define GEN6_WM_LINE_END_CAP_AA_WIDTH_4_0		(3 << 16)
# define GEN6_WM_LINE_AA_WIDTH_0_5			(0 << 14)
# define GEN6_WM_LINE_AA_WIDTH_1_0			(1 << 14)
# define GEN6_WM_LINE_AA_WIDTH_2_0			(2 << 14)
# define GEN6_WM_LINE_AA_WIDTH_4_0			(3 << 14)
# define GEN6_WM_POLYGON_STIPPLE_ENABLE			(1 << 13)
# define GEN6_WM_LINE_STIPPLE_ENABLE			(1 << 11)
# define GEN6_WM_OMASK_TO_RENDER_TARGET			(1 << 9)
# define GEN6_WM_USES_SOURCE_W				(1 << 8)
# define GEN6_WM_DUAL_SOURCE_BLEND_ENABLE		(1 << 7)
# define GEN6_WM_32_DISPATCH_ENABLE			(1 << 2)
# define GEN6_WM_16_DISPATCH_ENABLE			(1 << 1)
# define GEN6_WM_8_DISPATCH_ENABLE			(1 << 0)
/* DW6 */
# define GEN6_WM_NUM_SF_OUTPUTS_SHIFT			20
# define GEN6_WM_POSOFFSET_NONE				(0 << 18)
# define GEN6_WM_POSOFFSET_CENTROID			(2 << 18)
# define GEN6_WM_POSOFFSET_SAMPLE			(3 << 18)
# define GEN6_WM_POSITION_ZW_PIXEL			(0 << 16)
# define GEN6_WM_POSITION_ZW_CENTROID			(2 << 16)
# define GEN6_WM_POSITION_ZW_SAMPLE			(3 << 16)
# define GEN6_WM_NONPERSPECTIVE_SAMPLE_BARYCENTRIC	(1 << 15)
# define GEN6_WM_NONPERSPECTIVE_CENTROID_BARYCENTRIC	(1 << 14)
# define GEN6_WM_NONPERSPECTIVE_PIXEL_BARYCENTRIC	(1 << 13)
# define GEN6_WM_PERSPECTIVE_SAMPLE_BARYCENTRIC		(1 << 12)
# define GEN6_WM_PERSPECTIVE_CENTROID_BARYCENTRIC	(1 << 11)
# define GEN6_WM_PERSPECTIVE_PIXEL_BARYCENTRIC		(1 << 10)
# define GEN6_WM_BARYCENTRIC_INTERPOLATION_MODE_SHIFT   10
# define GEN6_WM_POINT_RASTRULE_UPPER_RIGHT		(1 << 9)
# define GEN6_WM_MSRAST_OFF_PIXEL			(0 << 1)
# define GEN6_WM_MSRAST_OFF_PATTERN			(1 << 1)
# define GEN6_WM_MSRAST_ON_PIXEL			(2 << 1)
# define GEN6_WM_MSRAST_ON_PATTERN			(3 << 1)
# define GEN6_WM_MSDISPMODE_PERSAMPLE			(0 << 0)
# define GEN6_WM_MSDISPMODE_PERPIXEL			(1 << 0)
/* DW7: kernel 1 pointer */
/* DW8: kernel 2 pointer */

#define _3DSTATE_CONSTANT_VS		      0x7815 /* GEN6+ */
#define _3DSTATE_CONSTANT_GS		      0x7816 /* GEN6+ */
#define _3DSTATE_CONSTANT_PS		      0x7817 /* GEN6+ */
# define GEN6_CONSTANT_BUFFER_3_ENABLE			(1 << 15)
# define GEN6_CONSTANT_BUFFER_2_ENABLE			(1 << 14)
# define GEN6_CONSTANT_BUFFER_1_ENABLE			(1 << 13)
# define GEN6_CONSTANT_BUFFER_0_ENABLE			(1 << 12)

#define _3DSTATE_CONSTANT_HS                  0x7819 /* GEN7+ */
#define _3DSTATE_CONSTANT_DS                  0x781A /* GEN7+ */

#define _3DSTATE_STREAMOUT                    0x781e /* GEN7+ */
/* DW1 */
# define SO_FUNCTION_ENABLE				(1 << 31)
# define SO_RENDERING_DISABLE				(1 << 30)
/* This selects which incoming rendering stream goes down the pipeline.  The
 * rendering stream is 0 if not defined by special cases in the GS state.
 */
# define SO_RENDER_STREAM_SELECT_SHIFT			27
# define SO_RENDER_STREAM_SELECT_MASK			INTEL_MASK(28, 27)
/* Controls reordering of TRISTRIP_* elements in stream output (not rendering).
 */
# define SO_REORDER_TRAILING				(1 << 26)
/* Controls SO_NUM_PRIMS_WRITTEN_* and SO_PRIM_STORAGE_* */
# define SO_STATISTICS_ENABLE				(1 << 25)
# define SO_BUFFER_ENABLE(n)				(1 << (8 + (n)))
/* DW2 */
# define SO_STREAM_3_VERTEX_READ_OFFSET_SHIFT		29
# define SO_STREAM_3_VERTEX_READ_OFFSET_MASK		INTEL_MASK(29, 29)
# define SO_STREAM_3_VERTEX_READ_LENGTH_SHIFT		24
# define SO_STREAM_3_VERTEX_READ_LENGTH_MASK		INTEL_MASK(28, 24)
# define SO_STREAM_2_VERTEX_READ_OFFSET_SHIFT		21
# define SO_STREAM_2_VERTEX_READ_OFFSET_MASK		INTEL_MASK(21, 21)
# define SO_STREAM_2_VERTEX_READ_LENGTH_SHIFT		16
# define SO_STREAM_2_VERTEX_READ_LENGTH_MASK		INTEL_MASK(20, 16)
# define SO_STREAM_1_VERTEX_READ_OFFSET_SHIFT		13
# define SO_STREAM_1_VERTEX_READ_OFFSET_MASK		INTEL_MASK(13, 13)
# define SO_STREAM_1_VERTEX_READ_LENGTH_SHIFT		8
# define SO_STREAM_1_VERTEX_READ_LENGTH_MASK		INTEL_MASK(12, 8)
# define SO_STREAM_0_VERTEX_READ_OFFSET_SHIFT		5
# define SO_STREAM_0_VERTEX_READ_OFFSET_MASK		INTEL_MASK(5, 5)
# define SO_STREAM_0_VERTEX_READ_LENGTH_SHIFT		0
# define SO_STREAM_0_VERTEX_READ_LENGTH_MASK		INTEL_MASK(4, 0)

/* 3DSTATE_WM for Gen7 */
/* DW1 */
# define GEN7_WM_STATISTICS_ENABLE			(1 << 31)
# define GEN7_WM_DEPTH_CLEAR				(1 << 30)
# define GEN7_WM_DISPATCH_ENABLE			(1 << 29)
# define GEN7_WM_DEPTH_RESOLVE				(1 << 28)
# define GEN7_WM_HIERARCHICAL_DEPTH_RESOLVE		(1 << 27)
# define GEN7_WM_KILL_ENABLE				(1 << 25)
# define GEN7_WM_COMPUTED_DEPTH_MODE_SHIFT              23
# define GEN7_WM_USES_SOURCE_DEPTH			(1 << 20)
# define GEN7_WM_EARLY_DS_CONTROL_NORMAL                (0 << 21)
# define GEN7_WM_EARLY_DS_CONTROL_PSEXEC                (1 << 21)
# define GEN7_WM_EARLY_DS_CONTROL_PREPS                 (2 << 21)
# define GEN7_WM_USES_SOURCE_W			        (1 << 19)
# define GEN7_WM_POSITION_ZW_PIXEL			(0 << 17)
# define GEN7_WM_POSITION_ZW_CENTROID			(2 << 17)
# define GEN7_WM_POSITION_ZW_SAMPLE			(3 << 17)
# define GEN7_WM_BARYCENTRIC_INTERPOLATION_MODE_SHIFT   11
# define GEN7_WM_USES_INPUT_COVERAGE_MASK	        (1 << 10)
# define GEN7_WM_LINE_END_CAP_AA_WIDTH_0_5		(0 << 8)
# define GEN7_WM_LINE_END_CAP_AA_WIDTH_1_0		(1 << 8)
# define GEN7_WM_LINE_END_CAP_AA_WIDTH_2_0		(2 << 8)
# define GEN7_WM_LINE_END_CAP_AA_WIDTH_4_0		(3 << 8)
# define GEN7_WM_LINE_AA_WIDTH_0_5			(0 << 6)
# define GEN7_WM_LINE_AA_WIDTH_1_0			(1 << 6)
# define GEN7_WM_LINE_AA_WIDTH_2_0			(2 << 6)
# define GEN7_WM_LINE_AA_WIDTH_4_0			(3 << 6)
# define GEN7_WM_POLYGON_STIPPLE_ENABLE			(1 << 4)
# define GEN7_WM_LINE_STIPPLE_ENABLE			(1 << 3)
# define GEN7_WM_POINT_RASTRULE_UPPER_RIGHT		(1 << 2)
# define GEN7_WM_MSRAST_OFF_PIXEL			(0 << 0)
# define GEN7_WM_MSRAST_OFF_PATTERN			(1 << 0)
# define GEN7_WM_MSRAST_ON_PIXEL			(2 << 0)
# define GEN7_WM_MSRAST_ON_PATTERN			(3 << 0)
/* DW2 */
# define GEN7_WM_MSDISPMODE_PERSAMPLE			(0 << 31)
# define GEN7_WM_MSDISPMODE_PERPIXEL			(1 << 31)
# define HSW_WM_UAV_ONLY                                (1 << 30)

#define _3DSTATE_PS				0x7820 /* GEN7+ */
/* DW1: kernel pointer */
/* DW2 */
# define GEN7_PS_SPF_MODE				(1 << 31)
# define GEN7_PS_VECTOR_MASK_ENABLE			(1 << 30)
# define GEN7_PS_SAMPLER_COUNT_SHIFT			27
# define GEN7_PS_SAMPLER_COUNT_MASK                     INTEL_MASK(29, 27)
# define GEN7_PS_BINDING_TABLE_ENTRY_COUNT_SHIFT	18
# define GEN7_PS_FLOATING_POINT_MODE_IEEE_754		(0 << 16)
# define GEN7_PS_FLOATING_POINT_MODE_ALT		(1 << 16)
/* DW3: scratch space */
/* DW4 */
# define IVB_PS_MAX_THREADS_SHIFT			24
# define HSW_PS_MAX_THREADS_SHIFT			23
# define HSW_PS_SAMPLE_MASK_SHIFT		        12
# define HSW_PS_SAMPLE_MASK_MASK			INTEL_MASK(19, 12)
# define GEN7_PS_PUSH_CONSTANT_ENABLE		        (1 << 11)
# define GEN7_PS_ATTRIBUTE_ENABLE		        (1 << 10)
# define GEN7_PS_OMASK_TO_RENDER_TARGET			(1 << 9)
# define GEN7_PS_RENDER_TARGET_FAST_CLEAR_ENABLE	(1 << 8)
# define GEN7_PS_DUAL_SOURCE_BLEND_ENABLE		(1 << 7)
# define GEN7_PS_RENDER_TARGET_RESOLVE_ENABLE		(1 << 6)
# define GEN9_PS_RENDER_TARGET_RESOLVE_FULL             (3 << 6)
# define HSW_PS_UAV_ACCESS_ENABLE			(1 << 5)
# define GEN7_PS_POSOFFSET_NONE				(0 << 3)
# define GEN7_PS_POSOFFSET_CENTROID			(2 << 3)
# define GEN7_PS_POSOFFSET_SAMPLE			(3 << 3)
# define GEN7_PS_32_DISPATCH_ENABLE			(1 << 2)
# define GEN7_PS_16_DISPATCH_ENABLE			(1 << 1)
# define GEN7_PS_8_DISPATCH_ENABLE			(1 << 0)
/* DW5 */
# define GEN7_PS_DISPATCH_START_GRF_SHIFT_0		16
# define GEN7_PS_DISPATCH_START_GRF_SHIFT_1		8
# define GEN7_PS_DISPATCH_START_GRF_SHIFT_2		0
/* DW6: kernel 1 pointer */
/* DW7: kernel 2 pointer */

#define _3DSTATE_SAMPLE_MASK			0x7818 /* GEN6+ */

#define _3DSTATE_DRAWING_RECTANGLE		0x7900
#define _3DSTATE_BLEND_CONSTANT_COLOR		0x7901
#define _3DSTATE_CHROMA_KEY			0x7904
#define _3DSTATE_DEPTH_BUFFER			0x7905 /* GEN4-6 */
#define _3DSTATE_POLY_STIPPLE_OFFSET		0x7906
#define _3DSTATE_POLY_STIPPLE_PATTERN		0x7907
#define _3DSTATE_LINE_STIPPLE_PATTERN		0x7908
#define _3DSTATE_GLOBAL_DEPTH_OFFSET_CLAMP	0x7909
#define _3DSTATE_AA_LINE_PARAMETERS		0x790a /* G45+ */

#define _3DSTATE_GS_SVB_INDEX			0x790b /* CTG+ */
/* DW1 */
# define SVB_INDEX_SHIFT				29
# define SVB_LOAD_INTERNAL_VERTEX_COUNT			(1 << 0) /* SNB+ */
/* DW2: SVB index */
/* DW3: SVB maximum index */

#define _3DSTATE_MULTISAMPLE			0x790d /* GEN6+ */
#define GEN8_3DSTATE_MULTISAMPLE		0x780d /* GEN8+ */
/* DW1 */
# define MS_PIXEL_LOCATION_CENTER			(0 << 4)
# define MS_PIXEL_LOCATION_UPPER_LEFT			(1 << 4)
# define MS_NUMSAMPLES_1				(0 << 1)
# define MS_NUMSAMPLES_2				(1 << 1)
# define MS_NUMSAMPLES_4				(2 << 1)
# define MS_NUMSAMPLES_8				(3 << 1)
# define MS_NUMSAMPLES_16				(4 << 1)

#define _3DSTATE_SAMPLE_PATTERN                 0x791c

#define _3DSTATE_STENCIL_BUFFER			0x790e /* ILK, SNB */
#define _3DSTATE_HIER_DEPTH_BUFFER		0x790f /* ILK, SNB */

#define GEN7_3DSTATE_CLEAR_PARAMS		0x7804
#define GEN7_3DSTATE_DEPTH_BUFFER		0x7805
#define GEN7_3DSTATE_STENCIL_BUFFER		0x7806
# define HSW_STENCIL_ENABLED                            (1 << 31)
#define GEN7_3DSTATE_HIER_DEPTH_BUFFER		0x7807

#define _3DSTATE_CLEAR_PARAMS			0x7910 /* ILK, SNB */
# define GEN5_DEPTH_CLEAR_VALID				(1 << 15)
/* DW1: depth clear value */
/* DW2 */
# define GEN7_DEPTH_CLEAR_VALID				(1 << 0)

#define _3DSTATE_SO_DECL_LIST			0x7917 /* GEN7+ */
/* DW1 */
# define SO_STREAM_TO_BUFFER_SELECTS_3_SHIFT		12
# define SO_STREAM_TO_BUFFER_SELECTS_3_MASK		INTEL_MASK(15, 12)
# define SO_STREAM_TO_BUFFER_SELECTS_2_SHIFT		8
# define SO_STREAM_TO_BUFFER_SELECTS_2_MASK		INTEL_MASK(11, 8)
# define SO_STREAM_TO_BUFFER_SELECTS_1_SHIFT		4
# define SO_STREAM_TO_BUFFER_SELECTS_1_MASK		INTEL_MASK(7, 4)
# define SO_STREAM_TO_BUFFER_SELECTS_0_SHIFT		0
# define SO_STREAM_TO_BUFFER_SELECTS_0_MASK		INTEL_MASK(3, 0)
/* DW2 */
# define SO_NUM_ENTRIES_3_SHIFT				24
# define SO_NUM_ENTRIES_3_MASK				INTEL_MASK(31, 24)
# define SO_NUM_ENTRIES_2_SHIFT				16
# define SO_NUM_ENTRIES_2_MASK				INTEL_MASK(23, 16)
# define SO_NUM_ENTRIES_1_SHIFT				8
# define SO_NUM_ENTRIES_1_MASK				INTEL_MASK(15, 8)
# define SO_NUM_ENTRIES_0_SHIFT				0
# define SO_NUM_ENTRIES_0_MASK				INTEL_MASK(7, 0)

/* SO_DECL DW0 */
# define SO_DECL_OUTPUT_BUFFER_SLOT_SHIFT		12
# define SO_DECL_OUTPUT_BUFFER_SLOT_MASK		INTEL_MASK(13, 12)
# define SO_DECL_HOLE_FLAG				(1 << 11)
# define SO_DECL_REGISTER_INDEX_SHIFT			4
# define SO_DECL_REGISTER_INDEX_MASK			INTEL_MASK(9, 4)
# define SO_DECL_COMPONENT_MASK_SHIFT			0
# define SO_DECL_COMPONENT_MASK_MASK			INTEL_MASK(3, 0)

#define _3DSTATE_SO_BUFFER                    0x7918 /* GEN7+ */
/* DW1 */
# define GEN8_SO_BUFFER_ENABLE                          (1 << 31)
# define SO_BUFFER_INDEX_SHIFT				29
# define SO_BUFFER_INDEX_MASK				INTEL_MASK(30, 29)
# define GEN8_SO_BUFFER_OFFSET_WRITE_ENABLE             (1 << 21)
# define GEN8_SO_BUFFER_OFFSET_ADDRESS_ENABLE           (1 << 20)
# define SO_BUFFER_PITCH_SHIFT				0
# define SO_BUFFER_PITCH_MASK				INTEL_MASK(11, 0)
/* DW2: start address */
/* DW3: end address. */

#define _3DSTATE_3D_MODE                     0x791e

#define CMD_MI_FLUSH                  0x0200

# define BLT_X_SHIFT					0
# define BLT_X_MASK					INTEL_MASK(15, 0)
# define BLT_Y_SHIFT					16
# define BLT_Y_MASK					INTEL_MASK(31, 16)

#define GEN5_MI_REPORT_PERF_COUNT ((0x26 << 23) | (3 - 2))
/* DW0 */
# define GEN5_MI_COUNTER_SET_0      (0 << 6)
# define GEN5_MI_COUNTER_SET_1      (1 << 6)
/* DW1 */
# define MI_COUNTER_ADDRESS_GTT     (1 << 0)
/* DW2: a user-defined report ID (written to the buffer but can be anything) */

#define GEN6_MI_REPORT_PERF_COUNT ((0x28 << 23) | (3 - 2))

#define GEN8_MI_REPORT_PERF_COUNT ((0x28 << 23) | (4 - 2))

/* Maximum number of entries that can be addressed using a binding table
 * pointer of type SURFTYPE_BUFFER
 */
#define BRW_MAX_NUM_BUFFER_ENTRIES	(1 << 27)

#define MEDIA_VFE_STATE                         0x7000
/* GEN7 DW2, GEN8+ DW3 */
# define MEDIA_VFE_STATE_MAX_THREADS_SHIFT      16
# define MEDIA_VFE_STATE_MAX_THREADS_MASK       INTEL_MASK(31, 16)
# define MEDIA_VFE_STATE_URB_ENTRIES_SHIFT      8
# define MEDIA_VFE_STATE_URB_ENTRIES_MASK       INTEL_MASK(15, 8)
# define MEDIA_VFE_STATE_RESET_GTW_TIMER_SHIFT  7
# define MEDIA_VFE_STATE_RESET_GTW_TIMER_MASK   INTEL_MASK(7, 7)
# define MEDIA_VFE_STATE_BYPASS_GTW_SHIFT       6
# define MEDIA_VFE_STATE_BYPASS_GTW_MASK        INTEL_MASK(6, 6)
# define GEN7_MEDIA_VFE_STATE_GPGPU_MODE_SHIFT  2
# define GEN7_MEDIA_VFE_STATE_GPGPU_MODE_MASK   INTEL_MASK(2, 2)
/* GEN7 DW4, GEN8+ DW5 */
# define MEDIA_VFE_STATE_URB_ALLOC_SHIFT        16
# define MEDIA_VFE_STATE_URB_ALLOC_MASK         INTEL_MASK(31, 16)
# define MEDIA_VFE_STATE_CURBE_ALLOC_SHIFT      0
# define MEDIA_VFE_STATE_CURBE_ALLOC_MASK       INTEL_MASK(15, 0)

#define MEDIA_CURBE_LOAD                        0x7001
#define MEDIA_INTERFACE_DESCRIPTOR_LOAD         0x7002
/* GEN7 DW4, GEN8+ DW5 */
# define MEDIA_CURBE_READ_LENGTH_SHIFT          16
# define MEDIA_CURBE_READ_LENGTH_MASK           INTEL_MASK(31, 16)
# define MEDIA_CURBE_READ_OFFSET_SHIFT          0
# define MEDIA_CURBE_READ_OFFSET_MASK           INTEL_MASK(15, 0)
/* GEN7 DW5, GEN8+ DW6 */
# define MEDIA_BARRIER_ENABLE_SHIFT             21
# define MEDIA_BARRIER_ENABLE_MASK              INTEL_MASK(21, 21)
# define MEDIA_SHARED_LOCAL_MEMORY_SIZE_SHIFT   16
# define MEDIA_SHARED_LOCAL_MEMORY_SIZE_MASK    INTEL_MASK(20, 16)
# define MEDIA_GPGPU_THREAD_COUNT_SHIFT         0
# define MEDIA_GPGPU_THREAD_COUNT_MASK          INTEL_MASK(7, 0)
# define GEN8_MEDIA_GPGPU_THREAD_COUNT_SHIFT    0
# define GEN8_MEDIA_GPGPU_THREAD_COUNT_MASK     INTEL_MASK(9, 0)
/* GEN7 DW6, GEN8+ DW7 */
# define CROSS_THREAD_READ_LENGTH_SHIFT         0
# define CROSS_THREAD_READ_LENGTH_MASK          INTEL_MASK(7, 0)
#define MEDIA_STATE_FLUSH                       0x7004
#define GPGPU_WALKER                            0x7105
/* GEN7 DW0 */
# define GEN7_GPGPU_INDIRECT_PARAMETER_ENABLE   (1 << 10)
# define GEN7_GPGPU_PREDICATE_ENABLE            (1 << 8)
/* GEN8+ DW2 */
# define GPGPU_WALKER_INDIRECT_LENGTH_SHIFT     0
# define GPGPU_WALKER_INDIRECT_LENGTH_MASK      INTEL_MASK(15, 0)
/* GEN7 DW2, GEN8+ DW4 */
# define GPGPU_WALKER_SIMD_SIZE_SHIFT           30
# define GPGPU_WALKER_SIMD_SIZE_MASK            INTEL_MASK(31, 30)
# define GPGPU_WALKER_THREAD_DEPTH_MAX_SHIFT    16
# define GPGPU_WALKER_THREAD_DEPTH_MAX_MASK     INTEL_MASK(21, 16)
# define GPGPU_WALKER_THREAD_HEIGHT_MAX_SHIFT   8
# define GPGPU_WALKER_THREAD_HEIGHT_MAX_MASK    INTEL_MASK(31, 8)
# define GPGPU_WALKER_THREAD_WIDTH_MAX_SHIFT    0
# define GPGPU_WALKER_THREAD_WIDTH_MAX_MASK     INTEL_MASK(5, 0)

#define CMD_MI				(0x0 << 29)
#define CMD_2D				(0x2 << 29)
#define CMD_3D				(0x3 << 29)

#define MI_NOOP				(CMD_MI | 0)

#define MI_BATCH_BUFFER_END		(CMD_MI | 0xA << 23)

#define MI_FLUSH			(CMD_MI | (4 << 23))
#define FLUSH_MAP_CACHE				(1 << 0)
#define INHIBIT_FLUSH_RENDER_CACHE		(1 << 2)

#define MI_STORE_DATA_IMM		(CMD_MI | (0x20 << 23))
#define MI_LOAD_REGISTER_IMM		(CMD_MI | (0x22 << 23))
#define MI_LOAD_REGISTER_REG		(CMD_MI | (0x2A << 23))

#define MI_FLUSH_DW			(CMD_MI | (0x26 << 23))

#define MI_STORE_REGISTER_MEM		(CMD_MI | (0x24 << 23))
# define MI_STORE_REGISTER_MEM_USE_GGTT		(1 << 22)
# define MI_STORE_REGISTER_MEM_PREDICATE	(1 << 21)

/* Load a value from memory into a register.  Only available on Gen7+. */
#define GEN7_MI_LOAD_REGISTER_MEM	(CMD_MI | (0x29 << 23))
# define MI_LOAD_REGISTER_MEM_USE_GGTT		(1 << 22)

/* Manipulate the predicate bit based on some register values. Only on Gen7+ */
#define GEN7_MI_PREDICATE		(CMD_MI | (0xC << 23))
# define MI_PREDICATE_LOADOP_KEEP		(0 << 6)
# define MI_PREDICATE_LOADOP_LOAD		(2 << 6)
# define MI_PREDICATE_LOADOP_LOADINV		(3 << 6)
# define MI_PREDICATE_COMBINEOP_SET		(0 << 3)
# define MI_PREDICATE_COMBINEOP_AND		(1 << 3)
# define MI_PREDICATE_COMBINEOP_OR		(2 << 3)
# define MI_PREDICATE_COMBINEOP_XOR		(3 << 3)
# define MI_PREDICATE_COMPAREOP_TRUE		(0 << 0)
# define MI_PREDICATE_COMPAREOP_FALSE		(1 << 0)
# define MI_PREDICATE_COMPAREOP_SRCS_EQUAL	(2 << 0)
# define MI_PREDICATE_COMPAREOP_DELTAS_EQUAL	(3 << 0)

#define HSW_MI_MATH			(CMD_MI | (0x1a << 23))

#define MI_MATH_ALU2(opcode, operand1, operand2) \
   ( ((MI_MATH_OPCODE_##opcode) << 20) | ((MI_MATH_OPERAND_##operand1) << 10) | \
     ((MI_MATH_OPERAND_##operand2) << 0) )

#define MI_MATH_ALU1(opcode, operand1) \
   ( ((MI_MATH_OPCODE_##opcode) << 20) | ((MI_MATH_OPERAND_##operand1) << 10) )

#define MI_MATH_ALU0(opcode) \
   ( ((MI_MATH_OPCODE_##opcode) << 20) )

#define MI_MATH_OPCODE_NOOP      0x000
#define MI_MATH_OPCODE_LOAD      0x080
#define MI_MATH_OPCODE_LOADINV   0x480
#define MI_MATH_OPCODE_LOAD0     0x081
#define MI_MATH_OPCODE_LOAD1     0x481
#define MI_MATH_OPCODE_ADD       0x100
#define MI_MATH_OPCODE_SUB       0x101
#define MI_MATH_OPCODE_AND       0x102
#define MI_MATH_OPCODE_OR        0x103
#define MI_MATH_OPCODE_XOR       0x104
#define MI_MATH_OPCODE_STORE     0x180
#define MI_MATH_OPCODE_STOREINV  0x580

#define MI_MATH_OPERAND_R0   0x00
#define MI_MATH_OPERAND_R1   0x01
#define MI_MATH_OPERAND_R2   0x02
#define MI_MATH_OPERAND_R3   0x03
#define MI_MATH_OPERAND_R4   0x04
#define MI_MATH_OPERAND_SRCA 0x20
#define MI_MATH_OPERAND_SRCB 0x21
#define MI_MATH_OPERAND_ACCU 0x31
#define MI_MATH_OPERAND_ZF   0x32
#define MI_MATH_OPERAND_CF   0x33

#define XY_SETUP_BLT_CMD		(CMD_2D | (0x01 << 22))

#define XY_COLOR_BLT_CMD		(CMD_2D | (0x50 << 22))

#define XY_SRC_COPY_BLT_CMD             (CMD_2D | (0x53 << 22))

#define XY_FAST_COPY_BLT_CMD             (CMD_2D | (0x42 << 22))

#define XY_TEXT_IMMEDIATE_BLIT_CMD	(CMD_2D | (0x31 << 22))
# define XY_TEXT_BYTE_PACKED		(1 << 16)

/* BR00 */
#define XY_BLT_WRITE_ALPHA	(1 << 21)
#define XY_BLT_WRITE_RGB	(1 << 20)
#define XY_SRC_TILED		(1 << 15)
#define XY_DST_TILED		(1 << 11)

/* BR00 */
#define XY_FAST_SRC_TILED_64K        (3 << 20)
#define XY_FAST_SRC_TILED_Y          (2 << 20)
#define XY_FAST_SRC_TILED_X          (1 << 20)

#define XY_FAST_DST_TILED_64K        (3 << 13)
#define XY_FAST_DST_TILED_Y          (2 << 13)
#define XY_FAST_DST_TILED_X          (1 << 13)

/* BR13 */
#define BR13_8			(0x0 << 24)
#define BR13_565		(0x1 << 24)
#define BR13_8888		(0x3 << 24)
#define BR13_16161616		(0x4 << 24)
#define BR13_32323232		(0x5 << 24)

/* Pipeline Statistics Counter Registers */
#define IA_VERTICES_COUNT               0x2310
#define IA_PRIMITIVES_COUNT             0x2318
#define VS_INVOCATION_COUNT             0x2320
#define HS_INVOCATION_COUNT             0x2300
#define DS_INVOCATION_COUNT             0x2308
#define GS_INVOCATION_COUNT             0x2328
#define GS_PRIMITIVES_COUNT             0x2330
#define CL_INVOCATION_COUNT             0x2338
#define CL_PRIMITIVES_COUNT             0x2340
#define PS_INVOCATION_COUNT             0x2348
#define CS_INVOCATION_COUNT             0x2290
#define PS_DEPTH_COUNT                  0x2350

#define GEN6_SO_PRIM_STORAGE_NEEDED     0x2280
#define GEN7_SO_PRIM_STORAGE_NEEDED(n)  (0x5240 + (n) * 8)

#define GEN6_SO_NUM_PRIMS_WRITTEN       0x2288
#define GEN7_SO_NUM_PRIMS_WRITTEN(n)    (0x5200 + (n) * 8)

#define GEN7_SO_WRITE_OFFSET(n)         (0x5280 + (n) * 4)

#define TIMESTAMP                       0x2358

#define BCS_SWCTRL                      0x22200
# define BCS_SWCTRL_SRC_Y               (1 << 0)
# define BCS_SWCTRL_DST_Y               (1 << 1)

#define OACONTROL                       0x2360
# define OACONTROL_COUNTER_SELECT_SHIFT  2
# define OACONTROL_ENABLE_COUNTERS       (1 << 0)

/* Auto-Draw / Indirect Registers */
#define GEN7_3DPRIM_END_OFFSET          0x2420
#define GEN7_3DPRIM_START_VERTEX        0x2430
#define GEN7_3DPRIM_VERTEX_COUNT        0x2434
#define GEN7_3DPRIM_INSTANCE_COUNT      0x2438
#define GEN7_3DPRIM_START_INSTANCE      0x243C
#define GEN7_3DPRIM_BASE_VERTEX         0x2440

/* Auto-Compute / Indirect Registers */
#define GEN7_GPGPU_DISPATCHDIMX         0x2500
#define GEN7_GPGPU_DISPATCHDIMY         0x2504
#define GEN7_GPGPU_DISPATCHDIMZ         0x2508

#define GEN7_CACHE_MODE_0               0x7000
#define GEN7_CACHE_MODE_1               0x7004
# define GEN9_FLOAT_BLEND_OPTIMIZATION_ENABLE (1 << 4)
# define GEN8_HIZ_NP_PMA_FIX_ENABLE        (1 << 11)
# define GEN8_HIZ_NP_EARLY_Z_FAILS_DISABLE (1 << 13)
# define GEN9_PARTIAL_RESOLVE_DISABLE_IN_VC (1 << 1)
# define GEN8_HIZ_PMA_MASK_BITS \
   REG_MASK(GEN8_HIZ_NP_PMA_FIX_ENABLE | GEN8_HIZ_NP_EARLY_Z_FAILS_DISABLE)

#define GEN7_GT_MODE                    0x7008
# define GEN9_SUBSLICE_HASHING_8x8      (0 << 8)
# define GEN9_SUBSLICE_HASHING_16x4     (1 << 8)
# define GEN9_SUBSLICE_HASHING_8x4      (2 << 8)
# define GEN9_SUBSLICE_HASHING_16x16    (3 << 8)
# define GEN9_SUBSLICE_HASHING_MASK_BITS REG_MASK(3 << 8)

/* Predicate registers */
#define MI_PREDICATE_SRC0               0x2400
#define MI_PREDICATE_SRC1               0x2408
#define MI_PREDICATE_DATA               0x2410
#define MI_PREDICATE_RESULT             0x2418
#define MI_PREDICATE_RESULT_1           0x241C
#define MI_PREDICATE_RESULT_2           0x2214

#define HSW_CS_GPR(n) (0x2600 + (n) * 8)

/* L3 cache control registers. */
#define GEN7_L3SQCREG1                     0xb010
/* L3SQ general and high priority credit initialization. */
# define IVB_L3SQCREG1_SQGHPCI_DEFAULT     0x00730000
# define VLV_L3SQCREG1_SQGHPCI_DEFAULT     0x00d30000
# define HSW_L3SQCREG1_SQGHPCI_DEFAULT     0x00610000
# define GEN7_L3SQCREG1_CONV_DC_UC         (1 << 24)
# define GEN7_L3SQCREG1_CONV_IS_UC         (1 << 25)
# define GEN7_L3SQCREG1_CONV_C_UC          (1 << 26)
# define GEN7_L3SQCREG1_CONV_T_UC          (1 << 27)

#define GEN7_L3CNTLREG2                    0xb020
# define GEN7_L3CNTLREG2_SLM_ENABLE        (1 << 0)
# define GEN7_L3CNTLREG2_URB_ALLOC_SHIFT   1
# define GEN7_L3CNTLREG2_URB_ALLOC_MASK    INTEL_MASK(6, 1)
# define GEN7_L3CNTLREG2_URB_LOW_BW        (1 << 7)
# define GEN7_L3CNTLREG2_ALL_ALLOC_SHIFT   8
# define GEN7_L3CNTLREG2_ALL_ALLOC_MASK    INTEL_MASK(13, 8)
# define GEN7_L3CNTLREG2_RO_ALLOC_SHIFT    14
# define GEN7_L3CNTLREG2_RO_ALLOC_MASK     INTEL_MASK(19, 14)
# define GEN7_L3CNTLREG2_RO_LOW_BW         (1 << 20)
# define GEN7_L3CNTLREG2_DC_ALLOC_SHIFT    21
# define GEN7_L3CNTLREG2_DC_ALLOC_MASK     INTEL_MASK(26, 21)
# define GEN7_L3CNTLREG2_DC_LOW_BW         (1 << 27)

#define GEN7_L3CNTLREG3                    0xb024
# define GEN7_L3CNTLREG3_IS_ALLOC_SHIFT    1
# define GEN7_L3CNTLREG3_IS_ALLOC_MASK     INTEL_MASK(6, 1)
# define GEN7_L3CNTLREG3_IS_LOW_BW         (1 << 7)
# define GEN7_L3CNTLREG3_C_ALLOC_SHIFT     8
# define GEN7_L3CNTLREG3_C_ALLOC_MASK      INTEL_MASK(13, 8)
# define GEN7_L3CNTLREG3_C_LOW_BW          (1 << 14)
# define GEN7_L3CNTLREG3_T_ALLOC_SHIFT     15
# define GEN7_L3CNTLREG3_T_ALLOC_MASK      INTEL_MASK(20, 15)
# define GEN7_L3CNTLREG3_T_LOW_BW          (1 << 21)

#define HSW_SCRATCH1                       0xb038
#define HSW_SCRATCH1_L3_ATOMIC_DISABLE     (1 << 27)

#define HSW_ROW_CHICKEN3                   0xe49c
#define HSW_ROW_CHICKEN3_L3_ATOMIC_DISABLE (1 << 6)

#define GEN8_L3CNTLREG                     0x7034
# define GEN8_L3CNTLREG_SLM_ENABLE         (1 << 0)
# define GEN8_L3CNTLREG_URB_ALLOC_SHIFT    1
# define GEN8_L3CNTLREG_URB_ALLOC_MASK     INTEL_MASK(7, 1)
# define GEN8_L3CNTLREG_RO_ALLOC_SHIFT     11
# define GEN8_L3CNTLREG_RO_ALLOC_MASK      INTEL_MASK(17, 11)
# define GEN8_L3CNTLREG_DC_ALLOC_SHIFT     18
# define GEN8_L3CNTLREG_DC_ALLOC_MASK      INTEL_MASK(24, 18)
# define GEN8_L3CNTLREG_ALL_ALLOC_SHIFT    25
# define GEN8_L3CNTLREG_ALL_ALLOC_MASK     INTEL_MASK(31, 25)

#define GEN10_CACHE_MODE_SS            0x0e420
#define GEN10_FLOAT_BLEND_OPTIMIZATION_ENABLE (1 << 4)

#define INSTPM                             0x20c0
# define INSTPM_CONSTANT_BUFFER_ADDRESS_OFFSET_DISABLE (1 << 6)

#define CS_DEBUG_MODE2                     0x20d8 /* Gen9+ */
# define CSDBG2_CONSTANT_BUFFER_ADDRESS_OFFSET_DISABLE (1 << 4)

#define SLICE_COMMON_ECO_CHICKEN1          0x731c /* Gen9+ */
# define GLK_SCEC_BARRIER_MODE_GPGPU       (0 << 7)
# define GLK_SCEC_BARRIER_MODE_3D_HULL     (1 << 7)
# define GLK_SCEC_BARRIER_MODE_MASK        REG_MASK(1 << 7)

#endif<|MERGE_RESOLUTION|>--- conflicted
+++ resolved
@@ -32,11 +32,8 @@
 #ifndef BRW_DEFINES_H
 #define BRW_DEFINES_H
 
-<<<<<<< HEAD
-=======
 #include "util/macros.h"
 
->>>>>>> 5d3caa1c
 #define INTEL_MASK(high, low) (((1u<<((high)-(low)+1))-1)<<(low))
 /* Using the GNU statement expression extension */
 #define SET_FIELD(value, field)                                         \
