/*
 * Copyright © 2008 Intel Corporation
 *
 * Permission is hereby granted, free of charge, to any person obtaining a
 * copy of this software and associated documentation files (the "Software"),
 * to deal in the Software without restriction, including without limitation
 * the rights to use, copy, modify, merge, publish, distribute, sublicense,
 * and/or sell copies of the Software, and to permit persons to whom the
 * Software is furnished to do so, subject to the following conditions:
 *
 * The above copyright notice and this permission notice (including the next
 * paragraph) shall be included in all copies or substantial portions of the
 * Software.
 *
 * THE SOFTWARE IS PROVIDED "AS IS", WITHOUT WARRANTY OF ANY KIND, EXPRESS OR
 * IMPLIED, INCLUDING BUT NOT LIMITED TO THE WARRANTIES OF MERCHANTABILITY,
 * FITNESS FOR A PARTICULAR PURPOSE AND NONINFRINGEMENT.  IN NO EVENT SHALL
 * THE AUTHORS OR COPYRIGHT HOLDERS BE LIABLE FOR ANY CLAIM, DAMAGES OR OTHER
 * LIABILITY, WHETHER IN AN ACTION OF CONTRACT, TORT OR OTHERWISE, ARISING
 * FROM, OUT OF OR IN CONNECTION WITH THE SOFTWARE OR THE USE OR OTHER DEALINGS
 * IN THE SOFTWARE.
 *
 * Authors:
 *    Eric Anholt <eric@anholt.net>
 *
 */

/**
 * \file
 * \brief Support for GL_ARB_sync and EGL_KHR_fence_sync.
 *
 * GL_ARB_sync is implemented by flushing the current batchbuffer and keeping a
 * reference on it.  We can then check for completion or wait for completion
 * using the normal buffer object mechanisms.  This does mean that if an
 * application is using many sync objects, it will emit small batchbuffers
 * which may end up being a significant overhead.  In other tests of removing
 * gratuitous batchbuffer syncs in Mesa, it hasn't appeared to be a significant
 * performance bottleneck, though.
 */

#include "main/imports.h"

#include "brw_context.h"
#include "intel_batchbuffer.h"
#include "intel_reg.h"

struct brw_fence {
   struct brw_context *brw;
   /** The fence waits for completion of this batch. */
   drm_intel_bo *batch_bo;

   mtx_t mutex;
   bool signalled;
};

struct intel_gl_sync_object {
   struct gl_sync_object Base;
   struct brw_fence fence;
};

static void
brw_fence_finish(struct brw_fence *fence)
{
   if (fence->batch_bo)
      drm_intel_bo_unreference(fence->batch_bo);
}

static void
brw_fence_insert(struct brw_context *brw, struct brw_fence *fence)
{
   assert(!fence->batch_bo);
   assert(!fence->signalled);

   brw_emit_mi_flush(brw);
   fence->batch_bo = brw->batch.bo;
   drm_intel_bo_reference(fence->batch_bo);
   intel_batchbuffer_flush(brw);
}

static bool
brw_fence_has_completed_locked(struct brw_fence *fence)
{
   if (fence->signalled)
      return true;

   if (fence->batch_bo && !drm_intel_bo_busy(fence->batch_bo)) {
      drm_intel_bo_unreference(fence->batch_bo);
      fence->batch_bo = NULL;
      fence->signalled = true;
      return true;
   }

   return false;
}

static bool
brw_fence_has_completed(struct brw_fence *fence)
{
   bool ret;

   mtx_lock(&fence->mutex);
   ret = brw_fence_has_completed_locked(fence);
   mtx_unlock(&fence->mutex);

   return ret;
}

static bool
brw_fence_client_wait_locked(struct brw_context *brw, struct brw_fence *fence,
                             uint64_t timeout)
{
   if (fence->signalled)
      return true;

   assert(fence->batch_bo);

   /* DRM_IOCTL_I915_GEM_WAIT uses a signed 64 bit timeout and returns
    * immediately for timeouts <= 0.  The best we can do is to clamp the
    * timeout to INT64_MAX.  This limits the maximum timeout from 584 years to
    * 292 years - likely not a big deal.
    */
   if (timeout > INT64_MAX)
      timeout = INT64_MAX;

   if (drm_intel_gem_bo_wait(fence->batch_bo, timeout) != 0)
      return false;

   fence->signalled = true;
   drm_intel_bo_unreference(fence->batch_bo);
   fence->batch_bo = NULL;

   return true;
}

/**
 * Return true if the function successfully signals or has already signalled.
 * (This matches the behavior expected from __DRI2fence::client_wait_sync).
 */
static bool
brw_fence_client_wait(struct brw_context *brw, struct brw_fence *fence,
                      uint64_t timeout)
{
   bool ret;

   mtx_lock(&fence->mutex);
   ret = brw_fence_client_wait_locked(brw, fence, timeout);
   mtx_unlock(&fence->mutex);

   return ret;
}

static void
brw_fence_server_wait(struct brw_context *brw, struct brw_fence *fence)
{
   /* We have nothing to do for WaitSync.  Our GL command stream is sequential,
    * so given that the sync object has already flushed the batchbuffer, any
    * batchbuffers coming after this waitsync will naturally not occur until
    * the previous one is done.
    */
}

static struct gl_sync_object *
intel_gl_new_sync_object(struct gl_context *ctx, GLuint id)
{
   struct intel_gl_sync_object *sync;

   sync = calloc(1, sizeof(*sync));
   if (!sync)
      return NULL;

   return &sync->Base;
}

static void
intel_gl_delete_sync_object(struct gl_context *ctx, struct gl_sync_object *s)
{
   struct intel_gl_sync_object *sync = (struct intel_gl_sync_object *)s;

   brw_fence_finish(&sync->fence);
   free(sync);
}

static void
intel_gl_fence_sync(struct gl_context *ctx, struct gl_sync_object *s,
                    GLenum condition, GLbitfield flags)
{
   struct brw_context *brw = brw_context(ctx);
   struct intel_gl_sync_object *sync = (struct intel_gl_sync_object *)s;

   brw_fence_insert(brw, &sync->fence);
}

static void
intel_gl_client_wait_sync(struct gl_context *ctx, struct gl_sync_object *s,
                          GLbitfield flags, GLuint64 timeout)
{
   struct brw_context *brw = brw_context(ctx);
   struct intel_gl_sync_object *sync = (struct intel_gl_sync_object *)s;

   if (brw_fence_client_wait(brw, &sync->fence, timeout))
      s->StatusFlag = 1;
}

static void
intel_gl_server_wait_sync(struct gl_context *ctx, struct gl_sync_object *s,
                          GLbitfield flags, GLuint64 timeout)
{
   struct brw_context *brw = brw_context(ctx);
   struct intel_gl_sync_object *sync = (struct intel_gl_sync_object *)s;

   brw_fence_server_wait(brw, &sync->fence);
}

static void
intel_gl_check_sync(struct gl_context *ctx, struct gl_sync_object *s)
{
   struct intel_gl_sync_object *sync = (struct intel_gl_sync_object *)s;

   if (brw_fence_has_completed(&sync->fence))
      s->StatusFlag = 1;
}

void
intel_init_syncobj_functions(struct dd_function_table *functions)
{
   functions->NewSyncObject = intel_gl_new_sync_object;
   functions->DeleteSyncObject = intel_gl_delete_sync_object;
   functions->FenceSync = intel_gl_fence_sync;
   functions->CheckSync = intel_gl_check_sync;
   functions->ClientWaitSync = intel_gl_client_wait_sync;
   functions->ServerWaitSync = intel_gl_server_wait_sync;
}

static void *
intel_dri_create_fence(__DRIcontext *ctx)
{
   struct brw_context *brw = ctx->driverPrivate;
   struct brw_fence *fence;

   fence = calloc(1, sizeof(*fence));
   if (!fence)
      return NULL;

<<<<<<< HEAD
=======
   mtx_init(&fence->mutex, mtx_plain);
>>>>>>> 614fb93a
   fence->brw = brw;
   brw_fence_insert(brw, fence);

   return fence;
}

static void
intel_dri_destroy_fence(__DRIscreen *screen, void *driver_fence)
{
   struct brw_fence *fence = driver_fence;

   brw_fence_finish(fence);
   free(fence);
}

static GLboolean
intel_dri_client_wait_sync(__DRIcontext *ctx, void *driver_fence, unsigned flags,
                           uint64_t timeout)
{
   struct brw_fence *fence = driver_fence;

   return brw_fence_client_wait(fence->brw, fence, timeout);
}

static void
intel_dri_server_wait_sync(__DRIcontext *ctx, void *driver_fence, unsigned flags)
{
   struct brw_fence *fence = driver_fence;

<<<<<<< HEAD
=======
   /* We might be called here with a NULL fence as a result of WaitSyncKHR
    * on a EGL_KHR_reusable_sync fence. Nothing to do here in such case.
    */
   if (!fence)
      return;

>>>>>>> 614fb93a
   brw_fence_server_wait(fence->brw, fence);
}

const __DRI2fenceExtension intelFenceExtension = {
   .base = { __DRI2_FENCE, 1 },

   .create_fence = intel_dri_create_fence,
   .destroy_fence = intel_dri_destroy_fence,
   .client_wait_sync = intel_dri_client_wait_sync,
   .server_wait_sync = intel_dri_server_wait_sync,
   .get_fence_from_cl_event = NULL,
};<|MERGE_RESOLUTION|>--- conflicted
+++ resolved
@@ -241,10 +241,7 @@
    if (!fence)
       return NULL;
 
-<<<<<<< HEAD
-=======
    mtx_init(&fence->mutex, mtx_plain);
->>>>>>> 614fb93a
    fence->brw = brw;
    brw_fence_insert(brw, fence);
 
@@ -274,15 +271,12 @@
 {
    struct brw_fence *fence = driver_fence;
 
-<<<<<<< HEAD
-=======
    /* We might be called here with a NULL fence as a result of WaitSyncKHR
     * on a EGL_KHR_reusable_sync fence. Nothing to do here in such case.
     */
    if (!fence)
       return;
 
->>>>>>> 614fb93a
    brw_fence_server_wait(fence->brw, fence);
 }
 
