--- conflicted
+++ resolved
@@ -624,35 +624,6 @@
        *
        * See also WaAvoidRCZCounterRollover.
        */
-<<<<<<< HEAD
-      if (devinfo->gen >= 7)
-         gen7_restore_default_l3_config(brw);
-
-      if (devinfo->is_haswell) {
-         /* From the Haswell PRM, Volume 2b, Command Reference: Instructions,
-          * 3DSTATE_CC_STATE_POINTERS > "Note":
-          *
-          * "SW must program 3DSTATE_CC_STATE_POINTERS command at the end of every
-          *  3D batch buffer followed by a PIPE_CONTROL with RC flush and CS stall."
-          *
-          * From the example in the docs, it seems to expect a regular pipe control
-          * flush here as well. We may have done it already, but meh.
-          *
-          * See also WaAvoidRCZCounterRollover.
-          */
-         brw_emit_mi_flush(brw);
-         BEGIN_BATCH(2);
-         OUT_BATCH(_3DSTATE_CC_STATE_POINTERS << 16 | (2 - 2));
-         OUT_BATCH(brw->cc.state_offset | 1);
-         ADVANCE_BATCH();
-         brw_emit_pipe_control_flush(brw, PIPE_CONTROL_RENDER_TARGET_FLUSH |
-                                          PIPE_CONTROL_CS_STALL);
-      }
-
-      /* Do not restore push constant packets during context restore. */
-      if (devinfo->gen == 10)
-         gen10_emit_isp_disable(brw);
-=======
       brw_emit_mi_flush(brw);
       BEGIN_BATCH(2);
       OUT_BATCH(_3DSTATE_CC_STATE_POINTERS << 16 | (2 - 2));
@@ -660,7 +631,6 @@
       ADVANCE_BATCH();
       brw_emit_pipe_control_flush(brw, PIPE_CONTROL_RENDER_TARGET_FLUSH |
                                        PIPE_CONTROL_CS_STALL);
->>>>>>> f163900f
    }
 
    /* Do not restore push constant packets during context restore. */
