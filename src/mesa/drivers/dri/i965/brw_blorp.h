--- conflicted
+++ resolved
@@ -37,290 +37,6 @@
 brw_blorp_blit_miptrees(struct brw_context *brw,
                         struct intel_mipmap_tree *src_mt,
                         unsigned src_level, unsigned src_layer,
-<<<<<<< HEAD
-                        struct intel_mipmap_tree *dst_mt,
-                        unsigned dst_level, unsigned dst_layer,
-                        int src_x0, int src_y0,
-                        int dst_x0, int dst_y0,
-                        int dst_x1, int dst_y1,
-                        bool mirror_x, bool mirror_y);
-
-#ifdef __cplusplus
-} /* end extern "C" */
-
-/**
- * Binding table indices used by BLORP.
- */
-enum {
-   BRW_BLORP_TEXTURE_BINDING_TABLE_INDEX,
-   BRW_BLORP_RENDERBUFFER_BINDING_TABLE_INDEX,
-   BRW_BLORP_NUM_BINDING_TABLE_ENTRIES
-};
-
-
-class brw_blorp_mip_info
-{
-public:
-   brw_blorp_mip_info();
-
-   void set(struct intel_mipmap_tree *mt,
-            unsigned int level, unsigned int layer);
-
-   struct intel_mipmap_tree *mt;
-
-   /**
-    * Width of the miplevel to be used.  For surfaces using
-    * INTEL_MSAA_LAYOUT_IMS, this is measured in samples, not pixels.
-    */
-   uint32_t width;
-
-   /**
-    * Height of the miplevel to be used.  For surfaces using
-    * INTEL_MSAA_LAYOUT_IMS, this is measured in samples, not pixels.
-    */
-   uint32_t height;
-
-   /**
-    * X offset within the surface to texture from (or render to).  For
-    * surfaces using INTEL_MSAA_LAYOUT_IMS, this is measured in samples, not
-    * pixels.
-    */
-   uint32_t x_offset;
-
-   /**
-    * Y offset within the surface to texture from (or render to).  For
-    * surfaces using INTEL_MSAA_LAYOUT_IMS, this is measured in samples, not
-    * pixels.
-    */
-   uint32_t y_offset;
-};
-
-class brw_blorp_surface_info : public brw_blorp_mip_info
-{
-public:
-   brw_blorp_surface_info();
-
-void set(struct brw_context *brw,
-         struct intel_mipmap_tree *mt,
-            unsigned int level, unsigned int layer);
-
-   uint32_t compute_tile_offsets(uint32_t *tile_x, uint32_t *tile_y) const;
-
-   /* Setting this flag indicates that the buffer's contents are W-tiled
-    * stencil data, but the surface state should be set up for Y tiled
-    * MESA_FORMAT_R8 data (this is necessary because surface states don't
-    * support W tiling).
-    *
-    * Since W tiles are 64 pixels wide by 64 pixels high, whereas Y tiles of
-    * MESA_FORMAT_R8 data are 128 pixels wide by 32 pixels high, the width and
-    * pitch stored in the surface state will be multiplied by 2, and the
-    * height will be halved.  Also, since W and Y tiles store their data in a
-    * different order, the width and height will be rounded up to a multiple
-    * of the tile size, to ensure that the WM program can access the full
-    * width and height of the buffer.
-    */
-   bool map_stencil_as_y_tiled;
-
-   unsigned num_samples;
-
-   /* Setting this flag indicates that the surface should be set up in
-    * ARYSPC_LOD0 mode.  Ignored prior to Gen7.
-    */
-   bool array_spacing_lod0;
-
-   /**
-    * Format that should be used when setting up the surface state for this
-    * surface.  Should correspond to one of the BRW_SURFACEFORMAT_* enums.
-    */
-   uint32_t brw_surfaceformat;
-
-   /**
-    * For MSAA surfaces, MSAA layout that should be used when setting up the
-    * surface state for this surface.
-    */
-   intel_msaa_layout msaa_layout;
-};
-
-
-struct brw_blorp_coord_transform_params
-{
-   void setup(GLuint src0, GLuint dst0, GLuint dst1,
-              bool mirror);
-
-   int16_t multiplier;
-   int16_t offset;
-};
-
-
-struct brw_blorp_wm_push_constants
-{
-   uint16_t dst_x0;
-   uint16_t dst_x1;
-   uint16_t dst_y0;
-   uint16_t dst_y1;
-   brw_blorp_coord_transform_params x_transform;
-   brw_blorp_coord_transform_params y_transform;
-
-   /* Pad out to an integral number of registers */
-   uint16_t pad[8];
-};
-
-/* Every 32 bytes of push constant data constitutes one GEN register. */
-const unsigned int BRW_BLORP_NUM_PUSH_CONST_REGS =
-   sizeof(brw_blorp_wm_push_constants) / 32;
-
-struct brw_blorp_prog_data
-{
-   unsigned int first_curbe_grf;
-
-   /**
-    * True if the WM program should be run in MSDISPMODE_PERSAMPLE with more
-    * than one sample per pixel.
-    */
-   bool persample_msaa_dispatch;
-};
-
-class brw_blorp_params
-{
-public:
-   brw_blorp_params();
-
-   virtual uint32_t get_wm_prog(struct brw_context *brw,
-                                brw_blorp_prog_data **prog_data) const = 0;
-
-   uint32_t x0;
-   uint32_t y0;
-   uint32_t x1;
-   uint32_t y1;
-   brw_blorp_mip_info depth;
-   uint32_t depth_format;
-   brw_blorp_surface_info src;
-   brw_blorp_surface_info dst;
-   enum gen6_hiz_op hiz_op;
-   unsigned num_samples;
-   bool use_wm_prog;
-   brw_blorp_wm_push_constants wm_push_consts;
-};
-
-
-void
-brw_blorp_exec(struct intel_context *intel, const brw_blorp_params *params);
-
-
-/**
- * Parameters for a HiZ or depth resolve operation.
- *
- * For an overview of HiZ ops, see the following sections of the Sandy Bridge
- * PRM, Volume 1, Part 2:
- *   - 7.5.3.1 Depth Buffer Clear
- *   - 7.5.3.2 Depth Buffer Resolve
- *   - 7.5.3.3 Hierarchical Depth Buffer Resolve
- */
-class brw_hiz_op_params : public brw_blorp_params
-{
-public:
-   brw_hiz_op_params(struct intel_mipmap_tree *mt,
-                     unsigned int level, unsigned int layer,
-                     gen6_hiz_op op);
-
-   virtual uint32_t get_wm_prog(struct brw_context *brw,
-                                brw_blorp_prog_data **prog_data) const;
-};
-
-struct brw_blorp_blit_prog_key
-{
-   /* Number of samples per pixel that have been configured in the surface
-    * state for texturing from.
-    */
-   unsigned tex_samples;
-
-   /* MSAA layout that has been configured in the surface state for texturing
-    * from.
-    */
-   intel_msaa_layout tex_layout;
-
-   /* Actual number of samples per pixel in the source image. */
-   unsigned src_samples;
-
-   /* Actual MSAA layout used by the source image. */
-   intel_msaa_layout src_layout;
-
-   /* Number of samples per pixel that have been configured in the render
-    * target.
-    */
-   unsigned rt_samples;
-
-   /* MSAA layout that has been configured in the render target. */
-   intel_msaa_layout rt_layout;
-
-   /* Actual number of samples per pixel in the destination image. */
-   unsigned dst_samples;
-
-   /* Actual MSAA layout used by the destination image. */
-   intel_msaa_layout dst_layout;
-
-   /* Type of the data to be read from the texture (one of
-    * BRW_REGISTER_TYPE_{UD,D,F}).
-    */
-   unsigned texture_data_type;
-
-   /* True if the source image is W tiled.  If true, the surface state for the
-    * source image must be configured as Y tiled, and tex_samples must be 0.
-    */
-   bool src_tiled_w;
-
-   /* True if the destination image is W tiled.  If true, the surface state
-    * for the render target must be configured as Y tiled, and rt_samples must
-    * be 0.
-    */
-   bool dst_tiled_w;
-
-   /* True if all source samples should be blended together to produce each
-    * destination pixel.  If true, src_tiled_w must be false, tex_samples must
-    * equal src_samples, and tex_samples must be nonzero.
-    */
-   bool blend;
-
-   /* True if the rectangle being sent through the rendering pipeline might be
-    * larger than the destination rectangle, so the WM program should kill any
-    * pixels that are outside the destination rectangle.
-    */
-   bool use_kill;
-
-   /**
-    * True if the WM program should be run in MSDISPMODE_PERSAMPLE with more
-    * than one sample per pixel.
-    */
-   bool persample_msaa_dispatch;
-};
-
-class brw_blorp_blit_params : public brw_blorp_params
-{
-public:
-   brw_blorp_blit_params(struct brw_context *brw,
-                         struct intel_mipmap_tree *src_mt,
-                         unsigned src_level, unsigned src_layer,
-                         struct intel_mipmap_tree *dst_mt,
-                         unsigned dst_level, unsigned dst_layer,
-                         GLuint src_x0, GLuint src_y0,
-                         GLuint dst_x0, GLuint dst_y0,
-                         GLuint width, GLuint height,
-                         bool mirror_x, bool mirror_y);
-
-   virtual uint32_t get_wm_prog(struct brw_context *brw,
-                                brw_blorp_prog_data **prog_data) const;
-
-private:
-   brw_blorp_blit_prog_key wm_prog_key;
-};
-
-/**
- * \name BLORP internals
- * \{
- *
- * Used internally by gen6_blorp_exec() and gen7_blorp_exec().
- */
-=======
                         mesa_format src_format, int src_swizzle,
                         struct intel_mipmap_tree *dst_mt,
                         unsigned dst_level, unsigned dst_layer,
@@ -331,7 +47,6 @@
                         float dst_x1, float dst_y1,
                         GLenum filter, bool mirror_x, bool mirror_y,
                         bool decode_srgb, bool encode_srgb);
->>>>>>> 367bafc7
 
 void
 brw_blorp_copy_miptrees(struct brw_context *brw,
