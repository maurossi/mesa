--- conflicted
+++ resolved
@@ -105,43 +105,6 @@
 
 } /* namespace brw */
 
-<<<<<<< HEAD
-struct brw_vs_compile {
-   struct brw_compile func;
-   struct brw_vs_prog_key key;
-   struct brw_vs_prog_data prog_data;
-   int8_t constant_map[1024];
-
-   struct brw_vertex_program *vp;
-
-   GLuint nr_inputs;
-
-   GLuint first_output;
-   GLuint last_scratch; /**< measured in 32-byte (register size) units */
-
-   GLuint first_tmp;
-   GLuint last_tmp;
-
-   struct brw_reg r0;
-   struct brw_reg r1;
-   struct brw_reg regs[PROGRAM_ADDRESS+1][128];
-   struct brw_reg tmp;
-
-   struct {	
-       bool used_in_src;
-       struct brw_reg reg;
-   } output_regs[128];
-
-   struct brw_reg userplane[MAX_CLIP_PLANES];
-
-   /** we may need up to 3 constants per instruction (if use_const_buffer) */
-   struct {
-      GLint index;
-      struct brw_reg reg;
-   } current_const[3];
-};
-=======
->>>>>>> 367bafc7
 
 #endif
 
