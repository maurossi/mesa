--- conflicted
+++ resolved
@@ -247,10 +247,7 @@
 
 LOCAL_MODULE := i965_dri
 LOCAL_MODULE_RELATIVE_PATH := $(MESA_DRI_MODULE_REL_PATH)
-<<<<<<< HEAD
-=======
 LOCAL_LDFLAGS += $(MESA_DRI_LDFLAGS)
->>>>>>> 5d3caa1c
 
 LOCAL_CFLAGS := \
 	$(MESA_DRI_CFLAGS)
