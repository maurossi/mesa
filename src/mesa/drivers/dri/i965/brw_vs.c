--- conflicted
+++ resolved
@@ -216,9 +216,6 @@
                                            !vp->program.is_arb_asm);
    }
 
-<<<<<<< HEAD
-      c.prog_data.total_scratch = brw_get_scratch_size(c.last_scratch*REG_SIZE);
-=======
    /* Emit GEN4 code.
     */
    char *error_str;
@@ -232,7 +229,6 @@
          vp->program.sh.data->LinkStatus = false;
          ralloc_strcat(&vp->program.sh.data->InfoLog, error_str);
       }
->>>>>>> 367bafc7
 
       _mesa_problem(NULL, "Failed to compile vertex shader: %s\n", error_str);
 
