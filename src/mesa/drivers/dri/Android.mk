--- conflicted
+++ resolved
@@ -53,13 +53,6 @@
 	liblog \
 	libz
 
-<<<<<<< HEAD
-# If Android version <8 MESA should dynamic link libexpat
-# version >= 8 would use altxmlconfig instead
-ifneq ($(shell test $(PLATFORM_SDK_VERSION) -ge 27; echo $$?), 0)
-LOCAL_SHARED_LIBRARIES += \
-        libexpat
-=======
 # If Android version >=8 MESA should static link libexpat else should dynamic link
 ifeq ($(shell test $(PLATFORM_SDK_VERSION) -ge 27; echo $$?), 0)
 MESA_DRI_WHOLE_STATIC_LIBRARIES += \
@@ -67,7 +60,6 @@
 else
 MESA_DRI_SHARED_LIBRARIES += \
 	libexpat
->>>>>>> e42399f4
 endif
 
 #-----------------------------------------------
