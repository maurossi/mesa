# Copyright © 2017 Intel Corporation

# Permission is hereby granted, free of charge, to any person obtaining a copy
# of this software and associated documentation files (the "Software"), to deal
# in the Software without restriction, including without limitation the rights
# to use, copy, modify, merge, publish, distribute, sublicense, and/or sell
# copies of the Software, and to permit persons to whom the Software is
# furnished to do so, subject to the following conditions:

# The above copyright notice and this permission notice shall be included in
# all copies or substantial portions of the Software.

# THE SOFTWARE IS PROVIDED "AS IS", WITHOUT WARRANTY OF ANY KIND, EXPRESS OR
# IMPLIED, INCLUDING BUT NOT LIMITED TO THE WARRANTIES OF MERCHANTABILITY,
# FITNESS FOR A PARTICULAR PURPOSE AND NONINFRINGEMENT. IN NO EVENT SHALL THE
# AUTHORS OR COPYRIGHT HOLDERS BE LIABLE FOR ANY CLAIM, DAMAGES OR OTHER
# LIABILITY, WHETHER IN AN ACTION OF CONTRACT, TORT OR OTHERWISE, ARISING FROM,
# OUT OF OR IN CONNECTION WITH THE SOFTWARE OR THE USE OR OTHER DEALINGS IN THE
# SOFTWARE.

inc_util = include_directories('.')

subdir('xmlpool')

files_mesa_util = files(
  'bigmath.h',
  'bitscan.c',
  'bitscan.h',
  'bitset.h',
  'build_id.c',
  'build_id.h',
  'crc32.c',
  'crc32.h',
  'debug.c',
  'debug.h',
  'disk_cache.c',
  'disk_cache.h',
  'fast_idiv_by_const.c',
  'fast_idiv_by_const.h',
  'format_r11g11b10f.h',
  'format_rgb9e5.h',
  'format_srgb.h',
  'futex.h',
  'half_float.c',
  'half_float.h',
  'hash_table.c',
  'hash_table.h',
  'list.h',
  'macros.h',
  'mesa-sha1.c',
  'mesa-sha1.h',
  'os_time.c',
  'os_time.h',
  'os_misc.c',
  'os_misc.h',
  'u_process.c',
  'u_process.h',
  'sha1/sha1.c',
  'sha1/sha1.h',
  'ralloc.c',
  'ralloc.h',
  'rand_xor.c',
  'rand_xor.h',
  'rb_tree.c',
  'rb_tree.h',
  'register_allocate.c',
  'register_allocate.h',
  'rgtc.c',
  'rgtc.h',
  'rounding.h',
  'set.c',
  'set.h',
  'simple_list.h',
  'simple_mtx.h',
  'slab.c',
  'slab.h',
  'string_buffer.c',
  'string_buffer.h',
  'strndup.h',
  'strtod.c',
  'strtod.h',
  'texcompress_rgtc_tmp.h',
  'u_atomic.c',
  'u_atomic.h',
  'u_dynarray.h',
  'u_endian.h',
  'u_queue.c',
  'u_queue.h',
  'u_string.h',
  'u_thread.h',
  'u_vector.c',
  'u_vector.h',
  'u_math.c',
  'u_math.h',
  'u_debug.c',
  'u_debug.h',
  'u_cpu_detect.c',
  'u_cpu_detect.h',
  'vma.c',
  'vma.h',
)

install_data('00-mesa-defaults.conf', install_dir : join_paths(get_option('datadir'), 'drirc.d'))

files_xmlconfig = files(
  'xmlconfig.c',
  'xmlconfig.h',
)

format_srgb = custom_target(
  'format_srgb',
  input : ['format_srgb.py'],
  output : 'format_srgb.c',
  command : [prog_python, '@INPUT0@'],
  capture : true,
)

libmesa_util = static_library(
  'mesa_util',
  [files_mesa_util, format_srgb],
  include_directories : inc_common,
  dependencies : [dep_zlib, dep_clock, dep_thread, dep_atomic, dep_m],
  c_args : [c_msvc_compat_args, c_vis_args],
  build_by_default : false
)

libxmlconfig = static_library(
  'xmlconfig',
  files_xmlconfig,
  include_directories : inc_common,
  link_with : libmesa_util,
  dependencies : [dep_expat, dep_m],
  c_args : [
    c_msvc_compat_args, c_vis_args,
    '-DSYSCONFDIR="@0@"'.format(
      join_paths(get_option('prefix'), get_option('sysconfdir'))
    ),
<<<<<<< HEAD
=======
    '-DDATADIR="@0@"'.format(
      join_paths(get_option('prefix'), get_option('datadir'))
    ),
>>>>>>> f163900f
  ],
  build_by_default : false,
)

if with_tests
  test(
    'u_atomic',
    executable(
      'u_atomic_test',
      files('u_atomic_test.c'),
      include_directories : inc_common,
      link_with : libmesa_util,
      c_args : [c_msvc_compat_args],
    ),
    suite : ['util'],
  )

  test(
    'roundeven',
    executable(
      'roundeven_test',
      files('roundeven_test.c'),
      include_directories : inc_common,
      c_args : [c_msvc_compat_args],
      dependencies : [dep_m],
    ),
    suite : ['util'],
  )

  test(
    'mesa-sha1',
    executable(
      'mesa-sha1_test',
      files('mesa-sha1_test.c'),
      include_directories : inc_common,
      link_with : libmesa_util,
      c_args : [c_msvc_compat_args],
    ),
    suite : ['util'],
  )

  subdir('tests/fast_idiv_by_const')
  subdir('tests/hash_table')
  subdir('tests/string_buffer')
  subdir('tests/vma')
  subdir('tests/set')
endif<|MERGE_RESOLUTION|>--- conflicted
+++ resolved
@@ -135,12 +135,9 @@
     '-DSYSCONFDIR="@0@"'.format(
       join_paths(get_option('prefix'), get_option('sysconfdir'))
     ),
-<<<<<<< HEAD
-=======
     '-DDATADIR="@0@"'.format(
       join_paths(get_option('prefix'), get_option('datadir'))
     ),
->>>>>>> f163900f
   ],
   build_by_default : false,
 )
