--- conflicted
+++ resolved
@@ -29,12 +29,8 @@
 #include "llvm-c/TargetMachine.h"
 #include "amd_family.h"
 #include "../vulkan/radv_descriptor_set.h"
-<<<<<<< HEAD
-
-=======
 #include "ac_shader_info.h"
 #include "compiler/shader_enums.h"
->>>>>>> 5d3caa1c
 struct ac_shader_binary;
 struct ac_shader_config;
 struct nir_shader;
@@ -122,8 +118,6 @@
 	AC_UD_MAX_UD = AC_UD_TCS_MAX_UD,
 };
 
-<<<<<<< HEAD
-=======
 /* descriptor index into scratch ring offsets */
 #define RING_SCRATCH 0
 #define RING_ESGS_VS 1
@@ -134,7 +128,6 @@
 #define RING_HS_TESS_OFFCHIP 6
 #define RING_PS_SAMPLE_POSITIONS 7
 
->>>>>>> 5d3caa1c
 // Match MAX_SETS from radv_descriptor_set.h
 #define AC_UD_MAX_SETS MAX_SETS
 
