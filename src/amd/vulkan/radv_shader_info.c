--- conflicted
+++ resolved
@@ -136,10 +136,7 @@
 	get_deref_offset(deref_instr, &const_offset);
 
 	if (var->data.compact) {
-<<<<<<< HEAD
-=======
 		assert(!glsl_type_is_64bit(deref_instr->type));
->>>>>>> e42399f4
 		const_offset += comp;
 		output_usage_mask[idx + const_offset / 4] |= 1 << (const_offset % 4);
 		return;
