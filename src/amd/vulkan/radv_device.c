/*
 * Copyright © 2016 Red Hat.
 * Copyright © 2016 Bas Nieuwenhuizen
 *
 * based in part on anv driver which is:
 * Copyright © 2015 Intel Corporation
 *
 * Permission is hereby granted, free of charge, to any person obtaining a
 * copy of this software and associated documentation files (the "Software"),
 * to deal in the Software without restriction, including without limitation
 * the rights to use, copy, modify, merge, publish, distribute, sublicense,
 * and/or sell copies of the Software, and to permit persons to whom the
 * Software is furnished to do so, subject to the following conditions:
 *
 * The above copyright notice and this permission notice (including the next
 * paragraph) shall be included in all copies or substantial portions of the
 * Software.
 *
 * THE SOFTWARE IS PROVIDED "AS IS", WITHOUT WARRANTY OF ANY KIND, EXPRESS OR
 * IMPLIED, INCLUDING BUT NOT LIMITED TO THE WARRANTIES OF MERCHANTABILITY,
 * FITNESS FOR A PARTICULAR PURPOSE AND NONINFRINGEMENT.  IN NO EVENT SHALL
 * THE AUTHORS OR COPYRIGHT HOLDERS BE LIABLE FOR ANY CLAIM, DAMAGES OR OTHER
 * LIABILITY, WHETHER IN AN ACTION OF CONTRACT, TORT OR OTHERWISE, ARISING
 * FROM, OUT OF OR IN CONNECTION WITH THE SOFTWARE OR THE USE OR OTHER DEALINGS
 * IN THE SOFTWARE.
 */

#include <stdbool.h>
#include <string.h>
#include <unistd.h>
#include <fcntl.h>
#include "radv_debug.h"
#include "radv_private.h"
#include "radv_shader.h"
#include "radv_cs.h"
#include "util/disk_cache.h"
#include "util/strtod.h"
#include "vk_util.h"
#include <xf86drm.h>
#include <amdgpu.h>
#include <amdgpu_drm.h>
#include "winsys/amdgpu/radv_amdgpu_winsys_public.h"
#include "ac_llvm_util.h"
#include "vk_format.h"
#include "sid.h"
#include "gfx9d.h"
#include "util/debug.h"

static int
radv_device_get_cache_uuid(enum radeon_family family, void *uuid)
{
	uint32_t mesa_timestamp, llvm_timestamp;
	uint16_t f = family;
	memset(uuid, 0, VK_UUID_SIZE);
	if (!disk_cache_get_function_timestamp(radv_device_get_cache_uuid, &mesa_timestamp) ||
	    !disk_cache_get_function_timestamp(LLVMInitializeAMDGPUTargetInfo, &llvm_timestamp))
		return -1;

	memcpy(uuid, &mesa_timestamp, 4);
	memcpy((char*)uuid + 4, &llvm_timestamp, 4);
	memcpy((char*)uuid + 8, &f, 2);
	snprintf((char*)uuid + 10, VK_UUID_SIZE - 10, "radv");
	return 0;
}

static void
radv_get_driver_uuid(void *uuid)
{
	ac_compute_driver_uuid(uuid, VK_UUID_SIZE);
}

static void
radv_get_device_uuid(struct radeon_info *info, void *uuid)
{
	ac_compute_device_uuid(info, uuid, VK_UUID_SIZE);
}

static void
radv_get_device_name(enum radeon_family family, char *name, size_t name_len)
{
	const char *chip_string;
	char llvm_string[32] = {};

	switch (family) {
	case CHIP_TAHITI: chip_string = "AMD RADV TAHITI"; break;
	case CHIP_PITCAIRN: chip_string = "AMD RADV PITCAIRN"; break;
	case CHIP_VERDE: chip_string = "AMD RADV CAPE VERDE"; break;
	case CHIP_OLAND: chip_string = "AMD RADV OLAND"; break;
	case CHIP_HAINAN: chip_string = "AMD RADV HAINAN"; break;
	case CHIP_BONAIRE: chip_string = "AMD RADV BONAIRE"; break;
	case CHIP_KAVERI: chip_string = "AMD RADV KAVERI"; break;
	case CHIP_KABINI: chip_string = "AMD RADV KABINI"; break;
	case CHIP_HAWAII: chip_string = "AMD RADV HAWAII"; break;
	case CHIP_MULLINS: chip_string = "AMD RADV MULLINS"; break;
	case CHIP_TONGA: chip_string = "AMD RADV TONGA"; break;
	case CHIP_ICELAND: chip_string = "AMD RADV ICELAND"; break;
	case CHIP_CARRIZO: chip_string = "AMD RADV CARRIZO"; break;
	case CHIP_FIJI: chip_string = "AMD RADV FIJI"; break;
	case CHIP_POLARIS10: chip_string = "AMD RADV POLARIS10"; break;
	case CHIP_POLARIS11: chip_string = "AMD RADV POLARIS11"; break;
	case CHIP_POLARIS12: chip_string = "AMD RADV POLARIS12"; break;
	case CHIP_STONEY: chip_string = "AMD RADV STONEY"; break;
	case CHIP_VEGA10: chip_string = "AMD RADV VEGA"; break;
	case CHIP_RAVEN: chip_string = "AMD RADV RAVEN"; break;
	default: chip_string = "AMD RADV unknown"; break;
	}

	if (HAVE_LLVM > 0) {
		snprintf(llvm_string, sizeof(llvm_string),
			 " (LLVM %i.%i.%i)", (HAVE_LLVM >> 8) & 0xff,
			 HAVE_LLVM & 0xff, MESA_LLVM_VERSION_PATCH);
	}

	snprintf(name, name_len, "%s%s", chip_string, llvm_string);
}

static void
radv_physical_device_init_mem_types(struct radv_physical_device *device)
{
	STATIC_ASSERT(RADV_MEM_HEAP_COUNT <= VK_MAX_MEMORY_HEAPS);
	uint64_t visible_vram_size = MIN2(device->rad_info.vram_size,
	                                  device->rad_info.vram_vis_size);

	int vram_index = -1, visible_vram_index = -1, gart_index = -1;
	device->memory_properties.memoryHeapCount = 0;
	if (device->rad_info.vram_size - visible_vram_size > 0) {
		vram_index = device->memory_properties.memoryHeapCount++;
		device->memory_properties.memoryHeaps[vram_index] = (VkMemoryHeap) {
			.size = device->rad_info.vram_size - visible_vram_size,
			.flags = VK_MEMORY_HEAP_DEVICE_LOCAL_BIT,
		};
	}
	if (visible_vram_size) {
		visible_vram_index = device->memory_properties.memoryHeapCount++;
		device->memory_properties.memoryHeaps[visible_vram_index] = (VkMemoryHeap) {
			.size = visible_vram_size,
			.flags = VK_MEMORY_HEAP_DEVICE_LOCAL_BIT,
		};
	}
	if (device->rad_info.gart_size > 0) {
		gart_index = device->memory_properties.memoryHeapCount++;
		device->memory_properties.memoryHeaps[gart_index] = (VkMemoryHeap) {
			.size = device->rad_info.gart_size,
			.flags = device->rad_info.has_dedicated_vram ? 0 : VK_MEMORY_HEAP_DEVICE_LOCAL_BIT,
		};
	}

	STATIC_ASSERT(RADV_MEM_TYPE_COUNT <= VK_MAX_MEMORY_TYPES);
	unsigned type_count = 0;
	if (vram_index >= 0) {
		device->mem_type_indices[type_count] = RADV_MEM_TYPE_VRAM;
		device->memory_properties.memoryTypes[type_count++] = (VkMemoryType) {
			.propertyFlags = VK_MEMORY_PROPERTY_DEVICE_LOCAL_BIT,
			.heapIndex = vram_index,
		};
	}
	if (gart_index >= 0) {
		device->mem_type_indices[type_count] = RADV_MEM_TYPE_GTT_WRITE_COMBINE;
		device->memory_properties.memoryTypes[type_count++] = (VkMemoryType) {
			.propertyFlags = VK_MEMORY_PROPERTY_HOST_VISIBLE_BIT |
			VK_MEMORY_PROPERTY_HOST_COHERENT_BIT |
			(device->rad_info.has_dedicated_vram ? 0 : VK_MEMORY_PROPERTY_DEVICE_LOCAL_BIT),
			.heapIndex = gart_index,
		};
	}
	if (visible_vram_index >= 0) {
		device->mem_type_indices[type_count] = RADV_MEM_TYPE_VRAM_CPU_ACCESS;
		device->memory_properties.memoryTypes[type_count++] = (VkMemoryType) {
			.propertyFlags = VK_MEMORY_PROPERTY_DEVICE_LOCAL_BIT |
			VK_MEMORY_PROPERTY_HOST_VISIBLE_BIT |
			VK_MEMORY_PROPERTY_HOST_COHERENT_BIT,
			.heapIndex = visible_vram_index,
		};
	}
	if (gart_index >= 0) {
		device->mem_type_indices[type_count] = RADV_MEM_TYPE_GTT_CACHED;
		device->memory_properties.memoryTypes[type_count++] = (VkMemoryType) {
			.propertyFlags = VK_MEMORY_PROPERTY_HOST_VISIBLE_BIT |
			VK_MEMORY_PROPERTY_HOST_COHERENT_BIT |
			VK_MEMORY_PROPERTY_HOST_CACHED_BIT |
			(device->rad_info.has_dedicated_vram ? 0 : VK_MEMORY_PROPERTY_DEVICE_LOCAL_BIT),
			.heapIndex = gart_index,
		};
	}
	device->memory_properties.memoryTypeCount = type_count;
}

static VkResult
radv_physical_device_init(struct radv_physical_device *device,
			  struct radv_instance *instance,
			  drmDevicePtr drm_device)
{
	const char *path = drm_device->nodes[DRM_NODE_RENDER];
	VkResult result;
	drmVersionPtr version;
	int fd;

	fd = open(path, O_RDWR | O_CLOEXEC);
	if (fd < 0)
		return vk_error(VK_ERROR_INCOMPATIBLE_DRIVER);

	version = drmGetVersion(fd);
	if (!version) {
		close(fd);
		return vk_errorf(VK_ERROR_INCOMPATIBLE_DRIVER,
				 "failed to get version %s: %m", path);
	}

	if (strcmp(version->name, "amdgpu")) {
		drmFreeVersion(version);
		close(fd);
		return VK_ERROR_INCOMPATIBLE_DRIVER;
	}
	drmFreeVersion(version);

	device->_loader_data.loaderMagic = ICD_LOADER_MAGIC;
	device->instance = instance;
	assert(strlen(path) < ARRAY_SIZE(device->path));
	strncpy(device->path, path, ARRAY_SIZE(device->path));

	device->ws = radv_amdgpu_winsys_create(fd, instance->debug_flags,
					       instance->perftest_flags);
	if (!device->ws) {
		result = VK_ERROR_INCOMPATIBLE_DRIVER;
		goto fail;
	}

	device->local_fd = fd;
	device->ws->query_info(device->ws, &device->rad_info);

	radv_get_device_name(device->rad_info.family, device->name, sizeof(device->name));

	if (radv_device_get_cache_uuid(device->rad_info.family, device->cache_uuid)) {
		device->ws->destroy(device->ws);
		result = vk_errorf(VK_ERROR_INITIALIZATION_FAILED,
				   "cannot generate UUID");
		goto fail;
	}

	/* These flags affect shader compilation. */
	uint64_t shader_env_flags =
		(device->instance->perftest_flags & RADV_PERFTEST_SISCHED ? 0x1 : 0) |
		(device->instance->debug_flags & RADV_DEBUG_UNSAFE_MATH ? 0x2 : 0);

	/* The gpu id is already embeded in the uuid so we just pass "radv"
	 * when creating the cache.
	 */
	char buf[VK_UUID_SIZE * 2 + 1];
	disk_cache_format_hex_id(buf, device->cache_uuid, VK_UUID_SIZE * 2);
	device->disk_cache = disk_cache_create(device->name, buf, shader_env_flags);

	fprintf(stderr, "WARNING: radv is not a conformant vulkan implementation, testing use only.\n");

	radv_get_driver_uuid(&device->device_uuid);
	radv_get_device_uuid(&device->rad_info, &device->device_uuid);

	if (device->rad_info.family == CHIP_STONEY ||
	    device->rad_info.chip_class >= GFX9) {
		device->has_rbplus = true;
		device->rbplus_allowed = device->rad_info.family == CHIP_STONEY;
	}

	/* The mere presense of CLEAR_STATE in the IB causes random GPU hangs
	 * on SI.
	 */
	device->has_clear_state = device->rad_info.chip_class >= CIK;

	device->cpdma_prefetch_writes_memory = device->rad_info.chip_class <= VI;

	/* Vega10/Raven need a special workaround for a hardware bug. */
	device->has_scissor_bug = device->rad_info.family == CHIP_VEGA10 ||
				  device->rad_info.family == CHIP_RAVEN;

	radv_physical_device_init_mem_types(device);

	result = radv_init_wsi(device);
	if (result != VK_SUCCESS) {
		device->ws->destroy(device->ws);
		goto fail;
	}

	return VK_SUCCESS;

fail:
	close(fd);
	return result;
}

static void
radv_physical_device_finish(struct radv_physical_device *device)
{
	radv_finish_wsi(device);
	device->ws->destroy(device->ws);
	disk_cache_destroy(device->disk_cache);
	close(device->local_fd);
}

static void *
default_alloc_func(void *pUserData, size_t size, size_t align,
                   VkSystemAllocationScope allocationScope)
{
	return malloc(size);
}

static void *
default_realloc_func(void *pUserData, void *pOriginal, size_t size,
                     size_t align, VkSystemAllocationScope allocationScope)
{
	return realloc(pOriginal, size);
}

static void
default_free_func(void *pUserData, void *pMemory)
{
	free(pMemory);
}

static const VkAllocationCallbacks default_alloc = {
	.pUserData = NULL,
	.pfnAllocation = default_alloc_func,
	.pfnReallocation = default_realloc_func,
	.pfnFree = default_free_func,
};

static const struct debug_control radv_debug_options[] = {
	{"nofastclears", RADV_DEBUG_NO_FAST_CLEARS},
	{"nodcc", RADV_DEBUG_NO_DCC},
	{"shaders", RADV_DEBUG_DUMP_SHADERS},
	{"nocache", RADV_DEBUG_NO_CACHE},
	{"shaderstats", RADV_DEBUG_DUMP_SHADER_STATS},
	{"nohiz", RADV_DEBUG_NO_HIZ},
	{"nocompute", RADV_DEBUG_NO_COMPUTE_QUEUE},
	{"unsafemath", RADV_DEBUG_UNSAFE_MATH},
	{"allbos", RADV_DEBUG_ALL_BOS},
	{"noibs", RADV_DEBUG_NO_IBS},
	{"spirv", RADV_DEBUG_DUMP_SPIRV},
	{"vmfaults", RADV_DEBUG_VM_FAULTS},
	{"zerovram", RADV_DEBUG_ZERO_VRAM},
	{"syncshaders", RADV_DEBUG_SYNC_SHADERS},
	{"nosisched", RADV_DEBUG_NO_SISCHED},
	{"preoptir", RADV_DEBUG_PREOPTIR},
	{NULL, 0}
};

const char *
radv_get_debug_option_name(int id)
{
	assert(id < ARRAY_SIZE(radv_debug_options) - 1);
	return radv_debug_options[id].string;
}

static const struct debug_control radv_perftest_options[] = {
	{"nobatchchain", RADV_PERFTEST_NO_BATCHCHAIN},
	{"sisched", RADV_PERFTEST_SISCHED},
	{"localbos", RADV_PERFTEST_LOCAL_BOS},
	{"binning", RADV_PERFTEST_BINNING},
	{NULL, 0}
};

const char *
radv_get_perftest_option_name(int id)
{
	assert(id < ARRAY_SIZE(radv_debug_options) - 1);
	return radv_perftest_options[id].string;
}

static void
radv_handle_per_app_options(struct radv_instance *instance,
			    const VkApplicationInfo *info)
{
	const char *name = info ? info->pApplicationName : NULL;

	if (!name)
		return;

	if (!strcmp(name, "Talos - Linux - 32bit") ||
	    !strcmp(name, "Talos - Linux - 64bit")) {
		/* Force enable LLVM sisched for Talos because it looks safe
		 * and it gives few more FPS.
		 */
		instance->perftest_flags |= RADV_PERFTEST_SISCHED;
	}
}

VkResult radv_CreateInstance(
	const VkInstanceCreateInfo*                 pCreateInfo,
	const VkAllocationCallbacks*                pAllocator,
	VkInstance*                                 pInstance)
{
	struct radv_instance *instance;
	VkResult result;

	assert(pCreateInfo->sType == VK_STRUCTURE_TYPE_INSTANCE_CREATE_INFO);

	uint32_t client_version;
	if (pCreateInfo->pApplicationInfo &&
	    pCreateInfo->pApplicationInfo->apiVersion != 0) {
		client_version = pCreateInfo->pApplicationInfo->apiVersion;
	} else {
		client_version = VK_MAKE_VERSION(1, 0, 0);
	}

	if (VK_MAKE_VERSION(1, 0, 0) > client_version ||
	    client_version > VK_MAKE_VERSION(1, 0, 0xfff)) {
		return vk_errorf(VK_ERROR_INCOMPATIBLE_DRIVER,
				 "Client requested version %d.%d.%d",
				 VK_VERSION_MAJOR(client_version),
				 VK_VERSION_MINOR(client_version),
				 VK_VERSION_PATCH(client_version));
	}

	for (uint32_t i = 0; i < pCreateInfo->enabledExtensionCount; i++) {
	        const char *ext_name = pCreateInfo->ppEnabledExtensionNames[i];
		if (!radv_instance_extension_supported(ext_name))
			return vk_error(VK_ERROR_EXTENSION_NOT_PRESENT);
	}

	instance = vk_zalloc2(&default_alloc, pAllocator, sizeof(*instance), 8,
			      VK_SYSTEM_ALLOCATION_SCOPE_INSTANCE);
	if (!instance)
		return vk_error(VK_ERROR_OUT_OF_HOST_MEMORY);

	instance->_loader_data.loaderMagic = ICD_LOADER_MAGIC;

	if (pAllocator)
		instance->alloc = *pAllocator;
	else
		instance->alloc = default_alloc;

	instance->apiVersion = client_version;
	instance->physicalDeviceCount = -1;

	result = vk_debug_report_instance_init(&instance->debug_report_callbacks);
	if (result != VK_SUCCESS) {
		vk_free2(&default_alloc, pAllocator, instance);
		return vk_error(result);
	}

	_mesa_locale_init();

	VG(VALGRIND_CREATE_MEMPOOL(instance, 0, false));

	instance->debug_flags = parse_debug_string(getenv("RADV_DEBUG"),
						   radv_debug_options);

	instance->perftest_flags = parse_debug_string(getenv("RADV_PERFTEST"),
						   radv_perftest_options);

	radv_handle_per_app_options(instance, pCreateInfo->pApplicationInfo);

	if (instance->debug_flags & RADV_DEBUG_NO_SISCHED) {
		/* Disable sisched when the user requests it, this is mostly
		 * useful when the driver force-enable sisched for the given
		 * application.
		 */
		instance->perftest_flags &= ~RADV_PERFTEST_SISCHED;
	}

	*pInstance = radv_instance_to_handle(instance);

	return VK_SUCCESS;
}

void radv_DestroyInstance(
	VkInstance                                  _instance,
	const VkAllocationCallbacks*                pAllocator)
{
	RADV_FROM_HANDLE(radv_instance, instance, _instance);

	if (!instance)
		return;

	for (int i = 0; i < instance->physicalDeviceCount; ++i) {
		radv_physical_device_finish(instance->physicalDevices + i);
	}

	VG(VALGRIND_DESTROY_MEMPOOL(instance));

	_mesa_locale_fini();

	vk_debug_report_instance_destroy(&instance->debug_report_callbacks);

	vk_free(&instance->alloc, instance);
}

static VkResult
radv_enumerate_devices(struct radv_instance *instance)
{
	/* TODO: Check for more devices ? */
	drmDevicePtr devices[8];
	VkResult result = VK_ERROR_INCOMPATIBLE_DRIVER;
	int max_devices;

	instance->physicalDeviceCount = 0;

	max_devices = drmGetDevices2(0, devices, ARRAY_SIZE(devices));
	if (max_devices < 1)
		return vk_error(VK_ERROR_INCOMPATIBLE_DRIVER);

	for (unsigned i = 0; i < (unsigned)max_devices; i++) {
		if (devices[i]->available_nodes & 1 << DRM_NODE_RENDER &&
		    devices[i]->bustype == DRM_BUS_PCI &&
		    devices[i]->deviceinfo.pci->vendor_id == ATI_VENDOR_ID) {

			result = radv_physical_device_init(instance->physicalDevices +
			                                   instance->physicalDeviceCount,
			                                   instance,
			                                   devices[i]);
			if (result == VK_SUCCESS)
				++instance->physicalDeviceCount;
			else if (result != VK_ERROR_INCOMPATIBLE_DRIVER)
				break;
		}
	}
	drmFreeDevices(devices, max_devices);

	return result;
}

VkResult radv_EnumeratePhysicalDevices(
	VkInstance                                  _instance,
	uint32_t*                                   pPhysicalDeviceCount,
	VkPhysicalDevice*                           pPhysicalDevices)
{
	RADV_FROM_HANDLE(radv_instance, instance, _instance);
	VkResult result;

	if (instance->physicalDeviceCount < 0) {
		result = radv_enumerate_devices(instance);
		if (result != VK_SUCCESS &&
		    result != VK_ERROR_INCOMPATIBLE_DRIVER)
			return result;
	}

	if (!pPhysicalDevices) {
		*pPhysicalDeviceCount = instance->physicalDeviceCount;
	} else {
		*pPhysicalDeviceCount = MIN2(*pPhysicalDeviceCount, instance->physicalDeviceCount);
		for (unsigned i = 0; i < *pPhysicalDeviceCount; ++i)
			pPhysicalDevices[i] = radv_physical_device_to_handle(instance->physicalDevices + i);
	}

	return *pPhysicalDeviceCount < instance->physicalDeviceCount ? VK_INCOMPLETE
	                                                             : VK_SUCCESS;
}

void radv_GetPhysicalDeviceFeatures(
	VkPhysicalDevice                            physicalDevice,
	VkPhysicalDeviceFeatures*                   pFeatures)
{
	memset(pFeatures, 0, sizeof(*pFeatures));

	*pFeatures = (VkPhysicalDeviceFeatures) {
		.robustBufferAccess                       = true,
		.fullDrawIndexUint32                      = true,
		.imageCubeArray                           = true,
		.independentBlend                         = true,
		.geometryShader                           = true,
		.tessellationShader                       = true,
		.sampleRateShading                        = true,
		.dualSrcBlend                             = true,
		.logicOp                                  = true,
		.multiDrawIndirect                        = true,
		.drawIndirectFirstInstance                = true,
		.depthClamp                               = true,
		.depthBiasClamp                           = true,
		.fillModeNonSolid                         = true,
		.depthBounds                              = true,
		.wideLines                                = true,
		.largePoints                              = true,
		.alphaToOne                               = true,
		.multiViewport                            = true,
		.samplerAnisotropy                        = true,
		.textureCompressionETC2                   = false,
		.textureCompressionASTC_LDR               = false,
		.textureCompressionBC                     = true,
		.occlusionQueryPrecise                    = true,
		.pipelineStatisticsQuery                  = true,
		.vertexPipelineStoresAndAtomics           = true,
		.fragmentStoresAndAtomics                 = true,
		.shaderTessellationAndGeometryPointSize   = true,
		.shaderImageGatherExtended                = true,
		.shaderStorageImageExtendedFormats        = true,
		.shaderStorageImageMultisample            = false,
		.shaderUniformBufferArrayDynamicIndexing  = true,
		.shaderSampledImageArrayDynamicIndexing   = true,
		.shaderStorageBufferArrayDynamicIndexing  = true,
		.shaderStorageImageArrayDynamicIndexing   = true,
		.shaderStorageImageReadWithoutFormat      = true,
		.shaderStorageImageWriteWithoutFormat     = true,
		.shaderClipDistance                       = true,
		.shaderCullDistance                       = true,
		.shaderFloat64                            = true,
		.shaderInt64                              = true,
		.shaderInt16                              = false,
		.sparseBinding                            = true,
		.variableMultisampleRate                  = true,
		.inheritedQueries                         = true,
	};
}

void radv_GetPhysicalDeviceFeatures2KHR(
	VkPhysicalDevice                            physicalDevice,
	VkPhysicalDeviceFeatures2KHR               *pFeatures)
{
	vk_foreach_struct(ext, pFeatures->pNext) {
		switch (ext->sType) {
		case VK_STRUCTURE_TYPE_PHYSICAL_DEVICE_VARIABLE_POINTER_FEATURES_KHR: {
			VkPhysicalDeviceVariablePointerFeaturesKHR *features = (void *)ext;
			features->variablePointersStorageBuffer = true;
			features->variablePointers = false;
			break;
		}
		case VK_STRUCTURE_TYPE_PHYSICAL_DEVICE_MULTIVIEW_FEATURES_KHX: {
			VkPhysicalDeviceMultiviewFeaturesKHX *features = (VkPhysicalDeviceMultiviewFeaturesKHX*)ext;
			features->multiview = true;
			features->multiviewGeometryShader = true;
			features->multiviewTessellationShader = true;
			break;
		}
		default:
			break;
		}
	}
	return radv_GetPhysicalDeviceFeatures(physicalDevice, &pFeatures->features);
}

void radv_GetPhysicalDeviceProperties(
	VkPhysicalDevice                            physicalDevice,
	VkPhysicalDeviceProperties*                 pProperties)
{
	RADV_FROM_HANDLE(radv_physical_device, pdevice, physicalDevice);
	VkSampleCountFlags sample_counts = 0xf;

	/* make sure that the entire descriptor set is addressable with a signed
	 * 32-bit int. So the sum of all limits scaled by descriptor size has to
	 * be at most 2 GiB. the combined image & samples object count as one of
	 * both. This limit is for the pipeline layout, not for the set layout, but
	 * there is no set limit, so we just set a pipeline limit. I don't think
	 * any app is going to hit this soon. */
	size_t max_descriptor_set_size = ((1ull << 31) - 16 * MAX_DYNAMIC_BUFFERS) /
	          (32 /* uniform buffer, 32 due to potential space wasted on alignment */ +
	           32 /* storage buffer, 32 due to potential space wasted on alignment */ +
	           32 /* sampler, largest when combined with image */ +
	           64 /* sampled image */ +
	           64 /* storage image */);

	VkPhysicalDeviceLimits limits = {
		.maxImageDimension1D                      = (1 << 14),
		.maxImageDimension2D                      = (1 << 14),
		.maxImageDimension3D                      = (1 << 11),
		.maxImageDimensionCube                    = (1 << 14),
		.maxImageArrayLayers                      = (1 << 11),
		.maxTexelBufferElements                   = 128 * 1024 * 1024,
		.maxUniformBufferRange                    = UINT32_MAX,
		.maxStorageBufferRange                    = UINT32_MAX,
		.maxPushConstantsSize                     = MAX_PUSH_CONSTANTS_SIZE,
		.maxMemoryAllocationCount                 = UINT32_MAX,
		.maxSamplerAllocationCount                = 64 * 1024,
		.bufferImageGranularity                   = 64, /* A cache line */
		.sparseAddressSpaceSize                   = 0xffffffffu, /* buffer max size */
		.maxBoundDescriptorSets                   = MAX_SETS,
		.maxPerStageDescriptorSamplers            = max_descriptor_set_size,
		.maxPerStageDescriptorUniformBuffers      = max_descriptor_set_size,
		.maxPerStageDescriptorStorageBuffers      = max_descriptor_set_size,
		.maxPerStageDescriptorSampledImages       = max_descriptor_set_size,
		.maxPerStageDescriptorStorageImages       = max_descriptor_set_size,
		.maxPerStageDescriptorInputAttachments    = max_descriptor_set_size,
		.maxPerStageResources                     = max_descriptor_set_size,
		.maxDescriptorSetSamplers                 = max_descriptor_set_size,
		.maxDescriptorSetUniformBuffers           = max_descriptor_set_size,
		.maxDescriptorSetUniformBuffersDynamic    = MAX_DYNAMIC_UNIFORM_BUFFERS,
		.maxDescriptorSetStorageBuffers           = max_descriptor_set_size,
		.maxDescriptorSetStorageBuffersDynamic    = MAX_DYNAMIC_STORAGE_BUFFERS,
		.maxDescriptorSetSampledImages            = max_descriptor_set_size,
		.maxDescriptorSetStorageImages            = max_descriptor_set_size,
		.maxDescriptorSetInputAttachments         = max_descriptor_set_size,
		.maxVertexInputAttributes                 = 32,
		.maxVertexInputBindings                   = 32,
		.maxVertexInputAttributeOffset            = 2047,
		.maxVertexInputBindingStride              = 2048,
		.maxVertexOutputComponents                = 128,
		.maxTessellationGenerationLevel           = 64,
		.maxTessellationPatchSize                 = 32,
		.maxTessellationControlPerVertexInputComponents = 128,
		.maxTessellationControlPerVertexOutputComponents = 128,
		.maxTessellationControlPerPatchOutputComponents = 120,
		.maxTessellationControlTotalOutputComponents = 4096,
		.maxTessellationEvaluationInputComponents = 128,
		.maxTessellationEvaluationOutputComponents = 128,
		.maxGeometryShaderInvocations             = 127,
		.maxGeometryInputComponents               = 64,
		.maxGeometryOutputComponents              = 128,
		.maxGeometryOutputVertices                = 256,
		.maxGeometryTotalOutputComponents         = 1024,
		.maxFragmentInputComponents               = 128,
		.maxFragmentOutputAttachments             = 8,
		.maxFragmentDualSrcAttachments            = 1,
		.maxFragmentCombinedOutputResources       = 8,
		.maxComputeSharedMemorySize               = 32768,
		.maxComputeWorkGroupCount                 = { 65535, 65535, 65535 },
		.maxComputeWorkGroupInvocations           = 2048,
		.maxComputeWorkGroupSize = {
			2048,
			2048,
			2048
		},
		.subPixelPrecisionBits                    = 4 /* FIXME */,
		.subTexelPrecisionBits                    = 4 /* FIXME */,
		.mipmapPrecisionBits                      = 4 /* FIXME */,
		.maxDrawIndexedIndexValue                 = UINT32_MAX,
		.maxDrawIndirectCount                     = UINT32_MAX,
		.maxSamplerLodBias                        = 16,
		.maxSamplerAnisotropy                     = 16,
		.maxViewports                             = MAX_VIEWPORTS,
		.maxViewportDimensions                    = { (1 << 14), (1 << 14) },
		.viewportBoundsRange                      = { INT16_MIN, INT16_MAX },
		.viewportSubPixelBits                     = 13, /* We take a float? */
		.minMemoryMapAlignment                    = 4096, /* A page */
		.minTexelBufferOffsetAlignment            = 1,
		.minUniformBufferOffsetAlignment          = 4,
		.minStorageBufferOffsetAlignment          = 4,
		.minTexelOffset                           = -32,
		.maxTexelOffset                           = 31,
		.minTexelGatherOffset                     = -32,
		.maxTexelGatherOffset                     = 31,
		.minInterpolationOffset                   = -2,
		.maxInterpolationOffset                   = 2,
		.subPixelInterpolationOffsetBits          = 8,
		.maxFramebufferWidth                      = (1 << 14),
		.maxFramebufferHeight                     = (1 << 14),
		.maxFramebufferLayers                     = (1 << 10),
		.framebufferColorSampleCounts             = sample_counts,
		.framebufferDepthSampleCounts             = sample_counts,
		.framebufferStencilSampleCounts           = sample_counts,
		.framebufferNoAttachmentsSampleCounts     = sample_counts,
		.maxColorAttachments                      = MAX_RTS,
		.sampledImageColorSampleCounts            = sample_counts,
		.sampledImageIntegerSampleCounts          = VK_SAMPLE_COUNT_1_BIT,
		.sampledImageDepthSampleCounts            = sample_counts,
		.sampledImageStencilSampleCounts          = sample_counts,
		.storageImageSampleCounts                 = VK_SAMPLE_COUNT_1_BIT,
		.maxSampleMaskWords                       = 1,
		.timestampComputeAndGraphics              = true,
		.timestampPeriod                          = 1000000.0 / pdevice->rad_info.clock_crystal_freq,
		.maxClipDistances                         = 8,
		.maxCullDistances                         = 8,
		.maxCombinedClipAndCullDistances          = 8,
		.discreteQueuePriorities                  = 1,
		.pointSizeRange                           = { 0.125, 255.875 },
		.lineWidthRange                           = { 0.0, 7.9921875 },
		.pointSizeGranularity                     = (1.0 / 8.0),
		.lineWidthGranularity                     = (1.0 / 128.0),
		.strictLines                              = false, /* FINISHME */
		.standardSampleLocations                  = true,
		.optimalBufferCopyOffsetAlignment         = 128,
		.optimalBufferCopyRowPitchAlignment       = 128,
		.nonCoherentAtomSize                      = 64,
	};

	*pProperties = (VkPhysicalDeviceProperties) {
		.apiVersion = radv_physical_device_api_version(pdevice),
		.driverVersion = vk_get_driver_version(),
		.vendorID = ATI_VENDOR_ID,
		.deviceID = pdevice->rad_info.pci_id,
		.deviceType = pdevice->rad_info.has_dedicated_vram ? VK_PHYSICAL_DEVICE_TYPE_DISCRETE_GPU : VK_PHYSICAL_DEVICE_TYPE_INTEGRATED_GPU,
		.limits = limits,
		.sparseProperties = {0},
	};

	strcpy(pProperties->deviceName, pdevice->name);
	memcpy(pProperties->pipelineCacheUUID, pdevice->cache_uuid, VK_UUID_SIZE);
}

void radv_GetPhysicalDeviceProperties2KHR(
	VkPhysicalDevice                            physicalDevice,
	VkPhysicalDeviceProperties2KHR             *pProperties)
{
	RADV_FROM_HANDLE(radv_physical_device, pdevice, physicalDevice);
	radv_GetPhysicalDeviceProperties(physicalDevice, &pProperties->properties);

	vk_foreach_struct(ext, pProperties->pNext) {
		switch (ext->sType) {
		case VK_STRUCTURE_TYPE_PHYSICAL_DEVICE_PUSH_DESCRIPTOR_PROPERTIES_KHR: {
			VkPhysicalDevicePushDescriptorPropertiesKHR *properties =
				(VkPhysicalDevicePushDescriptorPropertiesKHR *) ext;
			properties->maxPushDescriptors = MAX_PUSH_DESCRIPTORS;
			break;
		}
		case VK_STRUCTURE_TYPE_PHYSICAL_DEVICE_ID_PROPERTIES_KHR: {
			VkPhysicalDeviceIDPropertiesKHR *properties = (VkPhysicalDeviceIDPropertiesKHR*)ext;
			memcpy(properties->driverUUID, pdevice->driver_uuid, VK_UUID_SIZE);
			memcpy(properties->deviceUUID, pdevice->device_uuid, VK_UUID_SIZE);
			properties->deviceLUIDValid = false;
			break;
		}
		case VK_STRUCTURE_TYPE_PHYSICAL_DEVICE_MULTIVIEW_PROPERTIES_KHX: {
			VkPhysicalDeviceMultiviewPropertiesKHX *properties = (VkPhysicalDeviceMultiviewPropertiesKHX*)ext;
			properties->maxMultiviewViewCount = MAX_VIEWS;
			properties->maxMultiviewInstanceIndex = INT_MAX;
			break;
		}
		case VK_STRUCTURE_TYPE_PHYSICAL_DEVICE_POINT_CLIPPING_PROPERTIES_KHR: {
			VkPhysicalDevicePointClippingPropertiesKHR *properties =
			    (VkPhysicalDevicePointClippingPropertiesKHR*)ext;
			properties->pointClippingBehavior = VK_POINT_CLIPPING_BEHAVIOR_ALL_CLIP_PLANES_KHR;
			break;
		}
		case  VK_STRUCTURE_TYPE_PHYSICAL_DEVICE_DISCARD_RECTANGLE_PROPERTIES_EXT: {
			VkPhysicalDeviceDiscardRectanglePropertiesEXT *properties =
			    (VkPhysicalDeviceDiscardRectanglePropertiesEXT*)ext;
			properties->maxDiscardRectangles = MAX_DISCARD_RECTANGLES;
			break;
		}
		default:
			break;
		}
	}
}

static void radv_get_physical_device_queue_family_properties(
	struct radv_physical_device*                pdevice,
	uint32_t*                                   pCount,
	VkQueueFamilyProperties**                    pQueueFamilyProperties)
{
	int num_queue_families = 1;
	int idx;
	if (pdevice->rad_info.num_compute_rings > 0 &&
	    pdevice->rad_info.chip_class >= CIK &&
	    !(pdevice->instance->debug_flags & RADV_DEBUG_NO_COMPUTE_QUEUE))
		num_queue_families++;

	if (pQueueFamilyProperties == NULL) {
		*pCount = num_queue_families;
		return;
	}

	if (!*pCount)
		return;

	idx = 0;
	if (*pCount >= 1) {
		*pQueueFamilyProperties[idx] = (VkQueueFamilyProperties) {
			.queueFlags = VK_QUEUE_GRAPHICS_BIT |
			              VK_QUEUE_COMPUTE_BIT |
			              VK_QUEUE_TRANSFER_BIT |
			              VK_QUEUE_SPARSE_BINDING_BIT,
			.queueCount = 1,
			.timestampValidBits = 64,
			.minImageTransferGranularity = (VkExtent3D) { 1, 1, 1 },
		};
		idx++;
	}

	if (pdevice->rad_info.num_compute_rings > 0 &&
	    pdevice->rad_info.chip_class >= CIK &&
	    !(pdevice->instance->debug_flags & RADV_DEBUG_NO_COMPUTE_QUEUE)) {
		if (*pCount > idx) {
			*pQueueFamilyProperties[idx] = (VkQueueFamilyProperties) {
				.queueFlags = VK_QUEUE_COMPUTE_BIT |
				              VK_QUEUE_TRANSFER_BIT |
				              VK_QUEUE_SPARSE_BINDING_BIT,
				.queueCount = pdevice->rad_info.num_compute_rings,
				.timestampValidBits = 64,
				.minImageTransferGranularity = (VkExtent3D) { 1, 1, 1 },
			};
			idx++;
		}
	}
	*pCount = idx;
}

void radv_GetPhysicalDeviceQueueFamilyProperties(
	VkPhysicalDevice                            physicalDevice,
	uint32_t*                                   pCount,
	VkQueueFamilyProperties*                    pQueueFamilyProperties)
{
	RADV_FROM_HANDLE(radv_physical_device, pdevice, physicalDevice);
	if (!pQueueFamilyProperties) {
		return radv_get_physical_device_queue_family_properties(pdevice, pCount, NULL);
		return;
	}
	VkQueueFamilyProperties *properties[] = {
		pQueueFamilyProperties + 0,
		pQueueFamilyProperties + 1,
		pQueueFamilyProperties + 2,
	};
	radv_get_physical_device_queue_family_properties(pdevice, pCount, properties);
	assert(*pCount <= 3);
}

void radv_GetPhysicalDeviceQueueFamilyProperties2KHR(
	VkPhysicalDevice                            physicalDevice,
	uint32_t*                                   pCount,
	VkQueueFamilyProperties2KHR                *pQueueFamilyProperties)
{
	RADV_FROM_HANDLE(radv_physical_device, pdevice, physicalDevice);
	if (!pQueueFamilyProperties) {
		return radv_get_physical_device_queue_family_properties(pdevice, pCount, NULL);
		return;
	}
	VkQueueFamilyProperties *properties[] = {
		&pQueueFamilyProperties[0].queueFamilyProperties,
		&pQueueFamilyProperties[1].queueFamilyProperties,
		&pQueueFamilyProperties[2].queueFamilyProperties,
	};
	radv_get_physical_device_queue_family_properties(pdevice, pCount, properties);
	assert(*pCount <= 3);
}

void radv_GetPhysicalDeviceMemoryProperties(
	VkPhysicalDevice                            physicalDevice,
	VkPhysicalDeviceMemoryProperties           *pMemoryProperties)
{
	RADV_FROM_HANDLE(radv_physical_device, physical_device, physicalDevice);

	*pMemoryProperties = physical_device->memory_properties;
}

void radv_GetPhysicalDeviceMemoryProperties2KHR(
	VkPhysicalDevice                            physicalDevice,
	VkPhysicalDeviceMemoryProperties2KHR       *pMemoryProperties)
{
	return radv_GetPhysicalDeviceMemoryProperties(physicalDevice,
						      &pMemoryProperties->memoryProperties);
}

static enum radeon_ctx_priority
radv_get_queue_global_priority(const VkDeviceQueueGlobalPriorityCreateInfoEXT *pObj)
{
	/* Default to MEDIUM when a specific global priority isn't requested */
	if (!pObj)
		return RADEON_CTX_PRIORITY_MEDIUM;

	switch(pObj->globalPriority) {
	case VK_QUEUE_GLOBAL_PRIORITY_REALTIME_EXT:
		return RADEON_CTX_PRIORITY_REALTIME;
	case VK_QUEUE_GLOBAL_PRIORITY_HIGH_EXT:
		return RADEON_CTX_PRIORITY_HIGH;
	case VK_QUEUE_GLOBAL_PRIORITY_MEDIUM_EXT:
		return RADEON_CTX_PRIORITY_MEDIUM;
	case VK_QUEUE_GLOBAL_PRIORITY_LOW_EXT:
		return RADEON_CTX_PRIORITY_LOW;
	default:
		unreachable("Illegal global priority value");
		return RADEON_CTX_PRIORITY_INVALID;
	}
}

static int
radv_queue_init(struct radv_device *device, struct radv_queue *queue,
		uint32_t queue_family_index, int idx,
		const VkDeviceQueueGlobalPriorityCreateInfoEXT *global_priority)
{
	queue->_loader_data.loaderMagic = ICD_LOADER_MAGIC;
	queue->device = device;
	queue->queue_family_index = queue_family_index;
	queue->queue_idx = idx;
	queue->priority = radv_get_queue_global_priority(global_priority);

	queue->hw_ctx = device->ws->ctx_create(device->ws, queue->priority);
	if (!queue->hw_ctx)
		return vk_error(VK_ERROR_OUT_OF_HOST_MEMORY);

	return VK_SUCCESS;
}

static void
radv_queue_finish(struct radv_queue *queue)
{
	if (queue->hw_ctx)
		queue->device->ws->ctx_destroy(queue->hw_ctx);

	if (queue->initial_full_flush_preamble_cs)
		queue->device->ws->cs_destroy(queue->initial_full_flush_preamble_cs);
	if (queue->initial_preamble_cs)
		queue->device->ws->cs_destroy(queue->initial_preamble_cs);
	if (queue->continue_preamble_cs)
		queue->device->ws->cs_destroy(queue->continue_preamble_cs);
	if (queue->descriptor_bo)
		queue->device->ws->buffer_destroy(queue->descriptor_bo);
	if (queue->scratch_bo)
		queue->device->ws->buffer_destroy(queue->scratch_bo);
	if (queue->esgs_ring_bo)
		queue->device->ws->buffer_destroy(queue->esgs_ring_bo);
	if (queue->gsvs_ring_bo)
		queue->device->ws->buffer_destroy(queue->gsvs_ring_bo);
	if (queue->tess_factor_ring_bo)
		queue->device->ws->buffer_destroy(queue->tess_factor_ring_bo);
	if (queue->tess_offchip_ring_bo)
		queue->device->ws->buffer_destroy(queue->tess_offchip_ring_bo);
	if (queue->compute_scratch_bo)
		queue->device->ws->buffer_destroy(queue->compute_scratch_bo);
}

static void
radv_device_init_gs_info(struct radv_device *device)
{
	switch (device->physical_device->rad_info.family) {
	case CHIP_OLAND:
	case CHIP_HAINAN:
	case CHIP_KAVERI:
	case CHIP_KABINI:
	case CHIP_MULLINS:
	case CHIP_ICELAND:
	case CHIP_CARRIZO:
	case CHIP_STONEY:
		device->gs_table_depth = 16;
		return;
	case CHIP_TAHITI:
	case CHIP_PITCAIRN:
	case CHIP_VERDE:
	case CHIP_BONAIRE:
	case CHIP_HAWAII:
	case CHIP_TONGA:
	case CHIP_FIJI:
	case CHIP_POLARIS10:
	case CHIP_POLARIS11:
	case CHIP_POLARIS12:
	case CHIP_VEGA10:
	case CHIP_RAVEN:
		device->gs_table_depth = 32;
		return;
	default:
		unreachable("unknown GPU");
	}
}

VkResult radv_CreateDevice(
	VkPhysicalDevice                            physicalDevice,
	const VkDeviceCreateInfo*                   pCreateInfo,
	const VkAllocationCallbacks*                pAllocator,
	VkDevice*                                   pDevice)
{
	RADV_FROM_HANDLE(radv_physical_device, physical_device, physicalDevice);
	VkResult result;
	struct radv_device *device;

	bool keep_shader_info = false;

	for (uint32_t i = 0; i < pCreateInfo->enabledExtensionCount; i++) {
		const char *ext_name = pCreateInfo->ppEnabledExtensionNames[i];
		if (!radv_physical_device_extension_supported(physical_device, ext_name))
			return vk_error(VK_ERROR_EXTENSION_NOT_PRESENT);

		if (strcmp(ext_name, VK_AMD_SHADER_INFO_EXTENSION_NAME) == 0)
			keep_shader_info = true;
	}

	/* Check enabled features */
	if (pCreateInfo->pEnabledFeatures) {
		VkPhysicalDeviceFeatures supported_features;
		radv_GetPhysicalDeviceFeatures(physicalDevice, &supported_features);
		VkBool32 *supported_feature = (VkBool32 *)&supported_features;
		VkBool32 *enabled_feature = (VkBool32 *)pCreateInfo->pEnabledFeatures;
		unsigned num_features = sizeof(VkPhysicalDeviceFeatures) / sizeof(VkBool32);
		for (uint32_t i = 0; i < num_features; i++) {
			if (enabled_feature[i] && !supported_feature[i])
				return vk_error(VK_ERROR_FEATURE_NOT_PRESENT);
		}
	}

	device = vk_zalloc2(&physical_device->instance->alloc, pAllocator,
			    sizeof(*device), 8,
			    VK_SYSTEM_ALLOCATION_SCOPE_DEVICE);
	if (!device)
		return vk_error(VK_ERROR_OUT_OF_HOST_MEMORY);

	device->_loader_data.loaderMagic = ICD_LOADER_MAGIC;
	device->instance = physical_device->instance;
	device->physical_device = physical_device;

	device->ws = physical_device->ws;
	if (pAllocator)
		device->alloc = *pAllocator;
	else
		device->alloc = physical_device->instance->alloc;

	mtx_init(&device->shader_slab_mutex, mtx_plain);
	list_inithead(&device->shader_slabs);

	for (unsigned i = 0; i < pCreateInfo->queueCreateInfoCount; i++) {
		const VkDeviceQueueCreateInfo *queue_create = &pCreateInfo->pQueueCreateInfos[i];
		uint32_t qfi = queue_create->queueFamilyIndex;
		const VkDeviceQueueGlobalPriorityCreateInfoEXT *global_priority =
			vk_find_struct_const(queue_create->pNext, DEVICE_QUEUE_GLOBAL_PRIORITY_CREATE_INFO_EXT);

		assert(!global_priority || device->physical_device->rad_info.has_ctx_priority);

		device->queues[qfi] = vk_alloc(&device->alloc,
					       queue_create->queueCount * sizeof(struct radv_queue), 8, VK_SYSTEM_ALLOCATION_SCOPE_DEVICE);
		if (!device->queues[qfi]) {
			result = VK_ERROR_OUT_OF_HOST_MEMORY;
			goto fail;
		}

		memset(device->queues[qfi], 0, queue_create->queueCount * sizeof(struct radv_queue));

		device->queue_count[qfi] = queue_create->queueCount;

		for (unsigned q = 0; q < queue_create->queueCount; q++) {
			result = radv_queue_init(device, &device->queues[qfi][q], qfi, q, global_priority);
			if (result != VK_SUCCESS)
				goto fail;
		}
	}

	device->pbb_allowed = device->physical_device->rad_info.chip_class >= GFX9 &&
	                      (device->instance->perftest_flags & RADV_PERFTEST_BINNING);

	/* Disabled and not implemented for now. */
	device->dfsm_allowed = device->pbb_allowed && false;

#ifdef ANDROID
	device->always_use_syncobj = device->physical_device->rad_info.has_syncobj_wait_for_submit;
#endif

#if HAVE_LLVM < 0x0400
	device->llvm_supports_spill = false;
#else
	device->llvm_supports_spill = true;
#endif

	/* The maximum number of scratch waves. Scratch space isn't divided
	 * evenly between CUs. The number is only a function of the number of CUs.
	 * We can decrease the constant to decrease the scratch buffer size.
	 *
	 * sctx->scratch_waves must be >= the maximum posible size of
	 * 1 threadgroup, so that the hw doesn't hang from being unable
	 * to start any.
	 *
	 * The recommended value is 4 per CU at most. Higher numbers don't
	 * bring much benefit, but they still occupy chip resources (think
	 * async compute). I've seen ~2% performance difference between 4 and 32.
	 */
	uint32_t max_threads_per_block = 2048;
	device->scratch_waves = MAX2(32 * physical_device->rad_info.num_good_compute_units,
				     max_threads_per_block / 64);

	device->dispatch_initiator = S_00B800_COMPUTE_SHADER_EN(1) |
				     S_00B800_FORCE_START_AT_000(1);

	if (device->physical_device->rad_info.chip_class >= CIK) {
		/* If the KMD allows it (there is a KMD hw register for it),
		 * allow launching waves out-of-order.
		 */
		device->dispatch_initiator |= S_00B800_ORDER_MODE(1);
	}

	radv_device_init_gs_info(device);

	device->tess_offchip_block_dw_size =
		device->physical_device->rad_info.family == CHIP_HAWAII ? 4096 : 8192;
	device->has_distributed_tess =
		device->physical_device->rad_info.chip_class >= VI &&
		device->physical_device->rad_info.max_se >= 2;

	if (getenv("RADV_TRACE_FILE")) {
		keep_shader_info = true;

		if (!radv_init_trace(device))
			goto fail;
	}

	device->keep_shader_info = keep_shader_info;

	result = radv_device_init_meta(device);
	if (result != VK_SUCCESS)
		goto fail;

	radv_device_init_msaa(device);

	for (int family = 0; family < RADV_MAX_QUEUE_FAMILIES; ++family) {
		device->empty_cs[family] = device->ws->cs_create(device->ws, family);
		switch (family) {
		case RADV_QUEUE_GENERAL:
			radeon_emit(device->empty_cs[family], PKT3(PKT3_CONTEXT_CONTROL, 1, 0));
			radeon_emit(device->empty_cs[family], CONTEXT_CONTROL_LOAD_ENABLE(1));
			radeon_emit(device->empty_cs[family], CONTEXT_CONTROL_SHADOW_ENABLE(1));
			break;
		case RADV_QUEUE_COMPUTE:
			radeon_emit(device->empty_cs[family], PKT3(PKT3_NOP, 0, 0));
			radeon_emit(device->empty_cs[family], 0);
			break;
		}
		device->ws->cs_finalize(device->empty_cs[family]);
	}

	if (device->physical_device->rad_info.chip_class >= CIK)
		cik_create_gfx_config(device);

	VkPipelineCacheCreateInfo ci;
	ci.sType = VK_STRUCTURE_TYPE_PIPELINE_CACHE_CREATE_INFO;
	ci.pNext = NULL;
	ci.flags = 0;
	ci.pInitialData = NULL;
	ci.initialDataSize = 0;
	VkPipelineCache pc;
	result = radv_CreatePipelineCache(radv_device_to_handle(device),
					  &ci, NULL, &pc);
	if (result != VK_SUCCESS)
		goto fail_meta;

	device->mem_cache = radv_pipeline_cache_from_handle(pc);

	*pDevice = radv_device_to_handle(device);
	return VK_SUCCESS;

fail_meta:
	radv_device_finish_meta(device);
fail:
	if (device->trace_bo)
		device->ws->buffer_destroy(device->trace_bo);

	if (device->gfx_init)
		device->ws->buffer_destroy(device->gfx_init);

	for (unsigned i = 0; i < RADV_MAX_QUEUE_FAMILIES; i++) {
		for (unsigned q = 0; q < device->queue_count[i]; q++)
			radv_queue_finish(&device->queues[i][q]);
		if (device->queue_count[i])
			vk_free(&device->alloc, device->queues[i]);
	}

	vk_free(&device->alloc, device);
	return result;
}

void radv_DestroyDevice(
	VkDevice                                    _device,
	const VkAllocationCallbacks*                pAllocator)
{
	RADV_FROM_HANDLE(radv_device, device, _device);

	if (!device)
		return;

	if (device->trace_bo)
		device->ws->buffer_destroy(device->trace_bo);

	if (device->gfx_init)
		device->ws->buffer_destroy(device->gfx_init);

	for (unsigned i = 0; i < RADV_MAX_QUEUE_FAMILIES; i++) {
		for (unsigned q = 0; q < device->queue_count[i]; q++)
			radv_queue_finish(&device->queues[i][q]);
		if (device->queue_count[i])
			vk_free(&device->alloc, device->queues[i]);
		if (device->empty_cs[i])
			device->ws->cs_destroy(device->empty_cs[i]);
	}
	radv_device_finish_meta(device);

	VkPipelineCache pc = radv_pipeline_cache_to_handle(device->mem_cache);
	radv_DestroyPipelineCache(radv_device_to_handle(device), pc, NULL);

	radv_destroy_shader_slabs(device);

	vk_free(&device->alloc, device);
}

VkResult radv_EnumerateInstanceLayerProperties(
	uint32_t*                                   pPropertyCount,
	VkLayerProperties*                          pProperties)
{
	if (pProperties == NULL) {
		*pPropertyCount = 0;
		return VK_SUCCESS;
	}

	/* None supported at this time */
	return vk_error(VK_ERROR_LAYER_NOT_PRESENT);
}

VkResult radv_EnumerateDeviceLayerProperties(
	VkPhysicalDevice                            physicalDevice,
	uint32_t*                                   pPropertyCount,
	VkLayerProperties*                          pProperties)
{
	if (pProperties == NULL) {
		*pPropertyCount = 0;
		return VK_SUCCESS;
	}

	/* None supported at this time */
	return vk_error(VK_ERROR_LAYER_NOT_PRESENT);
}

void radv_GetDeviceQueue(
	VkDevice                                    _device,
	uint32_t                                    queueFamilyIndex,
	uint32_t                                    queueIndex,
	VkQueue*                                    pQueue)
{
	RADV_FROM_HANDLE(radv_device, device, _device);

	*pQueue = radv_queue_to_handle(&device->queues[queueFamilyIndex][queueIndex]);
}

static void
fill_geom_tess_rings(struct radv_queue *queue,
		     uint32_t *map,
		     bool add_sample_positions,
		     uint32_t esgs_ring_size,
		     struct radeon_winsys_bo *esgs_ring_bo,
		     uint32_t gsvs_ring_size,
		     struct radeon_winsys_bo *gsvs_ring_bo,
		     uint32_t tess_factor_ring_size,
		     struct radeon_winsys_bo *tess_factor_ring_bo,
		     uint32_t tess_offchip_ring_size,
		     struct radeon_winsys_bo *tess_offchip_ring_bo)
{
	uint64_t esgs_va = 0, gsvs_va = 0;
	uint64_t tess_factor_va = 0, tess_offchip_va = 0;
	uint32_t *desc = &map[4];

	if (esgs_ring_bo)
		esgs_va = radv_buffer_get_va(esgs_ring_bo);
	if (gsvs_ring_bo)
		gsvs_va = radv_buffer_get_va(gsvs_ring_bo);
	if (tess_factor_ring_bo)
		tess_factor_va = radv_buffer_get_va(tess_factor_ring_bo);
	if (tess_offchip_ring_bo)
		tess_offchip_va = radv_buffer_get_va(tess_offchip_ring_bo);

	/* stride 0, num records - size, add tid, swizzle, elsize4,
	   index stride 64 */
	desc[0] = esgs_va;
	desc[1] = S_008F04_BASE_ADDRESS_HI(esgs_va >> 32) |
		S_008F04_STRIDE(0) |
		S_008F04_SWIZZLE_ENABLE(true);
	desc[2] = esgs_ring_size;
	desc[3] = S_008F0C_DST_SEL_X(V_008F0C_SQ_SEL_X) |
		S_008F0C_DST_SEL_Y(V_008F0C_SQ_SEL_Y) |
		S_008F0C_DST_SEL_Z(V_008F0C_SQ_SEL_Z) |
		S_008F0C_DST_SEL_W(V_008F0C_SQ_SEL_W) |
		S_008F0C_NUM_FORMAT(V_008F0C_BUF_NUM_FORMAT_FLOAT) |
		S_008F0C_DATA_FORMAT(V_008F0C_BUF_DATA_FORMAT_32) |
		S_008F0C_ELEMENT_SIZE(1) |
		S_008F0C_INDEX_STRIDE(3) |
		S_008F0C_ADD_TID_ENABLE(true);

	desc += 4;
	/* GS entry for ES->GS ring */
	/* stride 0, num records - size, elsize0,
	   index stride 0 */
	desc[0] = esgs_va;
	desc[1] = S_008F04_BASE_ADDRESS_HI(esgs_va >> 32)|
		S_008F04_STRIDE(0) |
		S_008F04_SWIZZLE_ENABLE(false);
	desc[2] = esgs_ring_size;
	desc[3] = S_008F0C_DST_SEL_X(V_008F0C_SQ_SEL_X) |
		S_008F0C_DST_SEL_Y(V_008F0C_SQ_SEL_Y) |
		S_008F0C_DST_SEL_Z(V_008F0C_SQ_SEL_Z) |
		S_008F0C_DST_SEL_W(V_008F0C_SQ_SEL_W) |
		S_008F0C_NUM_FORMAT(V_008F0C_BUF_NUM_FORMAT_FLOAT) |
		S_008F0C_DATA_FORMAT(V_008F0C_BUF_DATA_FORMAT_32) |
		S_008F0C_ELEMENT_SIZE(0) |
		S_008F0C_INDEX_STRIDE(0) |
		S_008F0C_ADD_TID_ENABLE(false);

	desc += 4;
	/* VS entry for GS->VS ring */
	/* stride 0, num records - size, elsize0,
	   index stride 0 */
	desc[0] = gsvs_va;
	desc[1] = S_008F04_BASE_ADDRESS_HI(gsvs_va >> 32)|
		S_008F04_STRIDE(0) |
		S_008F04_SWIZZLE_ENABLE(false);
	desc[2] = gsvs_ring_size;
	desc[3] = S_008F0C_DST_SEL_X(V_008F0C_SQ_SEL_X) |
		S_008F0C_DST_SEL_Y(V_008F0C_SQ_SEL_Y) |
		S_008F0C_DST_SEL_Z(V_008F0C_SQ_SEL_Z) |
		S_008F0C_DST_SEL_W(V_008F0C_SQ_SEL_W) |
		S_008F0C_NUM_FORMAT(V_008F0C_BUF_NUM_FORMAT_FLOAT) |
		S_008F0C_DATA_FORMAT(V_008F0C_BUF_DATA_FORMAT_32) |
		S_008F0C_ELEMENT_SIZE(0) |
		S_008F0C_INDEX_STRIDE(0) |
		S_008F0C_ADD_TID_ENABLE(false);
	desc += 4;

	/* stride gsvs_itemsize, num records 64
	   elsize 4, index stride 16 */
	/* shader will patch stride and desc[2] */
	desc[0] = gsvs_va;
	desc[1] = S_008F04_BASE_ADDRESS_HI(gsvs_va >> 32)|
		S_008F04_STRIDE(0) |
		S_008F04_SWIZZLE_ENABLE(true);
	desc[2] = 0;
	desc[3] = S_008F0C_DST_SEL_X(V_008F0C_SQ_SEL_X) |
		S_008F0C_DST_SEL_Y(V_008F0C_SQ_SEL_Y) |
		S_008F0C_DST_SEL_Z(V_008F0C_SQ_SEL_Z) |
		S_008F0C_DST_SEL_W(V_008F0C_SQ_SEL_W) |
		S_008F0C_NUM_FORMAT(V_008F0C_BUF_NUM_FORMAT_FLOAT) |
		S_008F0C_DATA_FORMAT(V_008F0C_BUF_DATA_FORMAT_32) |
		S_008F0C_ELEMENT_SIZE(1) |
		S_008F0C_INDEX_STRIDE(1) |
		S_008F0C_ADD_TID_ENABLE(true);
	desc += 4;

	desc[0] = tess_factor_va;
	desc[1] = S_008F04_BASE_ADDRESS_HI(tess_factor_va >> 32) |
		S_008F04_STRIDE(0) |
		S_008F04_SWIZZLE_ENABLE(false);
	desc[2] = tess_factor_ring_size;
	desc[3] = S_008F0C_DST_SEL_X(V_008F0C_SQ_SEL_X) |
		S_008F0C_DST_SEL_Y(V_008F0C_SQ_SEL_Y) |
		S_008F0C_DST_SEL_Z(V_008F0C_SQ_SEL_Z) |
		S_008F0C_DST_SEL_W(V_008F0C_SQ_SEL_W) |
		S_008F0C_NUM_FORMAT(V_008F0C_BUF_NUM_FORMAT_FLOAT) |
		S_008F0C_DATA_FORMAT(V_008F0C_BUF_DATA_FORMAT_32) |
		S_008F0C_ELEMENT_SIZE(0) |
		S_008F0C_INDEX_STRIDE(0) |
		S_008F0C_ADD_TID_ENABLE(false);
	desc += 4;

	desc[0] = tess_offchip_va;
	desc[1] = S_008F04_BASE_ADDRESS_HI(tess_offchip_va >> 32) |
		S_008F04_STRIDE(0) |
		S_008F04_SWIZZLE_ENABLE(false);
	desc[2] = tess_offchip_ring_size;
	desc[3] = S_008F0C_DST_SEL_X(V_008F0C_SQ_SEL_X) |
		S_008F0C_DST_SEL_Y(V_008F0C_SQ_SEL_Y) |
		S_008F0C_DST_SEL_Z(V_008F0C_SQ_SEL_Z) |
		S_008F0C_DST_SEL_W(V_008F0C_SQ_SEL_W) |
		S_008F0C_NUM_FORMAT(V_008F0C_BUF_NUM_FORMAT_FLOAT) |
		S_008F0C_DATA_FORMAT(V_008F0C_BUF_DATA_FORMAT_32) |
		S_008F0C_ELEMENT_SIZE(0) |
		S_008F0C_INDEX_STRIDE(0) |
		S_008F0C_ADD_TID_ENABLE(false);
	desc += 4;

	/* add sample positions after all rings */
	memcpy(desc, queue->device->sample_locations_1x, 8);
	desc += 2;
	memcpy(desc, queue->device->sample_locations_2x, 16);
	desc += 4;
	memcpy(desc, queue->device->sample_locations_4x, 32);
	desc += 8;
	memcpy(desc, queue->device->sample_locations_8x, 64);
	desc += 16;
	memcpy(desc, queue->device->sample_locations_16x, 128);
}

static unsigned
radv_get_hs_offchip_param(struct radv_device *device, uint32_t *max_offchip_buffers_p)
{
	bool double_offchip_buffers = device->physical_device->rad_info.chip_class >= CIK &&
		device->physical_device->rad_info.family != CHIP_CARRIZO &&
		device->physical_device->rad_info.family != CHIP_STONEY;
	unsigned max_offchip_buffers_per_se = double_offchip_buffers ? 128 : 64;
	unsigned max_offchip_buffers = max_offchip_buffers_per_se *
		device->physical_device->rad_info.max_se;
	unsigned offchip_granularity;
	unsigned hs_offchip_param;
	switch (device->tess_offchip_block_dw_size) {
	default:
		assert(0);
		/* fall through */
	case 8192:
		offchip_granularity = V_03093C_X_8K_DWORDS;
		break;
	case 4096:
		offchip_granularity = V_03093C_X_4K_DWORDS;
		break;
	}

	switch (device->physical_device->rad_info.chip_class) {
	case SI:
		max_offchip_buffers = MIN2(max_offchip_buffers, 126);
		break;
	case CIK:
	case VI:
	case GFX9:
	default:
		max_offchip_buffers = MIN2(max_offchip_buffers, 508);
		break;
	}

	*max_offchip_buffers_p = max_offchip_buffers;
	if (device->physical_device->rad_info.chip_class >= CIK) {
		if (device->physical_device->rad_info.chip_class >= VI)
			--max_offchip_buffers;
		hs_offchip_param =
			S_03093C_OFFCHIP_BUFFERING(max_offchip_buffers) |
			S_03093C_OFFCHIP_GRANULARITY(offchip_granularity);
	} else {
		hs_offchip_param =
			S_0089B0_OFFCHIP_BUFFERING(max_offchip_buffers);
	}
	return hs_offchip_param;
}

static VkResult
radv_get_preamble_cs(struct radv_queue *queue,
                     uint32_t scratch_size,
                     uint32_t compute_scratch_size,
		     uint32_t esgs_ring_size,
		     uint32_t gsvs_ring_size,
		     bool needs_tess_rings,
		     bool needs_sample_positions,
		     struct radeon_winsys_cs **initial_full_flush_preamble_cs,
                     struct radeon_winsys_cs **initial_preamble_cs,
                     struct radeon_winsys_cs **continue_preamble_cs)
{
	struct radeon_winsys_bo *scratch_bo = NULL;
	struct radeon_winsys_bo *descriptor_bo = NULL;
	struct radeon_winsys_bo *compute_scratch_bo = NULL;
	struct radeon_winsys_bo *esgs_ring_bo = NULL;
	struct radeon_winsys_bo *gsvs_ring_bo = NULL;
	struct radeon_winsys_bo *tess_factor_ring_bo = NULL;
	struct radeon_winsys_bo *tess_offchip_ring_bo = NULL;
	struct radeon_winsys_cs *dest_cs[3] = {0};
	bool add_tess_rings = false, add_sample_positions = false;
	unsigned tess_factor_ring_size = 0, tess_offchip_ring_size = 0;
	unsigned max_offchip_buffers;
	unsigned hs_offchip_param = 0;
	uint32_t ring_bo_flags = RADEON_FLAG_NO_CPU_ACCESS | RADEON_FLAG_NO_INTERPROCESS_SHARING;
	if (!queue->has_tess_rings) {
		if (needs_tess_rings)
			add_tess_rings = true;
	}
	if (!queue->has_sample_positions) {
		if (needs_sample_positions)
			add_sample_positions = true;
	}
	tess_factor_ring_size = 32768 * queue->device->physical_device->rad_info.max_se;
	hs_offchip_param = radv_get_hs_offchip_param(queue->device,
						     &max_offchip_buffers);
	tess_offchip_ring_size = max_offchip_buffers *
		queue->device->tess_offchip_block_dw_size * 4;

	if (scratch_size <= queue->scratch_size &&
	    compute_scratch_size <= queue->compute_scratch_size &&
	    esgs_ring_size <= queue->esgs_ring_size &&
	    gsvs_ring_size <= queue->gsvs_ring_size &&
	    !add_tess_rings && !add_sample_positions &&
	    queue->initial_preamble_cs) {
		*initial_full_flush_preamble_cs = queue->initial_full_flush_preamble_cs;
		*initial_preamble_cs = queue->initial_preamble_cs;
		*continue_preamble_cs = queue->continue_preamble_cs;
		if (!scratch_size && !compute_scratch_size && !esgs_ring_size && !gsvs_ring_size)
			*continue_preamble_cs = NULL;
		return VK_SUCCESS;
	}

	if (scratch_size > queue->scratch_size) {
		scratch_bo = queue->device->ws->buffer_create(queue->device->ws,
		                                              scratch_size,
		                                              4096,
		                                              RADEON_DOMAIN_VRAM,
		                                              ring_bo_flags);
		if (!scratch_bo)
			goto fail;
	} else
		scratch_bo = queue->scratch_bo;

	if (compute_scratch_size > queue->compute_scratch_size) {
		compute_scratch_bo = queue->device->ws->buffer_create(queue->device->ws,
		                                                      compute_scratch_size,
		                                                      4096,
		                                                      RADEON_DOMAIN_VRAM,
		                                                      ring_bo_flags);
		if (!compute_scratch_bo)
			goto fail;

	} else
		compute_scratch_bo = queue->compute_scratch_bo;

	if (esgs_ring_size > queue->esgs_ring_size) {
		esgs_ring_bo = queue->device->ws->buffer_create(queue->device->ws,
								esgs_ring_size,
								4096,
								RADEON_DOMAIN_VRAM,
								ring_bo_flags);
		if (!esgs_ring_bo)
			goto fail;
	} else {
		esgs_ring_bo = queue->esgs_ring_bo;
		esgs_ring_size = queue->esgs_ring_size;
	}

	if (gsvs_ring_size > queue->gsvs_ring_size) {
		gsvs_ring_bo = queue->device->ws->buffer_create(queue->device->ws,
								gsvs_ring_size,
								4096,
								RADEON_DOMAIN_VRAM,
								ring_bo_flags);
		if (!gsvs_ring_bo)
			goto fail;
	} else {
		gsvs_ring_bo = queue->gsvs_ring_bo;
		gsvs_ring_size = queue->gsvs_ring_size;
	}

	if (add_tess_rings) {
		tess_factor_ring_bo = queue->device->ws->buffer_create(queue->device->ws,
								       tess_factor_ring_size,
								       256,
								       RADEON_DOMAIN_VRAM,
								       ring_bo_flags);
		if (!tess_factor_ring_bo)
			goto fail;
		tess_offchip_ring_bo = queue->device->ws->buffer_create(queue->device->ws,
								       tess_offchip_ring_size,
								       256,
								       RADEON_DOMAIN_VRAM,
									ring_bo_flags);
		if (!tess_offchip_ring_bo)
			goto fail;
	} else {
		tess_factor_ring_bo = queue->tess_factor_ring_bo;
		tess_offchip_ring_bo = queue->tess_offchip_ring_bo;
	}

	if (scratch_bo != queue->scratch_bo ||
	    esgs_ring_bo != queue->esgs_ring_bo ||
	    gsvs_ring_bo != queue->gsvs_ring_bo ||
	    tess_factor_ring_bo != queue->tess_factor_ring_bo ||
	    tess_offchip_ring_bo != queue->tess_offchip_ring_bo || add_sample_positions) {
		uint32_t size = 0;
		if (gsvs_ring_bo || esgs_ring_bo ||
		    tess_factor_ring_bo || tess_offchip_ring_bo || add_sample_positions) {
			size = 112; /* 2 dword + 2 padding + 4 dword * 6 */
			if (add_sample_positions)
				size += 256; /* 32+16+8+4+2+1 samples * 4 * 2 = 248 bytes. */
		}
		else if (scratch_bo)
			size = 8; /* 2 dword */

		descriptor_bo = queue->device->ws->buffer_create(queue->device->ws,
		                                                 size,
		                                                 4096,
		                                                 RADEON_DOMAIN_VRAM,
		                                                 RADEON_FLAG_CPU_ACCESS |
								 RADEON_FLAG_NO_INTERPROCESS_SHARING |
								 RADEON_FLAG_READ_ONLY);
		if (!descriptor_bo)
			goto fail;
	} else
		descriptor_bo = queue->descriptor_bo;

	for(int i = 0; i < 3; ++i) {
		struct radeon_winsys_cs *cs = NULL;
		cs = queue->device->ws->cs_create(queue->device->ws,
						  queue->queue_family_index ? RING_COMPUTE : RING_GFX);
		if (!cs)
			goto fail;

		dest_cs[i] = cs;

		if (scratch_bo)
			radv_cs_add_buffer(queue->device->ws, cs, scratch_bo, 8);

		if (esgs_ring_bo)
			radv_cs_add_buffer(queue->device->ws, cs, esgs_ring_bo, 8);

		if (gsvs_ring_bo)
			radv_cs_add_buffer(queue->device->ws, cs, gsvs_ring_bo, 8);

		if (tess_factor_ring_bo)
			radv_cs_add_buffer(queue->device->ws, cs, tess_factor_ring_bo, 8);

		if (tess_offchip_ring_bo)
			radv_cs_add_buffer(queue->device->ws, cs, tess_offchip_ring_bo, 8);

		if (descriptor_bo)
			radv_cs_add_buffer(queue->device->ws, cs, descriptor_bo, 8);

		if (descriptor_bo != queue->descriptor_bo) {
			uint32_t *map = (uint32_t*)queue->device->ws->buffer_map(descriptor_bo);

			if (scratch_bo) {
				uint64_t scratch_va = radv_buffer_get_va(scratch_bo);
				uint32_t rsrc1 = S_008F04_BASE_ADDRESS_HI(scratch_va >> 32) |
				                 S_008F04_SWIZZLE_ENABLE(1);
				map[0] = scratch_va;
				map[1] = rsrc1;
			}

			if (esgs_ring_bo || gsvs_ring_bo || tess_factor_ring_bo || tess_offchip_ring_bo ||
			    add_sample_positions)
				fill_geom_tess_rings(queue, map, add_sample_positions,
						     esgs_ring_size, esgs_ring_bo,
						     gsvs_ring_size, gsvs_ring_bo,
						     tess_factor_ring_size, tess_factor_ring_bo,
						     tess_offchip_ring_size, tess_offchip_ring_bo);

			queue->device->ws->buffer_unmap(descriptor_bo);
		}

		if (esgs_ring_bo || gsvs_ring_bo || tess_factor_ring_bo || tess_offchip_ring_bo) {
			radeon_emit(cs, PKT3(PKT3_EVENT_WRITE, 0, 0));
			radeon_emit(cs, EVENT_TYPE(V_028A90_VS_PARTIAL_FLUSH) | EVENT_INDEX(4));
			radeon_emit(cs, PKT3(PKT3_EVENT_WRITE, 0, 0));
			radeon_emit(cs, EVENT_TYPE(V_028A90_VGT_FLUSH) | EVENT_INDEX(0));
		}

		if (esgs_ring_bo || gsvs_ring_bo) {
			if (queue->device->physical_device->rad_info.chip_class >= CIK) {
				radeon_set_uconfig_reg_seq(cs, R_030900_VGT_ESGS_RING_SIZE, 2);
				radeon_emit(cs, esgs_ring_size >> 8);
				radeon_emit(cs, gsvs_ring_size >> 8);
			} else {
				radeon_set_config_reg_seq(cs, R_0088C8_VGT_ESGS_RING_SIZE, 2);
				radeon_emit(cs, esgs_ring_size >> 8);
				radeon_emit(cs, gsvs_ring_size >> 8);
			}
		}

		if (tess_factor_ring_bo) {
			uint64_t tf_va = radv_buffer_get_va(tess_factor_ring_bo);
			if (queue->device->physical_device->rad_info.chip_class >= CIK) {
				radeon_set_uconfig_reg(cs, R_030938_VGT_TF_RING_SIZE,
						       S_030938_SIZE(tess_factor_ring_size / 4));
				radeon_set_uconfig_reg(cs, R_030940_VGT_TF_MEMORY_BASE,
						       tf_va >> 8);
				if (queue->device->physical_device->rad_info.chip_class >= GFX9) {
					radeon_set_uconfig_reg(cs, R_030944_VGT_TF_MEMORY_BASE_HI,
							       tf_va >> 40);
				}
				radeon_set_uconfig_reg(cs, R_03093C_VGT_HS_OFFCHIP_PARAM, hs_offchip_param);
			} else {
				radeon_set_config_reg(cs, R_008988_VGT_TF_RING_SIZE,
						      S_008988_SIZE(tess_factor_ring_size / 4));
				radeon_set_config_reg(cs, R_0089B8_VGT_TF_MEMORY_BASE,
						      tf_va >> 8);
				radeon_set_config_reg(cs, R_0089B0_VGT_HS_OFFCHIP_PARAM,
						      hs_offchip_param);
			}
		}

		if (descriptor_bo) {
			uint64_t va = radv_buffer_get_va(descriptor_bo);
			if (queue->device->physical_device->rad_info.chip_class >= GFX9) {
				uint32_t regs[] = {R_00B030_SPI_SHADER_USER_DATA_PS_0,
						R_00B130_SPI_SHADER_USER_DATA_VS_0,
						R_00B208_SPI_SHADER_USER_DATA_ADDR_LO_GS,
						R_00B408_SPI_SHADER_USER_DATA_ADDR_LO_HS};

				for (int i = 0; i < ARRAY_SIZE(regs); ++i) {
					radeon_set_sh_reg_seq(cs, regs[i], 2);
					radeon_emit(cs, va);
					radeon_emit(cs, va >> 32);
				}
			} else {
				uint32_t regs[] = {R_00B030_SPI_SHADER_USER_DATA_PS_0,
						R_00B130_SPI_SHADER_USER_DATA_VS_0,
						R_00B230_SPI_SHADER_USER_DATA_GS_0,
						R_00B330_SPI_SHADER_USER_DATA_ES_0,
						R_00B430_SPI_SHADER_USER_DATA_HS_0,
						R_00B530_SPI_SHADER_USER_DATA_LS_0};

				for (int i = 0; i < ARRAY_SIZE(regs); ++i) {
					radeon_set_sh_reg_seq(cs, regs[i], 2);
					radeon_emit(cs, va);
					radeon_emit(cs, va >> 32);
				}
			}
		}

		if (compute_scratch_bo) {
			uint64_t scratch_va = radv_buffer_get_va(compute_scratch_bo);
			uint32_t rsrc1 = S_008F04_BASE_ADDRESS_HI(scratch_va >> 32) |
			                 S_008F04_SWIZZLE_ENABLE(1);

			radv_cs_add_buffer(queue->device->ws, cs, compute_scratch_bo, 8);

			radeon_set_sh_reg_seq(cs, R_00B900_COMPUTE_USER_DATA_0, 2);
			radeon_emit(cs, scratch_va);
			radeon_emit(cs, rsrc1);
		}

		if (i == 0) {
			si_cs_emit_cache_flush(cs,
			                       queue->device->physical_device->rad_info.chip_class,
					       NULL, 0,
			                       queue->queue_family_index == RING_COMPUTE &&
			                         queue->device->physical_device->rad_info.chip_class >= CIK,
			                       (queue->queue_family_index == RADV_QUEUE_COMPUTE ? RADV_CMD_FLAG_CS_PARTIAL_FLUSH : (RADV_CMD_FLAG_CS_PARTIAL_FLUSH | RADV_CMD_FLAG_PS_PARTIAL_FLUSH)) |
			                       RADV_CMD_FLAG_INV_ICACHE |
			                       RADV_CMD_FLAG_INV_SMEM_L1 |
			                       RADV_CMD_FLAG_INV_VMEM_L1 |
			                       RADV_CMD_FLAG_INV_GLOBAL_L2);
		} else if (i == 1) {
			si_cs_emit_cache_flush(cs,
			                       queue->device->physical_device->rad_info.chip_class,
					       NULL, 0,
			                       queue->queue_family_index == RING_COMPUTE &&
			                         queue->device->physical_device->rad_info.chip_class >= CIK,
			                       RADV_CMD_FLAG_INV_ICACHE |
			                       RADV_CMD_FLAG_INV_SMEM_L1 |
			                       RADV_CMD_FLAG_INV_VMEM_L1 |
			                       RADV_CMD_FLAG_INV_GLOBAL_L2);
		}

		if (!queue->device->ws->cs_finalize(cs))
			goto fail;
	}

	if (queue->initial_full_flush_preamble_cs)
			queue->device->ws->cs_destroy(queue->initial_full_flush_preamble_cs);

	if (queue->initial_preamble_cs)
			queue->device->ws->cs_destroy(queue->initial_preamble_cs);

	if (queue->continue_preamble_cs)
			queue->device->ws->cs_destroy(queue->continue_preamble_cs);

	queue->initial_full_flush_preamble_cs = dest_cs[0];
	queue->initial_preamble_cs = dest_cs[1];
	queue->continue_preamble_cs = dest_cs[2];

	if (scratch_bo != queue->scratch_bo) {
		if (queue->scratch_bo)
			queue->device->ws->buffer_destroy(queue->scratch_bo);
		queue->scratch_bo = scratch_bo;
		queue->scratch_size = scratch_size;
	}

	if (compute_scratch_bo != queue->compute_scratch_bo) {
		if (queue->compute_scratch_bo)
			queue->device->ws->buffer_destroy(queue->compute_scratch_bo);
		queue->compute_scratch_bo = compute_scratch_bo;
		queue->compute_scratch_size = compute_scratch_size;
	}

	if (esgs_ring_bo != queue->esgs_ring_bo) {
		if (queue->esgs_ring_bo)
			queue->device->ws->buffer_destroy(queue->esgs_ring_bo);
		queue->esgs_ring_bo = esgs_ring_bo;
		queue->esgs_ring_size = esgs_ring_size;
	}

	if (gsvs_ring_bo != queue->gsvs_ring_bo) {
		if (queue->gsvs_ring_bo)
			queue->device->ws->buffer_destroy(queue->gsvs_ring_bo);
		queue->gsvs_ring_bo = gsvs_ring_bo;
		queue->gsvs_ring_size = gsvs_ring_size;
	}

	if (tess_factor_ring_bo != queue->tess_factor_ring_bo) {
		queue->tess_factor_ring_bo = tess_factor_ring_bo;
	}

	if (tess_offchip_ring_bo != queue->tess_offchip_ring_bo) {
		queue->tess_offchip_ring_bo = tess_offchip_ring_bo;
		queue->has_tess_rings = true;
	}

	if (descriptor_bo != queue->descriptor_bo) {
		if (queue->descriptor_bo)
			queue->device->ws->buffer_destroy(queue->descriptor_bo);

		queue->descriptor_bo = descriptor_bo;
	}

	if (add_sample_positions)
		queue->has_sample_positions = true;

	*initial_full_flush_preamble_cs = queue->initial_full_flush_preamble_cs;
	*initial_preamble_cs = queue->initial_preamble_cs;
	*continue_preamble_cs = queue->continue_preamble_cs;
	if (!scratch_size && !compute_scratch_size && !esgs_ring_size && !gsvs_ring_size)
			*continue_preamble_cs = NULL;
	return VK_SUCCESS;
fail:
	for (int i = 0; i < ARRAY_SIZE(dest_cs); ++i)
		if (dest_cs[i])
			queue->device->ws->cs_destroy(dest_cs[i]);
	if (descriptor_bo && descriptor_bo != queue->descriptor_bo)
		queue->device->ws->buffer_destroy(descriptor_bo);
	if (scratch_bo && scratch_bo != queue->scratch_bo)
		queue->device->ws->buffer_destroy(scratch_bo);
	if (compute_scratch_bo && compute_scratch_bo != queue->compute_scratch_bo)
		queue->device->ws->buffer_destroy(compute_scratch_bo);
	if (esgs_ring_bo && esgs_ring_bo != queue->esgs_ring_bo)
		queue->device->ws->buffer_destroy(esgs_ring_bo);
	if (gsvs_ring_bo && gsvs_ring_bo != queue->gsvs_ring_bo)
		queue->device->ws->buffer_destroy(gsvs_ring_bo);
	if (tess_factor_ring_bo && tess_factor_ring_bo != queue->tess_factor_ring_bo)
		queue->device->ws->buffer_destroy(tess_factor_ring_bo);
	if (tess_offchip_ring_bo && tess_offchip_ring_bo != queue->tess_offchip_ring_bo)
		queue->device->ws->buffer_destroy(tess_offchip_ring_bo);
	return vk_error(VK_ERROR_OUT_OF_DEVICE_MEMORY);
}

static VkResult radv_alloc_sem_counts(struct radv_winsys_sem_counts *counts,
				      int num_sems,
				      const VkSemaphore *sems,
				      VkFence _fence,
				      bool reset_temp)
{
	int syncobj_idx = 0, sem_idx = 0;

	if (num_sems == 0 && _fence == VK_NULL_HANDLE)
		return VK_SUCCESS;

	for (uint32_t i = 0; i < num_sems; i++) {
		RADV_FROM_HANDLE(radv_semaphore, sem, sems[i]);

		if (sem->temp_syncobj || sem->syncobj)
			counts->syncobj_count++;
		else
			counts->sem_count++;
	}

	if (_fence != VK_NULL_HANDLE) {
		RADV_FROM_HANDLE(radv_fence, fence, _fence);
		if (fence->temp_syncobj || fence->syncobj)
			counts->syncobj_count++;
	}

	if (counts->syncobj_count) {
		counts->syncobj = (uint32_t *)malloc(sizeof(uint32_t) * counts->syncobj_count);
		if (!counts->syncobj)
			return vk_error(VK_ERROR_OUT_OF_HOST_MEMORY);
	}

	if (counts->sem_count) {
		counts->sem = (struct radeon_winsys_sem **)malloc(sizeof(struct radeon_winsys_sem *) * counts->sem_count);
		if (!counts->sem) {
			free(counts->syncobj);
			return vk_error(VK_ERROR_OUT_OF_HOST_MEMORY);
		}
	}

	for (uint32_t i = 0; i < num_sems; i++) {
		RADV_FROM_HANDLE(radv_semaphore, sem, sems[i]);

		if (sem->temp_syncobj) {
			counts->syncobj[syncobj_idx++] = sem->temp_syncobj;
		}
		else if (sem->syncobj)
			counts->syncobj[syncobj_idx++] = sem->syncobj;
		else {
			assert(sem->sem);
			counts->sem[sem_idx++] = sem->sem;
		}
	}

	if (_fence != VK_NULL_HANDLE) {
		RADV_FROM_HANDLE(radv_fence, fence, _fence);
		if (fence->temp_syncobj)
			counts->syncobj[syncobj_idx++] = fence->temp_syncobj;
		else if (fence->syncobj)
			counts->syncobj[syncobj_idx++] = fence->syncobj;
	}

	return VK_SUCCESS;
}

void radv_free_sem_info(struct radv_winsys_sem_info *sem_info)
{
	free(sem_info->wait.syncobj);
	free(sem_info->wait.sem);
	free(sem_info->signal.syncobj);
	free(sem_info->signal.sem);
}


static void radv_free_temp_syncobjs(struct radv_device *device,
				    int num_sems,
				    const VkSemaphore *sems)
{
	for (uint32_t i = 0; i < num_sems; i++) {
		RADV_FROM_HANDLE(radv_semaphore, sem, sems[i]);

		if (sem->temp_syncobj) {
			device->ws->destroy_syncobj(device->ws, sem->temp_syncobj);
			sem->temp_syncobj = 0;
		}
	}
}

VkResult radv_alloc_sem_info(struct radv_winsys_sem_info *sem_info,
			     int num_wait_sems,
			     const VkSemaphore *wait_sems,
			     int num_signal_sems,
			     const VkSemaphore *signal_sems,
			     VkFence fence)
{
	VkResult ret;
	memset(sem_info, 0, sizeof(*sem_info));

	ret = radv_alloc_sem_counts(&sem_info->wait, num_wait_sems, wait_sems, VK_NULL_HANDLE, true);
	if (ret)
		return ret;
	ret = radv_alloc_sem_counts(&sem_info->signal, num_signal_sems, signal_sems, fence, false);
	if (ret)
		radv_free_sem_info(sem_info);

	/* caller can override these */
	sem_info->cs_emit_wait = true;
	sem_info->cs_emit_signal = true;
	return ret;
}

/* Signals fence as soon as all the work currently put on queue is done. */
static VkResult radv_signal_fence(struct radv_queue *queue,
                              struct radv_fence *fence)
{
	int ret;
	VkResult result;
	struct radv_winsys_sem_info sem_info;

	result = radv_alloc_sem_info(&sem_info, 0, NULL, 0, NULL,
	                             radv_fence_to_handle(fence));
	if (result != VK_SUCCESS)
		return result;

	ret = queue->device->ws->cs_submit(queue->hw_ctx, queue->queue_idx,
	                                   &queue->device->empty_cs[queue->queue_family_index],
	                                   1, NULL, NULL, &sem_info,
	                                   false, fence->fence);
	radv_free_sem_info(&sem_info);

	/* TODO: find a better error */
	if (ret)
		return vk_error(VK_ERROR_OUT_OF_DEVICE_MEMORY);

	return VK_SUCCESS;
}

VkResult radv_QueueSubmit(
	VkQueue                                     _queue,
	uint32_t                                    submitCount,
	const VkSubmitInfo*                         pSubmits,
	VkFence                                     _fence)
{
	RADV_FROM_HANDLE(radv_queue, queue, _queue);
	RADV_FROM_HANDLE(radv_fence, fence, _fence);
	struct radeon_winsys_fence *base_fence = fence ? fence->fence : NULL;
	struct radeon_winsys_ctx *ctx = queue->hw_ctx;
	int ret;
	uint32_t max_cs_submission = queue->device->trace_bo ? 1 : UINT32_MAX;
	uint32_t scratch_size = 0;
	uint32_t compute_scratch_size = 0;
	uint32_t esgs_ring_size = 0, gsvs_ring_size = 0;
	struct radeon_winsys_cs *initial_preamble_cs = NULL, *initial_flush_preamble_cs = NULL, *continue_preamble_cs = NULL;
	VkResult result;
	bool fence_emitted = false;
	bool tess_rings_needed = false;
	bool sample_positions_needed = false;

	/* Do this first so failing to allocate scratch buffers can't result in
	 * partially executed submissions. */
	for (uint32_t i = 0; i < submitCount; i++) {
		for (uint32_t j = 0; j < pSubmits[i].commandBufferCount; j++) {
			RADV_FROM_HANDLE(radv_cmd_buffer, cmd_buffer,
					 pSubmits[i].pCommandBuffers[j]);

			scratch_size = MAX2(scratch_size, cmd_buffer->scratch_size_needed);
			compute_scratch_size = MAX2(compute_scratch_size,
			                            cmd_buffer->compute_scratch_size_needed);
			esgs_ring_size = MAX2(esgs_ring_size, cmd_buffer->esgs_ring_size_needed);
			gsvs_ring_size = MAX2(gsvs_ring_size, cmd_buffer->gsvs_ring_size_needed);
			tess_rings_needed |= cmd_buffer->tess_rings_needed;
			sample_positions_needed |= cmd_buffer->sample_positions_needed;
		}
	}

	result = radv_get_preamble_cs(queue, scratch_size, compute_scratch_size,
	                              esgs_ring_size, gsvs_ring_size, tess_rings_needed,
				      sample_positions_needed, &initial_flush_preamble_cs,
	                              &initial_preamble_cs, &continue_preamble_cs);
	if (result != VK_SUCCESS)
		return result;

	for (uint32_t i = 0; i < submitCount; i++) {
		struct radeon_winsys_cs **cs_array;
		bool do_flush = !i || pSubmits[i].pWaitDstStageMask;
		bool can_patch = true;
		uint32_t advance;
		struct radv_winsys_sem_info sem_info;

		result = radv_alloc_sem_info(&sem_info,
					     pSubmits[i].waitSemaphoreCount,
					     pSubmits[i].pWaitSemaphores,
					     pSubmits[i].signalSemaphoreCount,
					     pSubmits[i].pSignalSemaphores,
					     _fence);
		if (result != VK_SUCCESS)
			return result;

		if (!pSubmits[i].commandBufferCount) {
			if (pSubmits[i].waitSemaphoreCount || pSubmits[i].signalSemaphoreCount) {
				ret = queue->device->ws->cs_submit(ctx, queue->queue_idx,
								   &queue->device->empty_cs[queue->queue_family_index],
								   1, NULL, NULL,
								   &sem_info,
								   false, base_fence);
				if (ret) {
					radv_loge("failed to submit CS %d\n", i);
					abort();
				}
				fence_emitted = true;
			}
			radv_free_sem_info(&sem_info);
			continue;
		}

		cs_array = malloc(sizeof(struct radeon_winsys_cs *) *
					        (pSubmits[i].commandBufferCount));

		for (uint32_t j = 0; j < pSubmits[i].commandBufferCount; j++) {
			RADV_FROM_HANDLE(radv_cmd_buffer, cmd_buffer,
					 pSubmits[i].pCommandBuffers[j]);
			assert(cmd_buffer->level == VK_COMMAND_BUFFER_LEVEL_PRIMARY);

			cs_array[j] = cmd_buffer->cs;
			if ((cmd_buffer->usage_flags & VK_COMMAND_BUFFER_USAGE_SIMULTANEOUS_USE_BIT))
				can_patch = false;

			cmd_buffer->status = RADV_CMD_BUFFER_STATUS_PENDING;
		}

		for (uint32_t j = 0; j < pSubmits[i].commandBufferCount; j += advance) {
			struct radeon_winsys_cs *initial_preamble = (do_flush && !j) ? initial_flush_preamble_cs : initial_preamble_cs;
			advance = MIN2(max_cs_submission,
				       pSubmits[i].commandBufferCount - j);

			if (queue->device->trace_bo)
				*queue->device->trace_id_ptr = 0;

<<<<<<< HEAD
			ret = queue->device->ws->cs_submit(ctx, queue->queue_idx, cs_array + j, advance,
							(struct radeon_winsys_sem **)pSubmits[i].pWaitSemaphores,
							b ? pSubmits[i].waitSemaphoreCount : 0,
							(struct radeon_winsys_sem **)pSubmits[i].pSignalSemaphores,
							e ? pSubmits[i].signalSemaphoreCount : 0,
=======
			sem_info.cs_emit_wait = j == 0;
			sem_info.cs_emit_signal = j + advance == pSubmits[i].commandBufferCount;

			ret = queue->device->ws->cs_submit(ctx, queue->queue_idx, cs_array + j,
							advance, initial_preamble, continue_preamble_cs,
							   &sem_info,
>>>>>>> 5d3caa1c
							can_patch, base_fence);

			if (ret) {
				radv_loge("failed to submit CS %d\n", i);
				abort();
			}
			fence_emitted = true;
			if (queue->device->trace_bo) {
				radv_check_gpu_hangs(queue, cs_array[j]);
			}
		}

		radv_free_temp_syncobjs(queue->device,
					pSubmits[i].waitSemaphoreCount,
					pSubmits[i].pWaitSemaphores);
		radv_free_sem_info(&sem_info);
		free(cs_array);
	}

	if (fence) {
		if (!fence_emitted) {
			radv_signal_fence(queue, fence);
		}
		fence->submitted = true;
	}

	return VK_SUCCESS;
}

VkResult radv_QueueWaitIdle(
	VkQueue                                     _queue)
{
	RADV_FROM_HANDLE(radv_queue, queue, _queue);

	queue->device->ws->ctx_wait_idle(queue->hw_ctx,
	                                 radv_queue_family_to_ring(queue->queue_family_index),
	                                 queue->queue_idx);
	return VK_SUCCESS;
}

VkResult radv_DeviceWaitIdle(
	VkDevice                                    _device)
{
	RADV_FROM_HANDLE(radv_device, device, _device);

	for (unsigned i = 0; i < RADV_MAX_QUEUE_FAMILIES; i++) {
		for (unsigned q = 0; q < device->queue_count[i]; q++) {
			radv_QueueWaitIdle(radv_queue_to_handle(&device->queues[i][q]));
		}
	}
	return VK_SUCCESS;
}

PFN_vkVoidFunction radv_GetInstanceProcAddr(
	VkInstance                                  instance,
	const char*                                 pName)
{
	return radv_lookup_entrypoint(pName);
}

/* The loader wants us to expose a second GetInstanceProcAddr function
 * to work around certain LD_PRELOAD issues seen in apps.
 */
PUBLIC
VKAPI_ATTR PFN_vkVoidFunction VKAPI_CALL vk_icdGetInstanceProcAddr(
	VkInstance                                  instance,
	const char*                                 pName);

PUBLIC
VKAPI_ATTR PFN_vkVoidFunction VKAPI_CALL vk_icdGetInstanceProcAddr(
	VkInstance                                  instance,
	const char*                                 pName)
{
	return radv_GetInstanceProcAddr(instance, pName);
}

PFN_vkVoidFunction radv_GetDeviceProcAddr(
	VkDevice                                    device,
	const char*                                 pName)
{
	return radv_lookup_entrypoint(pName);
}

bool radv_get_memory_fd(struct radv_device *device,
			struct radv_device_memory *memory,
			int *pFD)
{
	struct radeon_bo_metadata metadata;

	if (memory->image) {
		radv_init_metadata(device, memory->image, &metadata);
		device->ws->buffer_set_metadata(memory->bo, &metadata);
	}

	return device->ws->buffer_get_fd(device->ws, memory->bo,
					 pFD);
}

static VkResult radv_alloc_memory(struct radv_device *device,
				  const VkMemoryAllocateInfo*     pAllocateInfo,
				  const VkAllocationCallbacks*    pAllocator,
				  VkDeviceMemory*                 pMem)
{
	struct radv_device_memory *mem;
	VkResult result;
	enum radeon_bo_domain domain;
	uint32_t flags = 0;
	enum radv_mem_type mem_type_index = device->physical_device->mem_type_indices[pAllocateInfo->memoryTypeIndex];

	assert(pAllocateInfo->sType == VK_STRUCTURE_TYPE_MEMORY_ALLOCATE_INFO);

	if (pAllocateInfo->allocationSize == 0) {
		/* Apparently, this is allowed */
		*pMem = VK_NULL_HANDLE;
		return VK_SUCCESS;
	}

	const VkImportMemoryFdInfoKHR *import_info =
		vk_find_struct_const(pAllocateInfo->pNext, IMPORT_MEMORY_FD_INFO_KHR);
	const VkMemoryDedicatedAllocateInfoKHR *dedicate_info =
		vk_find_struct_const(pAllocateInfo->pNext, MEMORY_DEDICATED_ALLOCATE_INFO_KHR);
	const VkExportMemoryAllocateInfoKHR *export_info =
		vk_find_struct_const(pAllocateInfo->pNext, EXPORT_MEMORY_ALLOCATE_INFO_KHR);

	const struct wsi_memory_allocate_info *wsi_info =
		vk_find_struct_const(pAllocateInfo->pNext, WSI_MEMORY_ALLOCATE_INFO_MESA);

	mem = vk_alloc2(&device->alloc, pAllocator, sizeof(*mem), 8,
			  VK_SYSTEM_ALLOCATION_SCOPE_OBJECT);
	if (mem == NULL)
		return vk_error(VK_ERROR_OUT_OF_HOST_MEMORY);

	if (wsi_info && wsi_info->implicit_sync)
		flags |= RADEON_FLAG_IMPLICIT_SYNC;

	if (dedicate_info) {
		mem->image = radv_image_from_handle(dedicate_info->image);
		mem->buffer = radv_buffer_from_handle(dedicate_info->buffer);
	} else {
		mem->image = NULL;
		mem->buffer = NULL;
	}

	if (import_info) {
		assert(import_info->handleType ==
		       VK_EXTERNAL_MEMORY_HANDLE_TYPE_OPAQUE_FD_BIT_KHR ||
		       import_info->handleType ==
		       VK_EXTERNAL_MEMORY_HANDLE_TYPE_DMA_BUF_BIT_EXT);
		mem->bo = device->ws->buffer_from_fd(device->ws, import_info->fd,
						     NULL, NULL);
		if (!mem->bo) {
			result = VK_ERROR_INVALID_EXTERNAL_HANDLE_KHR;
			goto fail;
		} else {
			close(import_info->fd);
			goto out_success;
		}
	}

	uint64_t alloc_size = align_u64(pAllocateInfo->allocationSize, 4096);
	if (mem_type_index == RADV_MEM_TYPE_GTT_WRITE_COMBINE ||
	    mem_type_index == RADV_MEM_TYPE_GTT_CACHED)
		domain = RADEON_DOMAIN_GTT;
	else
		domain = RADEON_DOMAIN_VRAM;

	if (mem_type_index == RADV_MEM_TYPE_VRAM)
		flags |= RADEON_FLAG_NO_CPU_ACCESS;
	else
		flags |= RADEON_FLAG_CPU_ACCESS;

	if (mem_type_index == RADV_MEM_TYPE_GTT_WRITE_COMBINE)
		flags |= RADEON_FLAG_GTT_WC;

<<<<<<< HEAD
	mem->bo = device->ws->buffer_create(device->ws, alloc_size, 65536,
=======
	if (!dedicate_info && !import_info && (!export_info || !export_info->handleTypes))
		flags |= RADEON_FLAG_NO_INTERPROCESS_SHARING;

	mem->bo = device->ws->buffer_create(device->ws, alloc_size, device->physical_device->rad_info.max_alignment,
>>>>>>> 5d3caa1c
					       domain, flags);

	if (!mem->bo) {
		result = VK_ERROR_OUT_OF_DEVICE_MEMORY;
		goto fail;
	}
	mem->type_index = mem_type_index;
out_success:
	*pMem = radv_device_memory_to_handle(mem);

	return VK_SUCCESS;

fail:
	vk_free2(&device->alloc, pAllocator, mem);

	return result;
}

VkResult radv_AllocateMemory(
	VkDevice                                    _device,
	const VkMemoryAllocateInfo*                 pAllocateInfo,
	const VkAllocationCallbacks*                pAllocator,
	VkDeviceMemory*                             pMem)
{
	RADV_FROM_HANDLE(radv_device, device, _device);
	return radv_alloc_memory(device, pAllocateInfo, pAllocator, pMem);
}

void radv_FreeMemory(
	VkDevice                                    _device,
	VkDeviceMemory                              _mem,
	const VkAllocationCallbacks*                pAllocator)
{
	RADV_FROM_HANDLE(radv_device, device, _device);
	RADV_FROM_HANDLE(radv_device_memory, mem, _mem);

	if (mem == NULL)
		return;

	device->ws->buffer_destroy(mem->bo);
	mem->bo = NULL;

	vk_free2(&device->alloc, pAllocator, mem);
}

VkResult radv_MapMemory(
	VkDevice                                    _device,
	VkDeviceMemory                              _memory,
	VkDeviceSize                                offset,
	VkDeviceSize                                size,
	VkMemoryMapFlags                            flags,
	void**                                      ppData)
{
	RADV_FROM_HANDLE(radv_device, device, _device);
	RADV_FROM_HANDLE(radv_device_memory, mem, _memory);

	if (mem == NULL) {
		*ppData = NULL;
		return VK_SUCCESS;
	}

	*ppData = device->ws->buffer_map(mem->bo);
	if (*ppData) {
		*ppData += offset;
		return VK_SUCCESS;
	}

	return vk_error(VK_ERROR_MEMORY_MAP_FAILED);
}

void radv_UnmapMemory(
	VkDevice                                    _device,
	VkDeviceMemory                              _memory)
{
	RADV_FROM_HANDLE(radv_device, device, _device);
	RADV_FROM_HANDLE(radv_device_memory, mem, _memory);

	if (mem == NULL)
		return;

	device->ws->buffer_unmap(mem->bo);
}

VkResult radv_FlushMappedMemoryRanges(
	VkDevice                                    _device,
	uint32_t                                    memoryRangeCount,
	const VkMappedMemoryRange*                  pMemoryRanges)
{
	return VK_SUCCESS;
}

VkResult radv_InvalidateMappedMemoryRanges(
	VkDevice                                    _device,
	uint32_t                                    memoryRangeCount,
	const VkMappedMemoryRange*                  pMemoryRanges)
{
	return VK_SUCCESS;
}

void radv_GetBufferMemoryRequirements(
	VkDevice                                    _device,
	VkBuffer                                    _buffer,
	VkMemoryRequirements*                       pMemoryRequirements)
{
	RADV_FROM_HANDLE(radv_device, device, _device);
	RADV_FROM_HANDLE(radv_buffer, buffer, _buffer);

	pMemoryRequirements->memoryTypeBits = (1u << device->physical_device->memory_properties.memoryTypeCount) - 1;

	if (buffer->flags & VK_BUFFER_CREATE_SPARSE_BINDING_BIT)
		pMemoryRequirements->alignment = 4096;
	else
		pMemoryRequirements->alignment = 16;

	pMemoryRequirements->size = align64(buffer->size, pMemoryRequirements->alignment);
}

void radv_GetBufferMemoryRequirements2KHR(
	VkDevice                                     device,
	const VkBufferMemoryRequirementsInfo2KHR*    pInfo,
	VkMemoryRequirements2KHR*                    pMemoryRequirements)
{
	radv_GetBufferMemoryRequirements(device, pInfo->buffer,
                                        &pMemoryRequirements->memoryRequirements);
	RADV_FROM_HANDLE(radv_buffer, buffer, pInfo->buffer);
	vk_foreach_struct(ext, pMemoryRequirements->pNext) {
		switch (ext->sType) {
		case VK_STRUCTURE_TYPE_MEMORY_DEDICATED_REQUIREMENTS_KHR: {
			VkMemoryDedicatedRequirementsKHR *req =
			               (VkMemoryDedicatedRequirementsKHR *) ext;
			req->requiresDedicatedAllocation = buffer->shareable;
			req->prefersDedicatedAllocation = req->requiresDedicatedAllocation;
			break;
		}
		default:
			break;
		}
	}
}

void radv_GetImageMemoryRequirements(
	VkDevice                                    _device,
	VkImage                                     _image,
	VkMemoryRequirements*                       pMemoryRequirements)
{
	RADV_FROM_HANDLE(radv_device, device, _device);
	RADV_FROM_HANDLE(radv_image, image, _image);

	pMemoryRequirements->memoryTypeBits = (1u << device->physical_device->memory_properties.memoryTypeCount) - 1;

	pMemoryRequirements->size = image->size;
	pMemoryRequirements->alignment = image->alignment;
}

void radv_GetImageMemoryRequirements2KHR(
	VkDevice                                    device,
	const VkImageMemoryRequirementsInfo2KHR*    pInfo,
	VkMemoryRequirements2KHR*                   pMemoryRequirements)
{
	radv_GetImageMemoryRequirements(device, pInfo->image,
                                        &pMemoryRequirements->memoryRequirements);

	RADV_FROM_HANDLE(radv_image, image, pInfo->image);

	vk_foreach_struct(ext, pMemoryRequirements->pNext) {
		switch (ext->sType) {
		case VK_STRUCTURE_TYPE_MEMORY_DEDICATED_REQUIREMENTS_KHR: {
			VkMemoryDedicatedRequirementsKHR *req =
			               (VkMemoryDedicatedRequirementsKHR *) ext;
			req->requiresDedicatedAllocation = image->shareable;
			req->prefersDedicatedAllocation = req->requiresDedicatedAllocation;
			break;
		}
		default:
			break;
		}
	}
}

void radv_GetImageSparseMemoryRequirements(
	VkDevice                                    device,
	VkImage                                     image,
	uint32_t*                                   pSparseMemoryRequirementCount,
	VkSparseImageMemoryRequirements*            pSparseMemoryRequirements)
{
	stub();
}

void radv_GetImageSparseMemoryRequirements2KHR(
	VkDevice                                    device,
	const VkImageSparseMemoryRequirementsInfo2KHR* pInfo,
	uint32_t*                                   pSparseMemoryRequirementCount,
	VkSparseImageMemoryRequirements2KHR*            pSparseMemoryRequirements)
{
	stub();
}

void radv_GetDeviceMemoryCommitment(
	VkDevice                                    device,
	VkDeviceMemory                              memory,
	VkDeviceSize*                               pCommittedMemoryInBytes)
{
	*pCommittedMemoryInBytes = 0;
}

VkResult radv_BindBufferMemory2KHR(VkDevice device,
                                   uint32_t bindInfoCount,
                                   const VkBindBufferMemoryInfoKHR *pBindInfos)
{
	for (uint32_t i = 0; i < bindInfoCount; ++i) {
		RADV_FROM_HANDLE(radv_device_memory, mem, pBindInfos[i].memory);
		RADV_FROM_HANDLE(radv_buffer, buffer, pBindInfos[i].buffer);

		if (mem) {
			buffer->bo = mem->bo;
			buffer->offset = pBindInfos[i].memoryOffset;
		} else {
			buffer->bo = NULL;
		}
	}
	return VK_SUCCESS;
}

VkResult radv_BindBufferMemory(
	VkDevice                                    device,
	VkBuffer                                    buffer,
	VkDeviceMemory                              memory,
	VkDeviceSize                                memoryOffset)
{
	const VkBindBufferMemoryInfoKHR info = {
		.sType = VK_STRUCTURE_TYPE_BIND_BUFFER_MEMORY_INFO_KHR,
		.buffer = buffer,
		.memory = memory,
		.memoryOffset = memoryOffset
	};

	return radv_BindBufferMemory2KHR(device, 1, &info);
}

VkResult radv_BindImageMemory2KHR(VkDevice device,
                                  uint32_t bindInfoCount,
                                  const VkBindImageMemoryInfoKHR *pBindInfos)
{
	for (uint32_t i = 0; i < bindInfoCount; ++i) {
		RADV_FROM_HANDLE(radv_device_memory, mem, pBindInfos[i].memory);
		RADV_FROM_HANDLE(radv_image, image, pBindInfos[i].image);

		if (mem) {
			image->bo = mem->bo;
			image->offset = pBindInfos[i].memoryOffset;
		} else {
			image->bo = NULL;
			image->offset = 0;
		}
	}
	return VK_SUCCESS;
}


VkResult radv_BindImageMemory(
	VkDevice                                    device,
	VkImage                                     image,
	VkDeviceMemory                              memory,
	VkDeviceSize                                memoryOffset)
{
	const VkBindImageMemoryInfoKHR info = {
		.sType = VK_STRUCTURE_TYPE_BIND_BUFFER_MEMORY_INFO_KHR,
		.image = image,
		.memory = memory,
		.memoryOffset = memoryOffset
	};

	return radv_BindImageMemory2KHR(device, 1, &info);
}


static void
radv_sparse_buffer_bind_memory(struct radv_device *device,
                               const VkSparseBufferMemoryBindInfo *bind)
{
	RADV_FROM_HANDLE(radv_buffer, buffer, bind->buffer);

	for (uint32_t i = 0; i < bind->bindCount; ++i) {
		struct radv_device_memory *mem = NULL;

		if (bind->pBinds[i].memory != VK_NULL_HANDLE)
			mem = radv_device_memory_from_handle(bind->pBinds[i].memory);

		device->ws->buffer_virtual_bind(buffer->bo,
		                                bind->pBinds[i].resourceOffset,
		                                bind->pBinds[i].size,
		                                mem ? mem->bo : NULL,
		                                bind->pBinds[i].memoryOffset);
	}
}

static void
radv_sparse_image_opaque_bind_memory(struct radv_device *device,
                                     const VkSparseImageOpaqueMemoryBindInfo *bind)
{
	RADV_FROM_HANDLE(radv_image, image, bind->image);

	for (uint32_t i = 0; i < bind->bindCount; ++i) {
		struct radv_device_memory *mem = NULL;

		if (bind->pBinds[i].memory != VK_NULL_HANDLE)
			mem = radv_device_memory_from_handle(bind->pBinds[i].memory);

		device->ws->buffer_virtual_bind(image->bo,
		                                bind->pBinds[i].resourceOffset,
		                                bind->pBinds[i].size,
		                                mem ? mem->bo : NULL,
		                                bind->pBinds[i].memoryOffset);
	}
}

 VkResult radv_QueueBindSparse(
	VkQueue                                     _queue,
	uint32_t                                    bindInfoCount,
	const VkBindSparseInfo*                     pBindInfo,
	VkFence                                     _fence)
{
	RADV_FROM_HANDLE(radv_fence, fence, _fence);
	RADV_FROM_HANDLE(radv_queue, queue, _queue);
	struct radeon_winsys_fence *base_fence = fence ? fence->fence : NULL;
	bool fence_emitted = false;

	for (uint32_t i = 0; i < bindInfoCount; ++i) {
		struct radv_winsys_sem_info sem_info;
		for (uint32_t j = 0; j < pBindInfo[i].bufferBindCount; ++j) {
			radv_sparse_buffer_bind_memory(queue->device,
			                               pBindInfo[i].pBufferBinds + j);
		}

		for (uint32_t j = 0; j < pBindInfo[i].imageOpaqueBindCount; ++j) {
			radv_sparse_image_opaque_bind_memory(queue->device,
			                                     pBindInfo[i].pImageOpaqueBinds + j);
		}

		VkResult result;
		result = radv_alloc_sem_info(&sem_info,
					     pBindInfo[i].waitSemaphoreCount,
					     pBindInfo[i].pWaitSemaphores,
					     pBindInfo[i].signalSemaphoreCount,
					     pBindInfo[i].pSignalSemaphores,
					     _fence);
		if (result != VK_SUCCESS)
			return result;

		if (pBindInfo[i].waitSemaphoreCount || pBindInfo[i].signalSemaphoreCount) {
			queue->device->ws->cs_submit(queue->hw_ctx, queue->queue_idx,
			                             &queue->device->empty_cs[queue->queue_family_index],
			                             1, NULL, NULL,
						     &sem_info,
			                             false, base_fence);
			fence_emitted = true;
			if (fence)
				fence->submitted = true;
		}

		radv_free_sem_info(&sem_info);

	}

	if (fence) {
		if (!fence_emitted) {
			radv_signal_fence(queue, fence);
		}
		fence->submitted = true;
	}

	return VK_SUCCESS;
}

VkResult radv_CreateFence(
	VkDevice                                    _device,
	const VkFenceCreateInfo*                    pCreateInfo,
	const VkAllocationCallbacks*                pAllocator,
	VkFence*                                    pFence)
{
	RADV_FROM_HANDLE(radv_device, device, _device);
	const VkExportFenceCreateInfoKHR *export =
		vk_find_struct_const(pCreateInfo->pNext, EXPORT_FENCE_CREATE_INFO_KHR);
	VkExternalFenceHandleTypeFlagsKHR handleTypes =
		export ? export->handleTypes : 0;

	struct radv_fence *fence = vk_alloc2(&device->alloc, pAllocator,
					       sizeof(*fence), 8,
					       VK_SYSTEM_ALLOCATION_SCOPE_OBJECT);

	if (!fence)
		return vk_error(VK_ERROR_OUT_OF_HOST_MEMORY);

	fence->submitted = false;
	fence->signalled = !!(pCreateInfo->flags & VK_FENCE_CREATE_SIGNALED_BIT);
	fence->temp_syncobj = 0;
	if (device->always_use_syncobj || handleTypes) {
		int ret = device->ws->create_syncobj(device->ws, &fence->syncobj);
		if (ret) {
			vk_free2(&device->alloc, pAllocator, fence);
			return vk_error(VK_ERROR_OUT_OF_HOST_MEMORY);
		}
		if (pCreateInfo->flags & VK_FENCE_CREATE_SIGNALED_BIT) {
			device->ws->signal_syncobj(device->ws, fence->syncobj);
		}
		fence->fence = NULL;
	} else {
		fence->fence = device->ws->create_fence();
		if (!fence->fence) {
			vk_free2(&device->alloc, pAllocator, fence);
			return vk_error(VK_ERROR_OUT_OF_HOST_MEMORY);
		}
		fence->syncobj = 0;
	}

	*pFence = radv_fence_to_handle(fence);

	return VK_SUCCESS;
}

void radv_DestroyFence(
	VkDevice                                    _device,
	VkFence                                     _fence,
	const VkAllocationCallbacks*                pAllocator)
{
	RADV_FROM_HANDLE(radv_device, device, _device);
	RADV_FROM_HANDLE(radv_fence, fence, _fence);

	if (!fence)
		return;

	if (fence->temp_syncobj)
		device->ws->destroy_syncobj(device->ws, fence->temp_syncobj);
	if (fence->syncobj)
		device->ws->destroy_syncobj(device->ws, fence->syncobj);
	if (fence->fence)
		device->ws->destroy_fence(fence->fence);
	vk_free2(&device->alloc, pAllocator, fence);
}


static uint64_t radv_get_current_time()
{
	struct timespec tv;
	clock_gettime(CLOCK_MONOTONIC, &tv);
	return tv.tv_nsec + tv.tv_sec*1000000000ull;
}

static uint64_t radv_get_absolute_timeout(uint64_t timeout)
{
	uint64_t current_time = radv_get_current_time();

	timeout = MIN2(UINT64_MAX - current_time, timeout);

	return current_time + timeout;
}

VkResult radv_WaitForFences(
	VkDevice                                    _device,
	uint32_t                                    fenceCount,
	const VkFence*                              pFences,
	VkBool32                                    waitAll,
	uint64_t                                    timeout)
{
	RADV_FROM_HANDLE(radv_device, device, _device);
	timeout = radv_get_absolute_timeout(timeout);

	if (!waitAll && fenceCount > 1) {
		while(radv_get_current_time() <= timeout) {
			for (uint32_t i = 0; i < fenceCount; ++i) {
				if (radv_GetFenceStatus(_device, pFences[i]) == VK_SUCCESS)
					return VK_SUCCESS;
			}
		}
		return VK_TIMEOUT;
	}

	for (uint32_t i = 0; i < fenceCount; ++i) {
		RADV_FROM_HANDLE(radv_fence, fence, pFences[i]);
		bool expired = false;

		if (fence->temp_syncobj) {
			if (!device->ws->wait_syncobj(device->ws, fence->temp_syncobj, timeout))
				return VK_TIMEOUT;
			continue;
		}

		if (fence->syncobj) {
			if (!device->ws->wait_syncobj(device->ws, fence->syncobj, timeout))
				return VK_TIMEOUT;
			continue;
		}

		if (fence->signalled)
			continue;

		if (!fence->submitted) {
			while(radv_get_current_time() <= timeout && !fence->submitted)
				/* Do nothing */;

			if (!fence->submitted)
				return VK_TIMEOUT;

			/* Recheck as it may have been set by submitting operations. */
			if (fence->signalled)
				continue;
		}

		expired = device->ws->fence_wait(device->ws, fence->fence, true, timeout);
		if (!expired)
			return VK_TIMEOUT;

		fence->signalled = true;
	}

	return VK_SUCCESS;
}

VkResult radv_ResetFences(VkDevice _device,
			  uint32_t fenceCount,
			  const VkFence *pFences)
{
	RADV_FROM_HANDLE(radv_device, device, _device);

	for (unsigned i = 0; i < fenceCount; ++i) {
		RADV_FROM_HANDLE(radv_fence, fence, pFences[i]);
		fence->submitted = fence->signalled = false;

		/* Per spec, we first restore the permanent payload, and then reset, so
		 * having a temp syncobj should not skip resetting the permanent syncobj. */
		if (fence->temp_syncobj) {
			device->ws->destroy_syncobj(device->ws, fence->temp_syncobj);
			fence->temp_syncobj = 0;
		}

		if (fence->syncobj) {
			device->ws->reset_syncobj(device->ws, fence->syncobj);
		}
	}

	return VK_SUCCESS;
}

VkResult radv_GetFenceStatus(VkDevice _device, VkFence _fence)
{
	RADV_FROM_HANDLE(radv_device, device, _device);
	RADV_FROM_HANDLE(radv_fence, fence, _fence);

	if (fence->temp_syncobj) {
			bool success = device->ws->wait_syncobj(device->ws, fence->temp_syncobj, 0);
			return success ? VK_SUCCESS : VK_NOT_READY;
	}

	if (fence->syncobj) {
			bool success = device->ws->wait_syncobj(device->ws, fence->syncobj, 0);
			return success ? VK_SUCCESS : VK_NOT_READY;
	}

	if (fence->signalled)
		return VK_SUCCESS;
	if (!fence->submitted)
		return VK_NOT_READY;
	if (!device->ws->fence_wait(device->ws, fence->fence, false, 0))
		return VK_NOT_READY;

	return VK_SUCCESS;
}


// Queue semaphore functions

VkResult radv_CreateSemaphore(
	VkDevice                                    _device,
	const VkSemaphoreCreateInfo*                pCreateInfo,
	const VkAllocationCallbacks*                pAllocator,
	VkSemaphore*                                pSemaphore)
{
	RADV_FROM_HANDLE(radv_device, device, _device);
	const VkExportSemaphoreCreateInfoKHR *export =
		vk_find_struct_const(pCreateInfo->pNext, EXPORT_SEMAPHORE_CREATE_INFO_KHR);
	VkExternalSemaphoreHandleTypeFlagsKHR handleTypes =
		export ? export->handleTypes : 0;

	struct radv_semaphore *sem = vk_alloc2(&device->alloc, pAllocator,
					       sizeof(*sem), 8,
					       VK_SYSTEM_ALLOCATION_SCOPE_OBJECT);
	if (!sem)
		return vk_error(VK_ERROR_OUT_OF_HOST_MEMORY);

	sem->temp_syncobj = 0;
	/* create a syncobject if we are going to export this semaphore */
	if (device->always_use_syncobj || handleTypes) {
		assert (device->physical_device->rad_info.has_syncobj);
		int ret = device->ws->create_syncobj(device->ws, &sem->syncobj);
		if (ret) {
			vk_free2(&device->alloc, pAllocator, sem);
			return vk_error(VK_ERROR_OUT_OF_HOST_MEMORY);
		}
		sem->sem = NULL;
	} else {
		sem->sem = device->ws->create_sem(device->ws);
		if (!sem->sem) {
			vk_free2(&device->alloc, pAllocator, sem);
			return vk_error(VK_ERROR_OUT_OF_HOST_MEMORY);
		}
		sem->syncobj = 0;
	}

	*pSemaphore = radv_semaphore_to_handle(sem);
	return VK_SUCCESS;
}

void radv_DestroySemaphore(
	VkDevice                                    _device,
	VkSemaphore                                 _semaphore,
	const VkAllocationCallbacks*                pAllocator)
{
	RADV_FROM_HANDLE(radv_device, device, _device);
	RADV_FROM_HANDLE(radv_semaphore, sem, _semaphore);
	if (!_semaphore)
		return;

	if (sem->syncobj)
		device->ws->destroy_syncobj(device->ws, sem->syncobj);
	else
		device->ws->destroy_sem(sem->sem);
	vk_free2(&device->alloc, pAllocator, sem);
}

VkResult radv_CreateEvent(
	VkDevice                                    _device,
	const VkEventCreateInfo*                    pCreateInfo,
	const VkAllocationCallbacks*                pAllocator,
	VkEvent*                                    pEvent)
{
	RADV_FROM_HANDLE(radv_device, device, _device);
	struct radv_event *event = vk_alloc2(&device->alloc, pAllocator,
					       sizeof(*event), 8,
					       VK_SYSTEM_ALLOCATION_SCOPE_OBJECT);

	if (!event)
		return vk_error(VK_ERROR_OUT_OF_HOST_MEMORY);

	event->bo = device->ws->buffer_create(device->ws, 8, 8,
					      RADEON_DOMAIN_GTT,
					      RADEON_FLAG_VA_UNCACHED | RADEON_FLAG_CPU_ACCESS | RADEON_FLAG_NO_INTERPROCESS_SHARING);
	if (!event->bo) {
		vk_free2(&device->alloc, pAllocator, event);
		return vk_error(VK_ERROR_OUT_OF_DEVICE_MEMORY);
	}

	event->map = (uint64_t*)device->ws->buffer_map(event->bo);

	*pEvent = radv_event_to_handle(event);

	return VK_SUCCESS;
}

void radv_DestroyEvent(
	VkDevice                                    _device,
	VkEvent                                     _event,
	const VkAllocationCallbacks*                pAllocator)
{
	RADV_FROM_HANDLE(radv_device, device, _device);
	RADV_FROM_HANDLE(radv_event, event, _event);

	if (!event)
		return;
	device->ws->buffer_destroy(event->bo);
	vk_free2(&device->alloc, pAllocator, event);
}

VkResult radv_GetEventStatus(
	VkDevice                                    _device,
	VkEvent                                     _event)
{
	RADV_FROM_HANDLE(radv_event, event, _event);

	if (*event->map == 1)
		return VK_EVENT_SET;
	return VK_EVENT_RESET;
}

VkResult radv_SetEvent(
	VkDevice                                    _device,
	VkEvent                                     _event)
{
	RADV_FROM_HANDLE(radv_event, event, _event);
	*event->map = 1;

	return VK_SUCCESS;
}

VkResult radv_ResetEvent(
    VkDevice                                    _device,
    VkEvent                                     _event)
{
	RADV_FROM_HANDLE(radv_event, event, _event);
	*event->map = 0;

	return VK_SUCCESS;
}

VkResult radv_CreateBuffer(
	VkDevice                                    _device,
	const VkBufferCreateInfo*                   pCreateInfo,
	const VkAllocationCallbacks*                pAllocator,
	VkBuffer*                                   pBuffer)
{
	RADV_FROM_HANDLE(radv_device, device, _device);
	struct radv_buffer *buffer;

	assert(pCreateInfo->sType == VK_STRUCTURE_TYPE_BUFFER_CREATE_INFO);

	buffer = vk_alloc2(&device->alloc, pAllocator, sizeof(*buffer), 8,
			     VK_SYSTEM_ALLOCATION_SCOPE_OBJECT);
	if (buffer == NULL)
		return vk_error(VK_ERROR_OUT_OF_HOST_MEMORY);

	buffer->size = pCreateInfo->size;
	buffer->usage = pCreateInfo->usage;
	buffer->bo = NULL;
	buffer->offset = 0;
	buffer->flags = pCreateInfo->flags;

	buffer->shareable = vk_find_struct_const(pCreateInfo->pNext,
						 EXTERNAL_MEMORY_BUFFER_CREATE_INFO_KHR) != NULL;

	if (pCreateInfo->flags & VK_BUFFER_CREATE_SPARSE_BINDING_BIT) {
		buffer->bo = device->ws->buffer_create(device->ws,
		                                       align64(buffer->size, 4096),
		                                       4096, 0, RADEON_FLAG_VIRTUAL);
		if (!buffer->bo) {
			vk_free2(&device->alloc, pAllocator, buffer);
			return vk_error(VK_ERROR_OUT_OF_DEVICE_MEMORY);
		}
	}

	*pBuffer = radv_buffer_to_handle(buffer);

	return VK_SUCCESS;
}

void radv_DestroyBuffer(
	VkDevice                                    _device,
	VkBuffer                                    _buffer,
	const VkAllocationCallbacks*                pAllocator)
{
	RADV_FROM_HANDLE(radv_device, device, _device);
	RADV_FROM_HANDLE(radv_buffer, buffer, _buffer);

	if (!buffer)
		return;

	if (buffer->flags & VK_BUFFER_CREATE_SPARSE_BINDING_BIT)
		device->ws->buffer_destroy(buffer->bo);

	vk_free2(&device->alloc, pAllocator, buffer);
}

static inline unsigned
si_tile_mode_index(const struct radv_image *image, unsigned level, bool stencil)
{
	if (stencil)
		return image->surface.u.legacy.stencil_tiling_index[level];
	else
		return image->surface.u.legacy.tiling_index[level];
}

static uint32_t radv_surface_max_layer_count(struct radv_image_view *iview)
{
	return iview->type == VK_IMAGE_VIEW_TYPE_3D ? iview->extent.depth : (iview->base_layer + iview->layer_count);
}

static void
radv_initialise_color_surface(struct radv_device *device,
			      struct radv_color_buffer_info *cb,
			      struct radv_image_view *iview)
{
	const struct vk_format_description *desc;
	unsigned ntype, format, swap, endian;
	unsigned blend_clamp = 0, blend_bypass = 0;
	uint64_t va;
	const struct radeon_surf *surf = &iview->image->surface;

	desc = vk_format_description(iview->vk_format);

	memset(cb, 0, sizeof(*cb));

	/* Intensity is implemented as Red, so treat it that way. */
	cb->cb_color_attrib = S_028C74_FORCE_DST_ALPHA_1(desc->swizzle[3] == VK_SWIZZLE_1);

	va = radv_buffer_get_va(iview->bo) + iview->image->offset;

	cb->cb_color_base = va >> 8;

	if (device->physical_device->rad_info.chip_class >= GFX9) {
		struct gfx9_surf_meta_flags meta;
		if (iview->image->dcc_offset)
			meta = iview->image->surface.u.gfx9.dcc;
		else
			meta = iview->image->surface.u.gfx9.cmask;

		cb->cb_color_attrib |= S_028C74_COLOR_SW_MODE(iview->image->surface.u.gfx9.surf.swizzle_mode) |
			S_028C74_FMASK_SW_MODE(iview->image->surface.u.gfx9.fmask.swizzle_mode) |
			S_028C74_RB_ALIGNED(meta.rb_aligned) |
			S_028C74_PIPE_ALIGNED(meta.pipe_aligned);

		cb->cb_color_base += iview->image->surface.u.gfx9.surf_offset >> 8;
		cb->cb_color_base |= iview->image->surface.tile_swizzle;
	} else {
		const struct legacy_surf_level *level_info = &surf->u.legacy.level[iview->base_mip];
		unsigned pitch_tile_max, slice_tile_max, tile_mode_index;

		cb->cb_color_base += level_info->offset >> 8;
		if (level_info->mode == RADEON_SURF_MODE_2D)
			cb->cb_color_base |= iview->image->surface.tile_swizzle;

		pitch_tile_max = level_info->nblk_x / 8 - 1;
		slice_tile_max = (level_info->nblk_x * level_info->nblk_y) / 64 - 1;
		tile_mode_index = si_tile_mode_index(iview->image, iview->base_mip, false);

		cb->cb_color_pitch = S_028C64_TILE_MAX(pitch_tile_max);
		cb->cb_color_slice = S_028C68_TILE_MAX(slice_tile_max);
		cb->cb_color_cmask_slice = iview->image->cmask.slice_tile_max;

		cb->cb_color_attrib |= S_028C74_TILE_MODE_INDEX(tile_mode_index);

		if (iview->image->fmask.size) {
			if (device->physical_device->rad_info.chip_class >= CIK)
				cb->cb_color_pitch |= S_028C64_FMASK_TILE_MAX(iview->image->fmask.pitch_in_pixels / 8 - 1);
			cb->cb_color_attrib |= S_028C74_FMASK_TILE_MODE_INDEX(iview->image->fmask.tile_mode_index);
			cb->cb_color_fmask_slice = S_028C88_TILE_MAX(iview->image->fmask.slice_tile_max);
		} else {
			/* This must be set for fast clear to work without FMASK. */
			if (device->physical_device->rad_info.chip_class >= CIK)
				cb->cb_color_pitch |= S_028C64_FMASK_TILE_MAX(pitch_tile_max);
			cb->cb_color_attrib |= S_028C74_FMASK_TILE_MODE_INDEX(tile_mode_index);
			cb->cb_color_fmask_slice = S_028C88_TILE_MAX(slice_tile_max);
		}
	}

	/* CMASK variables */
	va = radv_buffer_get_va(iview->bo) + iview->image->offset;
	va += iview->image->cmask.offset;
	cb->cb_color_cmask = va >> 8;

	va = radv_buffer_get_va(iview->bo) + iview->image->offset;
	va += iview->image->dcc_offset;
	cb->cb_dcc_base = va >> 8;
	cb->cb_dcc_base |= iview->image->surface.tile_swizzle;

	uint32_t max_slice = radv_surface_max_layer_count(iview) - 1;
	cb->cb_color_view = S_028C6C_SLICE_START(iview->base_layer) |
		S_028C6C_SLICE_MAX(max_slice);

	if (iview->image->info.samples > 1) {
		unsigned log_samples = util_logbase2(iview->image->info.samples);

		cb->cb_color_attrib |= S_028C74_NUM_SAMPLES(log_samples) |
			S_028C74_NUM_FRAGMENTS(log_samples);
	}

	if (iview->image->fmask.size) {
		va = radv_buffer_get_va(iview->bo) + iview->image->offset + iview->image->fmask.offset;
		cb->cb_color_fmask = va >> 8;
		cb->cb_color_fmask |= iview->image->fmask.tile_swizzle;
	} else {
		cb->cb_color_fmask = cb->cb_color_base;
	}

	ntype = radv_translate_color_numformat(iview->vk_format,
					       desc,
					       vk_format_get_first_non_void_channel(iview->vk_format));
	format = radv_translate_colorformat(iview->vk_format);
	if (format == V_028C70_COLOR_INVALID || ntype == ~0u)
		radv_finishme("Illegal color\n");
	swap = radv_translate_colorswap(iview->vk_format, FALSE);
	endian = radv_colorformat_endian_swap(format);

	/* blend clamp should be set for all NORM/SRGB types */
	if (ntype == V_028C70_NUMBER_UNORM ||
	    ntype == V_028C70_NUMBER_SNORM ||
	    ntype == V_028C70_NUMBER_SRGB)
		blend_clamp = 1;

	/* set blend bypass according to docs if SINT/UINT or
	   8/24 COLOR variants */
	if (ntype == V_028C70_NUMBER_UINT || ntype == V_028C70_NUMBER_SINT ||
	    format == V_028C70_COLOR_8_24 || format == V_028C70_COLOR_24_8 ||
	    format == V_028C70_COLOR_X24_8_32_FLOAT) {
		blend_clamp = 0;
		blend_bypass = 1;
	}
#if 0
	if ((ntype == V_028C70_NUMBER_UINT || ntype == V_028C70_NUMBER_SINT) &&
	    (format == V_028C70_COLOR_8 ||
	     format == V_028C70_COLOR_8_8 ||
	     format == V_028C70_COLOR_8_8_8_8))
		->color_is_int8 = true;
#endif
	cb->cb_color_info = S_028C70_FORMAT(format) |
		S_028C70_COMP_SWAP(swap) |
		S_028C70_BLEND_CLAMP(blend_clamp) |
		S_028C70_BLEND_BYPASS(blend_bypass) |
		S_028C70_SIMPLE_FLOAT(1) |
		S_028C70_ROUND_MODE(ntype != V_028C70_NUMBER_UNORM &&
				    ntype != V_028C70_NUMBER_SNORM &&
				    ntype != V_028C70_NUMBER_SRGB &&
				    format != V_028C70_COLOR_8_24 &&
				    format != V_028C70_COLOR_24_8) |
		S_028C70_NUMBER_TYPE(ntype) |
		S_028C70_ENDIAN(endian);
	if ((iview->image->info.samples > 1) && iview->image->fmask.size) {
		cb->cb_color_info |= S_028C70_COMPRESSION(1);
		if (device->physical_device->rad_info.chip_class == SI) {
			unsigned fmask_bankh = util_logbase2(iview->image->fmask.bank_height);
			cb->cb_color_attrib |= S_028C74_FMASK_BANK_HEIGHT(fmask_bankh);
		}
	}

	if (iview->image->cmask.size &&
	    !(device->instance->debug_flags & RADV_DEBUG_NO_FAST_CLEARS))
		cb->cb_color_info |= S_028C70_FAST_CLEAR(1);

	if (radv_vi_dcc_enabled(iview->image, iview->base_mip))
		cb->cb_color_info |= S_028C70_DCC_ENABLE(1);

	if (device->physical_device->rad_info.chip_class >= VI) {
		unsigned max_uncompressed_block_size = V_028C78_MAX_BLOCK_SIZE_256B;
		unsigned min_compressed_block_size = V_028C78_MIN_BLOCK_SIZE_32B;
		unsigned independent_64b_blocks = 0;
		unsigned max_compressed_block_size;

		/* amdvlk: [min-compressed-block-size] should be set to 32 for dGPU and
		   64 for APU because all of our APUs to date use DIMMs which have
		   a request granularity size of 64B while all other chips have a
		   32B request size */
		if (!device->physical_device->rad_info.has_dedicated_vram)
			min_compressed_block_size = V_028C78_MIN_BLOCK_SIZE_64B;

		if (iview->image->info.samples > 1) {
			if (iview->image->surface.bpe == 1)
				max_uncompressed_block_size = V_028C78_MAX_BLOCK_SIZE_64B;
			else if (iview->image->surface.bpe == 2)
				max_uncompressed_block_size = V_028C78_MAX_BLOCK_SIZE_128B;
		}

		if (iview->image->usage & (VK_IMAGE_USAGE_SAMPLED_BIT | VK_IMAGE_USAGE_TRANSFER_SRC_BIT |
		                           VK_IMAGE_USAGE_INPUT_ATTACHMENT_BIT)) {
			independent_64b_blocks = 1;
			max_compressed_block_size = V_028C78_MAX_BLOCK_SIZE_64B;
		} else
			max_compressed_block_size = max_uncompressed_block_size;

		cb->cb_dcc_control = S_028C78_MAX_UNCOMPRESSED_BLOCK_SIZE(max_uncompressed_block_size) |
			S_028C78_MAX_COMPRESSED_BLOCK_SIZE(max_compressed_block_size) |
			S_028C78_MIN_COMPRESSED_BLOCK_SIZE(min_compressed_block_size) |
			S_028C78_INDEPENDENT_64B_BLOCKS(independent_64b_blocks);
	}

	/* This must be set for fast clear to work without FMASK. */
	if (!iview->image->fmask.size &&
	    device->physical_device->rad_info.chip_class == SI) {
		unsigned bankh = util_logbase2(iview->image->surface.u.legacy.bankh);
		cb->cb_color_attrib |= S_028C74_FMASK_BANK_HEIGHT(bankh);
	}

	if (device->physical_device->rad_info.chip_class >= GFX9) {
		unsigned mip0_depth = iview->image->type == VK_IMAGE_TYPE_3D ?
		  (iview->extent.depth - 1) : (iview->image->info.array_size - 1);

		cb->cb_color_view |= S_028C6C_MIP_LEVEL(iview->base_mip);
		cb->cb_color_attrib |= S_028C74_MIP0_DEPTH(mip0_depth) |
			S_028C74_RESOURCE_TYPE(iview->image->surface.u.gfx9.resource_type);
		cb->cb_color_attrib2 = S_028C68_MIP0_WIDTH(iview->extent.width - 1) |
			S_028C68_MIP0_HEIGHT(iview->extent.height - 1) |
			S_028C68_MAX_MIP(iview->image->info.levels - 1);
	}
}

static void
radv_initialise_ds_surface(struct radv_device *device,
			   struct radv_ds_buffer_info *ds,
			   struct radv_image_view *iview)
{
	unsigned level = iview->base_mip;
	unsigned format, stencil_format;
	uint64_t va, s_offs, z_offs;
	bool stencil_only = false;
	memset(ds, 0, sizeof(*ds));
	switch (iview->image->vk_format) {
	case VK_FORMAT_D24_UNORM_S8_UINT:
	case VK_FORMAT_X8_D24_UNORM_PACK32:
		ds->pa_su_poly_offset_db_fmt_cntl = S_028B78_POLY_OFFSET_NEG_NUM_DB_BITS(-24);
		ds->offset_scale = 2.0f;
		break;
	case VK_FORMAT_D16_UNORM:
	case VK_FORMAT_D16_UNORM_S8_UINT:
		ds->pa_su_poly_offset_db_fmt_cntl = S_028B78_POLY_OFFSET_NEG_NUM_DB_BITS(-16);
		ds->offset_scale = 4.0f;
		break;
	case VK_FORMAT_D32_SFLOAT:
	case VK_FORMAT_D32_SFLOAT_S8_UINT:
		ds->pa_su_poly_offset_db_fmt_cntl = S_028B78_POLY_OFFSET_NEG_NUM_DB_BITS(-23) |
			S_028B78_POLY_OFFSET_DB_IS_FLOAT_FMT(1);
		ds->offset_scale = 1.0f;
		break;
	case VK_FORMAT_S8_UINT:
		stencil_only = true;
		break;
	default:
		break;
	}

	format = radv_translate_dbformat(iview->image->vk_format);
	stencil_format = iview->image->surface.has_stencil ?
		V_028044_STENCIL_8 : V_028044_STENCIL_INVALID;

	uint32_t max_slice = radv_surface_max_layer_count(iview) - 1;
	ds->db_depth_view = S_028008_SLICE_START(iview->base_layer) |
		S_028008_SLICE_MAX(max_slice);

	ds->db_htile_data_base = 0;
	ds->db_htile_surface = 0;

	va = radv_buffer_get_va(iview->bo) + iview->image->offset;
	s_offs = z_offs = va;

	if (device->physical_device->rad_info.chip_class >= GFX9) {
		assert(iview->image->surface.u.gfx9.surf_offset == 0);
		s_offs += iview->image->surface.u.gfx9.stencil_offset;

		ds->db_z_info = S_028038_FORMAT(format) |
			S_028038_NUM_SAMPLES(util_logbase2(iview->image->info.samples)) |
			S_028038_SW_MODE(iview->image->surface.u.gfx9.surf.swizzle_mode) |
			S_028038_MAXMIP(iview->image->info.levels - 1);
		ds->db_stencil_info = S_02803C_FORMAT(stencil_format) |
			S_02803C_SW_MODE(iview->image->surface.u.gfx9.stencil.swizzle_mode);

		ds->db_z_info2 = S_028068_EPITCH(iview->image->surface.u.gfx9.surf.epitch);
		ds->db_stencil_info2 = S_02806C_EPITCH(iview->image->surface.u.gfx9.stencil.epitch);
		ds->db_depth_view |= S_028008_MIPID(level);

		ds->db_depth_size = S_02801C_X_MAX(iview->image->info.width - 1) |
			S_02801C_Y_MAX(iview->image->info.height - 1);

		if (radv_htile_enabled(iview->image, level)) {
			ds->db_z_info |= S_028038_TILE_SURFACE_ENABLE(1);

			if (iview->image->tc_compatible_htile) {
				unsigned max_zplanes = 4;

				if (iview->vk_format == VK_FORMAT_D16_UNORM  &&
				    iview->image->info.samples > 1)
					max_zplanes = 2;

				ds->db_z_info |= S_028038_DECOMPRESS_ON_N_ZPLANES(max_zplanes + 1) |
					  S_028038_ITERATE_FLUSH(1);
				ds->db_stencil_info |= S_02803C_ITERATE_FLUSH(1);
			}

			if (!iview->image->surface.has_stencil)
				/* Use all of the htile_buffer for depth if there's no stencil. */
				ds->db_stencil_info |= S_02803C_TILE_STENCIL_DISABLE(1);
			va = radv_buffer_get_va(iview->bo) + iview->image->offset +
				iview->image->htile_offset;
			ds->db_htile_data_base = va >> 8;
			ds->db_htile_surface = S_028ABC_FULL_CACHE(1) |
				S_028ABC_PIPE_ALIGNED(iview->image->surface.u.gfx9.htile.pipe_aligned) |
				S_028ABC_RB_ALIGNED(iview->image->surface.u.gfx9.htile.rb_aligned);
		}
	} else {
		const struct legacy_surf_level *level_info = &iview->image->surface.u.legacy.level[level];

		if (stencil_only)
			level_info = &iview->image->surface.u.legacy.stencil_level[level];

		z_offs += iview->image->surface.u.legacy.level[level].offset;
		s_offs += iview->image->surface.u.legacy.stencil_level[level].offset;

		ds->db_depth_info = S_02803C_ADDR5_SWIZZLE_MASK(!iview->image->tc_compatible_htile);
		ds->db_z_info = S_028040_FORMAT(format) | S_028040_ZRANGE_PRECISION(1);
		ds->db_stencil_info = S_028044_FORMAT(stencil_format);

		if (iview->image->info.samples > 1)
			ds->db_z_info |= S_028040_NUM_SAMPLES(util_logbase2(iview->image->info.samples));

		if (device->physical_device->rad_info.chip_class >= CIK) {
			struct radeon_info *info = &device->physical_device->rad_info;
			unsigned tiling_index = iview->image->surface.u.legacy.tiling_index[level];
			unsigned stencil_index = iview->image->surface.u.legacy.stencil_tiling_index[level];
			unsigned macro_index = iview->image->surface.u.legacy.macro_tile_index;
			unsigned tile_mode = info->si_tile_mode_array[tiling_index];
			unsigned stencil_tile_mode = info->si_tile_mode_array[stencil_index];
			unsigned macro_mode = info->cik_macrotile_mode_array[macro_index];

			if (stencil_only)
				tile_mode = stencil_tile_mode;

			ds->db_depth_info |=
				S_02803C_ARRAY_MODE(G_009910_ARRAY_MODE(tile_mode)) |
				S_02803C_PIPE_CONFIG(G_009910_PIPE_CONFIG(tile_mode)) |
				S_02803C_BANK_WIDTH(G_009990_BANK_WIDTH(macro_mode)) |
				S_02803C_BANK_HEIGHT(G_009990_BANK_HEIGHT(macro_mode)) |
				S_02803C_MACRO_TILE_ASPECT(G_009990_MACRO_TILE_ASPECT(macro_mode)) |
				S_02803C_NUM_BANKS(G_009990_NUM_BANKS(macro_mode));
			ds->db_z_info |= S_028040_TILE_SPLIT(G_009910_TILE_SPLIT(tile_mode));
			ds->db_stencil_info |= S_028044_TILE_SPLIT(G_009910_TILE_SPLIT(stencil_tile_mode));
		} else {
			unsigned tile_mode_index = si_tile_mode_index(iview->image, level, false);
			ds->db_z_info |= S_028040_TILE_MODE_INDEX(tile_mode_index);
			tile_mode_index = si_tile_mode_index(iview->image, level, true);
			ds->db_stencil_info |= S_028044_TILE_MODE_INDEX(tile_mode_index);
			if (stencil_only)
				ds->db_z_info |= S_028040_TILE_MODE_INDEX(tile_mode_index);
		}

		ds->db_depth_size = S_028058_PITCH_TILE_MAX((level_info->nblk_x / 8) - 1) |
			S_028058_HEIGHT_TILE_MAX((level_info->nblk_y / 8) - 1);
		ds->db_depth_slice = S_02805C_SLICE_TILE_MAX((level_info->nblk_x * level_info->nblk_y) / 64 - 1);

		if (radv_htile_enabled(iview->image, level)) {
			ds->db_z_info |= S_028040_TILE_SURFACE_ENABLE(1);

			if (!iview->image->surface.has_stencil &&
			    !iview->image->tc_compatible_htile)
				/* Use all of the htile_buffer for depth if there's no stencil. */
				ds->db_stencil_info |= S_028044_TILE_STENCIL_DISABLE(1);

			va = radv_buffer_get_va(iview->bo) + iview->image->offset +
				iview->image->htile_offset;
			ds->db_htile_data_base = va >> 8;
			ds->db_htile_surface = S_028ABC_FULL_CACHE(1);

			if (iview->image->tc_compatible_htile) {
				ds->db_htile_surface |= S_028ABC_TC_COMPATIBLE(1);

				if (iview->image->info.samples <= 1)
					ds->db_z_info |= S_028040_DECOMPRESS_ON_N_ZPLANES(5);
				else if (iview->image->info.samples <= 4)
					ds->db_z_info |= S_028040_DECOMPRESS_ON_N_ZPLANES(3);
				else
					ds->db_z_info|= S_028040_DECOMPRESS_ON_N_ZPLANES(2);
			}
		}
	}

	ds->db_z_read_base = ds->db_z_write_base = z_offs >> 8;
	ds->db_stencil_read_base = ds->db_stencil_write_base = s_offs >> 8;
}

VkResult radv_CreateFramebuffer(
	VkDevice                                    _device,
	const VkFramebufferCreateInfo*              pCreateInfo,
	const VkAllocationCallbacks*                pAllocator,
	VkFramebuffer*                              pFramebuffer)
{
	RADV_FROM_HANDLE(radv_device, device, _device);
	struct radv_framebuffer *framebuffer;

	assert(pCreateInfo->sType == VK_STRUCTURE_TYPE_FRAMEBUFFER_CREATE_INFO);

	size_t size = sizeof(*framebuffer) +
		sizeof(struct radv_attachment_info) * pCreateInfo->attachmentCount;
	framebuffer = vk_alloc2(&device->alloc, pAllocator, size, 8,
				  VK_SYSTEM_ALLOCATION_SCOPE_OBJECT);
	if (framebuffer == NULL)
		return vk_error(VK_ERROR_OUT_OF_HOST_MEMORY);

	framebuffer->attachment_count = pCreateInfo->attachmentCount;
	framebuffer->width = pCreateInfo->width;
	framebuffer->height = pCreateInfo->height;
	framebuffer->layers = pCreateInfo->layers;
	for (uint32_t i = 0; i < pCreateInfo->attachmentCount; i++) {
		VkImageView _iview = pCreateInfo->pAttachments[i];
		struct radv_image_view *iview = radv_image_view_from_handle(_iview);
		framebuffer->attachments[i].attachment = iview;
		if (iview->aspect_mask & VK_IMAGE_ASPECT_COLOR_BIT) {
			radv_initialise_color_surface(device, &framebuffer->attachments[i].cb, iview);
		} else if (iview->aspect_mask & (VK_IMAGE_ASPECT_DEPTH_BIT | VK_IMAGE_ASPECT_STENCIL_BIT)) {
			radv_initialise_ds_surface(device, &framebuffer->attachments[i].ds, iview);
		}
		framebuffer->width = MIN2(framebuffer->width, iview->extent.width);
		framebuffer->height = MIN2(framebuffer->height, iview->extent.height);
		framebuffer->layers = MIN2(framebuffer->layers, radv_surface_max_layer_count(iview));
	}

	*pFramebuffer = radv_framebuffer_to_handle(framebuffer);
	return VK_SUCCESS;
}

void radv_DestroyFramebuffer(
	VkDevice                                    _device,
	VkFramebuffer                               _fb,
	const VkAllocationCallbacks*                pAllocator)
{
	RADV_FROM_HANDLE(radv_device, device, _device);
	RADV_FROM_HANDLE(radv_framebuffer, fb, _fb);

	if (!fb)
		return;
	vk_free2(&device->alloc, pAllocator, fb);
}

static unsigned radv_tex_wrap(VkSamplerAddressMode address_mode)
{
	switch (address_mode) {
	case VK_SAMPLER_ADDRESS_MODE_REPEAT:
		return V_008F30_SQ_TEX_WRAP;
	case VK_SAMPLER_ADDRESS_MODE_MIRRORED_REPEAT:
		return V_008F30_SQ_TEX_MIRROR;
	case VK_SAMPLER_ADDRESS_MODE_CLAMP_TO_EDGE:
		return V_008F30_SQ_TEX_CLAMP_LAST_TEXEL;
	case VK_SAMPLER_ADDRESS_MODE_CLAMP_TO_BORDER:
		return V_008F30_SQ_TEX_CLAMP_BORDER;
	case VK_SAMPLER_ADDRESS_MODE_MIRROR_CLAMP_TO_EDGE:
		return V_008F30_SQ_TEX_MIRROR_ONCE_LAST_TEXEL;
	default:
		unreachable("illegal tex wrap mode");
		break;
	}
}

static unsigned
radv_tex_compare(VkCompareOp op)
{
	switch (op) {
	case VK_COMPARE_OP_NEVER:
		return V_008F30_SQ_TEX_DEPTH_COMPARE_NEVER;
	case VK_COMPARE_OP_LESS:
		return V_008F30_SQ_TEX_DEPTH_COMPARE_LESS;
	case VK_COMPARE_OP_EQUAL:
		return V_008F30_SQ_TEX_DEPTH_COMPARE_EQUAL;
	case VK_COMPARE_OP_LESS_OR_EQUAL:
		return V_008F30_SQ_TEX_DEPTH_COMPARE_LESSEQUAL;
	case VK_COMPARE_OP_GREATER:
		return V_008F30_SQ_TEX_DEPTH_COMPARE_GREATER;
	case VK_COMPARE_OP_NOT_EQUAL:
		return V_008F30_SQ_TEX_DEPTH_COMPARE_NOTEQUAL;
	case VK_COMPARE_OP_GREATER_OR_EQUAL:
		return V_008F30_SQ_TEX_DEPTH_COMPARE_GREATEREQUAL;
	case VK_COMPARE_OP_ALWAYS:
		return V_008F30_SQ_TEX_DEPTH_COMPARE_ALWAYS;
	default:
		unreachable("illegal compare mode");
		break;
	}
}

static unsigned
radv_tex_filter(VkFilter filter, unsigned max_ansio)
{
	switch (filter) {
	case VK_FILTER_NEAREST:
		return (max_ansio > 1 ? V_008F38_SQ_TEX_XY_FILTER_ANISO_POINT :
			V_008F38_SQ_TEX_XY_FILTER_POINT);
	case VK_FILTER_LINEAR:
		return (max_ansio > 1 ? V_008F38_SQ_TEX_XY_FILTER_ANISO_BILINEAR :
			V_008F38_SQ_TEX_XY_FILTER_BILINEAR);
	case VK_FILTER_CUBIC_IMG:
	default:
		fprintf(stderr, "illegal texture filter");
		return 0;
	}
}

static unsigned
radv_tex_mipfilter(VkSamplerMipmapMode mode)
{
	switch (mode) {
	case VK_SAMPLER_MIPMAP_MODE_NEAREST:
		return V_008F38_SQ_TEX_Z_FILTER_POINT;
	case VK_SAMPLER_MIPMAP_MODE_LINEAR:
		return V_008F38_SQ_TEX_Z_FILTER_LINEAR;
	default:
		return V_008F38_SQ_TEX_Z_FILTER_NONE;
	}
}

static unsigned
radv_tex_bordercolor(VkBorderColor bcolor)
{
	switch (bcolor) {
	case VK_BORDER_COLOR_FLOAT_TRANSPARENT_BLACK:
	case VK_BORDER_COLOR_INT_TRANSPARENT_BLACK:
		return V_008F3C_SQ_TEX_BORDER_COLOR_TRANS_BLACK;
	case VK_BORDER_COLOR_FLOAT_OPAQUE_BLACK:
	case VK_BORDER_COLOR_INT_OPAQUE_BLACK:
		return V_008F3C_SQ_TEX_BORDER_COLOR_OPAQUE_BLACK;
	case VK_BORDER_COLOR_FLOAT_OPAQUE_WHITE:
	case VK_BORDER_COLOR_INT_OPAQUE_WHITE:
		return V_008F3C_SQ_TEX_BORDER_COLOR_OPAQUE_WHITE;
	default:
		break;
	}
	return 0;
}

static unsigned
radv_tex_aniso_filter(unsigned filter)
{
	if (filter < 2)
		return 0;
	if (filter < 4)
		return 1;
	if (filter < 8)
		return 2;
	if (filter < 16)
		return 3;
	return 4;
}

static void
radv_init_sampler(struct radv_device *device,
		  struct radv_sampler *sampler,
		  const VkSamplerCreateInfo *pCreateInfo)
{
	uint32_t max_aniso = pCreateInfo->anisotropyEnable && pCreateInfo->maxAnisotropy > 1.0 ?
					(uint32_t) pCreateInfo->maxAnisotropy : 0;
	uint32_t max_aniso_ratio = radv_tex_aniso_filter(max_aniso);
	bool is_vi = (device->physical_device->rad_info.chip_class >= VI);

	sampler->state[0] = (S_008F30_CLAMP_X(radv_tex_wrap(pCreateInfo->addressModeU)) |
			     S_008F30_CLAMP_Y(radv_tex_wrap(pCreateInfo->addressModeV)) |
			     S_008F30_CLAMP_Z(radv_tex_wrap(pCreateInfo->addressModeW)) |
			     S_008F30_MAX_ANISO_RATIO(max_aniso_ratio) |
			     S_008F30_DEPTH_COMPARE_FUNC(radv_tex_compare(pCreateInfo->compareOp)) |
			     S_008F30_FORCE_UNNORMALIZED(pCreateInfo->unnormalizedCoordinates ? 1 : 0) |
			     S_008F30_ANISO_THRESHOLD(max_aniso_ratio >> 1) |
			     S_008F30_ANISO_BIAS(max_aniso_ratio) |
			     S_008F30_DISABLE_CUBE_WRAP(0) |
			     S_008F30_COMPAT_MODE(is_vi));
	sampler->state[1] = (S_008F34_MIN_LOD(S_FIXED(CLAMP(pCreateInfo->minLod, 0, 15), 8)) |
			     S_008F34_MAX_LOD(S_FIXED(CLAMP(pCreateInfo->maxLod, 0, 15), 8)) |
			     S_008F34_PERF_MIP(max_aniso_ratio ? max_aniso_ratio + 6 : 0));
	sampler->state[2] = (S_008F38_LOD_BIAS(S_FIXED(CLAMP(pCreateInfo->mipLodBias, -16, 16), 8)) |
			     S_008F38_XY_MAG_FILTER(radv_tex_filter(pCreateInfo->magFilter, max_aniso)) |
			     S_008F38_XY_MIN_FILTER(radv_tex_filter(pCreateInfo->minFilter, max_aniso)) |
			     S_008F38_MIP_FILTER(radv_tex_mipfilter(pCreateInfo->mipmapMode)) |
			     S_008F38_MIP_POINT_PRECLAMP(0) |
<<<<<<< HEAD
			     S_008F38_DISABLE_LSB_CEIL(1) |
=======
			     S_008F38_DISABLE_LSB_CEIL(device->physical_device->rad_info.chip_class <= VI) |
>>>>>>> 5d3caa1c
			     S_008F38_FILTER_PREC_FIX(1) |
			     S_008F38_ANISO_OVERRIDE(is_vi));
	sampler->state[3] = (S_008F3C_BORDER_COLOR_PTR(0) |
			     S_008F3C_BORDER_COLOR_TYPE(radv_tex_bordercolor(pCreateInfo->borderColor)));
}

VkResult radv_CreateSampler(
	VkDevice                                    _device,
	const VkSamplerCreateInfo*                  pCreateInfo,
	const VkAllocationCallbacks*                pAllocator,
	VkSampler*                                  pSampler)
{
	RADV_FROM_HANDLE(radv_device, device, _device);
	struct radv_sampler *sampler;

	assert(pCreateInfo->sType == VK_STRUCTURE_TYPE_SAMPLER_CREATE_INFO);

	sampler = vk_alloc2(&device->alloc, pAllocator, sizeof(*sampler), 8,
			      VK_SYSTEM_ALLOCATION_SCOPE_OBJECT);
	if (!sampler)
		return vk_error(VK_ERROR_OUT_OF_HOST_MEMORY);

	radv_init_sampler(device, sampler, pCreateInfo);
	*pSampler = radv_sampler_to_handle(sampler);

	return VK_SUCCESS;
}

void radv_DestroySampler(
	VkDevice                                    _device,
	VkSampler                                   _sampler,
	const VkAllocationCallbacks*                pAllocator)
{
	RADV_FROM_HANDLE(radv_device, device, _device);
	RADV_FROM_HANDLE(radv_sampler, sampler, _sampler);

	if (!sampler)
		return;
	vk_free2(&device->alloc, pAllocator, sampler);
}

/* vk_icd.h does not declare this function, so we declare it here to
 * suppress Wmissing-prototypes.
 */
PUBLIC VKAPI_ATTR VkResult VKAPI_CALL
vk_icdNegotiateLoaderICDInterfaceVersion(uint32_t *pSupportedVersion);

PUBLIC VKAPI_ATTR VkResult VKAPI_CALL
vk_icdNegotiateLoaderICDInterfaceVersion(uint32_t *pSupportedVersion)
{
	/* For the full details on loader interface versioning, see
	* <https://github.com/KhronosGroup/Vulkan-LoaderAndValidationLayers/blob/master/loader/LoaderAndLayerInterface.md>.
	* What follows is a condensed summary, to help you navigate the large and
	* confusing official doc.
	*
	*   - Loader interface v0 is incompatible with later versions. We don't
	*     support it.
	*
	*   - In loader interface v1:
	*       - The first ICD entrypoint called by the loader is
	*         vk_icdGetInstanceProcAddr(). The ICD must statically expose this
	*         entrypoint.
	*       - The ICD must statically expose no other Vulkan symbol unless it is
	*         linked with -Bsymbolic.
	*       - Each dispatchable Vulkan handle created by the ICD must be
	*         a pointer to a struct whose first member is VK_LOADER_DATA. The
	*         ICD must initialize VK_LOADER_DATA.loadMagic to ICD_LOADER_MAGIC.
	*       - The loader implements vkCreate{PLATFORM}SurfaceKHR() and
	*         vkDestroySurfaceKHR(). The ICD must be capable of working with
	*         such loader-managed surfaces.
	*
	*    - Loader interface v2 differs from v1 in:
	*       - The first ICD entrypoint called by the loader is
	*         vk_icdNegotiateLoaderICDInterfaceVersion(). The ICD must
	*         statically expose this entrypoint.
	*
	*    - Loader interface v3 differs from v2 in:
	*        - The ICD must implement vkCreate{PLATFORM}SurfaceKHR(),
	*          vkDestroySurfaceKHR(), and other API which uses VKSurfaceKHR,
	*          because the loader no longer does so.
	*/
	*pSupportedVersion = MIN2(*pSupportedVersion, 3u);
	return VK_SUCCESS;
}

VkResult radv_GetMemoryFdKHR(VkDevice _device,
			     const VkMemoryGetFdInfoKHR *pGetFdInfo,
			     int *pFD)
{
	RADV_FROM_HANDLE(radv_device, device, _device);
	RADV_FROM_HANDLE(radv_device_memory, memory, pGetFdInfo->memory);

	assert(pGetFdInfo->sType == VK_STRUCTURE_TYPE_MEMORY_GET_FD_INFO_KHR);

	/* At the moment, we support only the below handle types. */
	assert(pGetFdInfo->handleType ==
	       VK_EXTERNAL_MEMORY_HANDLE_TYPE_OPAQUE_FD_BIT_KHR ||
	       pGetFdInfo->handleType ==
	       VK_EXTERNAL_MEMORY_HANDLE_TYPE_DMA_BUF_BIT_EXT);

	bool ret = radv_get_memory_fd(device, memory, pFD);
	if (ret == false)
		return vk_error(VK_ERROR_OUT_OF_DEVICE_MEMORY);
	return VK_SUCCESS;
}

VkResult radv_GetMemoryFdPropertiesKHR(VkDevice _device,
				       VkExternalMemoryHandleTypeFlagBitsKHR handleType,
				       int fd,
				       VkMemoryFdPropertiesKHR *pMemoryFdProperties)
{
   switch (handleType) {
   case VK_EXTERNAL_MEMORY_HANDLE_TYPE_DMA_BUF_BIT_EXT:
      pMemoryFdProperties->memoryTypeBits = (1 << RADV_MEM_TYPE_COUNT) - 1;
      return VK_SUCCESS;

   default:
      /* The valid usage section for this function says:
       *
       *    "handleType must not be one of the handle types defined as
       *    opaque."
       *
       * So opaque handle types fall into the default "unsupported" case.
       */
      return vk_error(VK_ERROR_INVALID_EXTERNAL_HANDLE_KHR);
   }
}

static VkResult radv_import_opaque_fd(struct radv_device *device,
                                      int fd,
                                      uint32_t *syncobj)
{
	uint32_t syncobj_handle = 0;
	int ret = device->ws->import_syncobj(device->ws, fd, &syncobj_handle);
	if (ret != 0)
		return vk_error(VK_ERROR_INVALID_EXTERNAL_HANDLE_KHR);

	if (*syncobj)
		device->ws->destroy_syncobj(device->ws, *syncobj);

	*syncobj = syncobj_handle;
	close(fd);

	return VK_SUCCESS;
}

static VkResult radv_import_sync_fd(struct radv_device *device,
                                    int fd,
                                    uint32_t *syncobj)
{
	/* If we create a syncobj we do it locally so that if we have an error, we don't
	 * leave a syncobj in an undetermined state in the fence. */
	uint32_t syncobj_handle =  *syncobj;
	if (!syncobj_handle) {
		int ret = device->ws->create_syncobj(device->ws, &syncobj_handle);
		if (ret) {
			return vk_error(VK_ERROR_INVALID_EXTERNAL_HANDLE_KHR);
		}
	}

	if (fd == -1) {
		device->ws->signal_syncobj(device->ws, syncobj_handle);
	} else {
		int ret = device->ws->import_syncobj_from_sync_file(device->ws, syncobj_handle, fd);
	if (ret != 0)
		return vk_error(VK_ERROR_INVALID_EXTERNAL_HANDLE_KHR);
	}

	*syncobj = syncobj_handle;
	if (fd != -1)
		close(fd);

	return VK_SUCCESS;
}

VkResult radv_ImportSemaphoreFdKHR(VkDevice _device,
				   const VkImportSemaphoreFdInfoKHR *pImportSemaphoreFdInfo)
{
	RADV_FROM_HANDLE(radv_device, device, _device);
	RADV_FROM_HANDLE(radv_semaphore, sem, pImportSemaphoreFdInfo->semaphore);
	uint32_t *syncobj_dst = NULL;

	if (pImportSemaphoreFdInfo->flags & VK_SEMAPHORE_IMPORT_TEMPORARY_BIT_KHR) {
		syncobj_dst = &sem->temp_syncobj;
	} else {
		syncobj_dst = &sem->syncobj;
	}

	switch(pImportSemaphoreFdInfo->handleType) {
		case VK_EXTERNAL_SEMAPHORE_HANDLE_TYPE_OPAQUE_FD_BIT_KHR:
			return radv_import_opaque_fd(device, pImportSemaphoreFdInfo->fd, syncobj_dst);
		case VK_EXTERNAL_SEMAPHORE_HANDLE_TYPE_SYNC_FD_BIT_KHR:
			return radv_import_sync_fd(device, pImportSemaphoreFdInfo->fd, syncobj_dst);
		default:
			unreachable("Unhandled semaphore handle type");
	}
}

VkResult radv_GetSemaphoreFdKHR(VkDevice _device,
				const VkSemaphoreGetFdInfoKHR *pGetFdInfo,
				int *pFd)
{
	RADV_FROM_HANDLE(radv_device, device, _device);
	RADV_FROM_HANDLE(radv_semaphore, sem, pGetFdInfo->semaphore);
	int ret;
	uint32_t syncobj_handle;

	if (sem->temp_syncobj)
		syncobj_handle = sem->temp_syncobj;
	else
		syncobj_handle = sem->syncobj;

	switch(pGetFdInfo->handleType) {
	case VK_EXTERNAL_SEMAPHORE_HANDLE_TYPE_OPAQUE_FD_BIT_KHR:
		ret = device->ws->export_syncobj(device->ws, syncobj_handle, pFd);
		break;
	case VK_EXTERNAL_SEMAPHORE_HANDLE_TYPE_SYNC_FD_BIT_KHR:
		ret = device->ws->export_syncobj_to_sync_file(device->ws, syncobj_handle, pFd);
		if (!ret) {
			if (sem->temp_syncobj) {
				close (sem->temp_syncobj);
				sem->temp_syncobj = 0;
			} else {
				device->ws->reset_syncobj(device->ws, syncobj_handle);
			}
		}
		break;
	default:
		unreachable("Unhandled semaphore handle type");
	}

	if (ret)
		return vk_error(VK_ERROR_INVALID_EXTERNAL_HANDLE_KHR);
	return VK_SUCCESS;
}

void radv_GetPhysicalDeviceExternalSemaphorePropertiesKHR(
	VkPhysicalDevice                            physicalDevice,
	const VkPhysicalDeviceExternalSemaphoreInfoKHR* pExternalSemaphoreInfo,
	VkExternalSemaphorePropertiesKHR*           pExternalSemaphoreProperties)
{
	RADV_FROM_HANDLE(radv_physical_device, pdevice, physicalDevice);

	/* Require has_syncobj_wait_for_submit for the syncobj signal ioctl introduced at virtually the same time */
	if (pdevice->rad_info.has_syncobj_wait_for_submit &&
	    (pExternalSemaphoreInfo->handleType == VK_EXTERNAL_SEMAPHORE_HANDLE_TYPE_OPAQUE_FD_BIT_KHR || 
	     pExternalSemaphoreInfo->handleType == VK_EXTERNAL_SEMAPHORE_HANDLE_TYPE_SYNC_FD_BIT_KHR)) {
		pExternalSemaphoreProperties->exportFromImportedHandleTypes = VK_EXTERNAL_SEMAPHORE_HANDLE_TYPE_OPAQUE_FD_BIT_KHR | VK_EXTERNAL_SEMAPHORE_HANDLE_TYPE_SYNC_FD_BIT_KHR;
		pExternalSemaphoreProperties->compatibleHandleTypes = VK_EXTERNAL_SEMAPHORE_HANDLE_TYPE_OPAQUE_FD_BIT_KHR | VK_EXTERNAL_SEMAPHORE_HANDLE_TYPE_SYNC_FD_BIT_KHR;
		pExternalSemaphoreProperties->externalSemaphoreFeatures = VK_EXTERNAL_SEMAPHORE_FEATURE_EXPORTABLE_BIT_KHR |
			VK_EXTERNAL_SEMAPHORE_FEATURE_IMPORTABLE_BIT_KHR;
	} else if (pExternalSemaphoreInfo->handleType == VK_EXTERNAL_SEMAPHORE_HANDLE_TYPE_OPAQUE_FD_BIT_KHR) {
		pExternalSemaphoreProperties->exportFromImportedHandleTypes = VK_EXTERNAL_SEMAPHORE_HANDLE_TYPE_OPAQUE_FD_BIT_KHR;
		pExternalSemaphoreProperties->compatibleHandleTypes = VK_EXTERNAL_SEMAPHORE_HANDLE_TYPE_OPAQUE_FD_BIT_KHR;
		pExternalSemaphoreProperties->externalSemaphoreFeatures = VK_EXTERNAL_SEMAPHORE_FEATURE_EXPORTABLE_BIT_KHR |
			VK_EXTERNAL_SEMAPHORE_FEATURE_IMPORTABLE_BIT_KHR;
	} else {
		pExternalSemaphoreProperties->exportFromImportedHandleTypes = 0;
		pExternalSemaphoreProperties->compatibleHandleTypes = 0;
		pExternalSemaphoreProperties->externalSemaphoreFeatures = 0;
	}
}

VkResult radv_ImportFenceFdKHR(VkDevice _device,
				   const VkImportFenceFdInfoKHR *pImportFenceFdInfo)
{
	RADV_FROM_HANDLE(radv_device, device, _device);
	RADV_FROM_HANDLE(radv_fence, fence, pImportFenceFdInfo->fence);
	uint32_t *syncobj_dst = NULL;


	if (pImportFenceFdInfo->flags & VK_FENCE_IMPORT_TEMPORARY_BIT_KHR) {
		syncobj_dst = &fence->temp_syncobj;
	} else {
		syncobj_dst = &fence->syncobj;
	}

	switch(pImportFenceFdInfo->handleType) {
		case VK_EXTERNAL_FENCE_HANDLE_TYPE_OPAQUE_FD_BIT_KHR:
			return radv_import_opaque_fd(device, pImportFenceFdInfo->fd, syncobj_dst);
		case VK_EXTERNAL_FENCE_HANDLE_TYPE_SYNC_FD_BIT_KHR:
			return radv_import_sync_fd(device, pImportFenceFdInfo->fd, syncobj_dst);
		default:
			unreachable("Unhandled fence handle type");
	}
}

VkResult radv_GetFenceFdKHR(VkDevice _device,
				const VkFenceGetFdInfoKHR *pGetFdInfo,
				int *pFd)
{
	RADV_FROM_HANDLE(radv_device, device, _device);
	RADV_FROM_HANDLE(radv_fence, fence, pGetFdInfo->fence);
	int ret;
	uint32_t syncobj_handle;

	if (fence->temp_syncobj)
		syncobj_handle = fence->temp_syncobj;
	else
		syncobj_handle = fence->syncobj;

	switch(pGetFdInfo->handleType) {
	case VK_EXTERNAL_FENCE_HANDLE_TYPE_OPAQUE_FD_BIT_KHR:
		ret = device->ws->export_syncobj(device->ws, syncobj_handle, pFd);
		break;
	case VK_EXTERNAL_FENCE_HANDLE_TYPE_SYNC_FD_BIT_KHR:
		ret = device->ws->export_syncobj_to_sync_file(device->ws, syncobj_handle, pFd);
		if (!ret) {
			if (fence->temp_syncobj) {
				close (fence->temp_syncobj);
				fence->temp_syncobj = 0;
			} else {
				device->ws->reset_syncobj(device->ws, syncobj_handle);
			}
		}
		break;
	default:
		unreachable("Unhandled fence handle type");
	}

	if (ret)
		return vk_error(VK_ERROR_INVALID_EXTERNAL_HANDLE_KHR);
	return VK_SUCCESS;
}

void radv_GetPhysicalDeviceExternalFencePropertiesKHR(
	VkPhysicalDevice                            physicalDevice,
	const VkPhysicalDeviceExternalFenceInfoKHR* pExternalFenceInfo,
	VkExternalFencePropertiesKHR*           pExternalFenceProperties)
{
	RADV_FROM_HANDLE(radv_physical_device, pdevice, physicalDevice);

	if (pdevice->rad_info.has_syncobj_wait_for_submit &&
	    (pExternalFenceInfo->handleType == VK_EXTERNAL_FENCE_HANDLE_TYPE_OPAQUE_FD_BIT_KHR || 
	     pExternalFenceInfo->handleType == VK_EXTERNAL_FENCE_HANDLE_TYPE_SYNC_FD_BIT_KHR)) {
		pExternalFenceProperties->exportFromImportedHandleTypes = VK_EXTERNAL_FENCE_HANDLE_TYPE_OPAQUE_FD_BIT_KHR | VK_EXTERNAL_FENCE_HANDLE_TYPE_SYNC_FD_BIT_KHR;
		pExternalFenceProperties->compatibleHandleTypes = VK_EXTERNAL_FENCE_HANDLE_TYPE_OPAQUE_FD_BIT_KHR | VK_EXTERNAL_FENCE_HANDLE_TYPE_SYNC_FD_BIT_KHR;
		pExternalFenceProperties->externalFenceFeatures = VK_EXTERNAL_FENCE_FEATURE_EXPORTABLE_BIT_KHR |
			VK_EXTERNAL_SEMAPHORE_FEATURE_IMPORTABLE_BIT_KHR;
	} else {
		pExternalFenceProperties->exportFromImportedHandleTypes = 0;
		pExternalFenceProperties->compatibleHandleTypes = 0;
		pExternalFenceProperties->externalFenceFeatures = 0;
	}
}

VkResult
radv_CreateDebugReportCallbackEXT(VkInstance _instance,
                                 const VkDebugReportCallbackCreateInfoEXT* pCreateInfo,
                                 const VkAllocationCallbacks* pAllocator,
                                 VkDebugReportCallbackEXT* pCallback)
{
	RADV_FROM_HANDLE(radv_instance, instance, _instance);
	return vk_create_debug_report_callback(&instance->debug_report_callbacks,
	                                       pCreateInfo, pAllocator, &instance->alloc,
	                                       pCallback);
}

void
radv_DestroyDebugReportCallbackEXT(VkInstance _instance,
                                  VkDebugReportCallbackEXT _callback,
                                  const VkAllocationCallbacks* pAllocator)
{
	RADV_FROM_HANDLE(radv_instance, instance, _instance);
	vk_destroy_debug_report_callback(&instance->debug_report_callbacks,
	                                 _callback, pAllocator, &instance->alloc);
}

void
radv_DebugReportMessageEXT(VkInstance _instance,
                          VkDebugReportFlagsEXT flags,
                          VkDebugReportObjectTypeEXT objectType,
                          uint64_t object,
                          size_t location,
                          int32_t messageCode,
                          const char* pLayerPrefix,
                          const char* pMessage)
{
	RADV_FROM_HANDLE(radv_instance, instance, _instance);
	vk_debug_report(&instance->debug_report_callbacks, flags, objectType,
	                object, location, messageCode, pLayerPrefix, pMessage);
}<|MERGE_RESOLUTION|>--- conflicted
+++ resolved
@@ -2123,20 +2123,12 @@
 			if (queue->device->trace_bo)
 				*queue->device->trace_id_ptr = 0;
 
-<<<<<<< HEAD
-			ret = queue->device->ws->cs_submit(ctx, queue->queue_idx, cs_array + j, advance,
-							(struct radeon_winsys_sem **)pSubmits[i].pWaitSemaphores,
-							b ? pSubmits[i].waitSemaphoreCount : 0,
-							(struct radeon_winsys_sem **)pSubmits[i].pSignalSemaphores,
-							e ? pSubmits[i].signalSemaphoreCount : 0,
-=======
 			sem_info.cs_emit_wait = j == 0;
 			sem_info.cs_emit_signal = j + advance == pSubmits[i].commandBufferCount;
 
 			ret = queue->device->ws->cs_submit(ctx, queue->queue_idx, cs_array + j,
 							advance, initial_preamble, continue_preamble_cs,
 							   &sem_info,
->>>>>>> 5d3caa1c
 							can_patch, base_fence);
 
 			if (ret) {
@@ -2311,14 +2303,10 @@
 	if (mem_type_index == RADV_MEM_TYPE_GTT_WRITE_COMBINE)
 		flags |= RADEON_FLAG_GTT_WC;
 
-<<<<<<< HEAD
-	mem->bo = device->ws->buffer_create(device->ws, alloc_size, 65536,
-=======
 	if (!dedicate_info && !import_info && (!export_info || !export_info->handleTypes))
 		flags |= RADEON_FLAG_NO_INTERPROCESS_SHARING;
 
 	mem->bo = device->ws->buffer_create(device->ws, alloc_size, device->physical_device->rad_info.max_alignment,
->>>>>>> 5d3caa1c
 					       domain, flags);
 
 	if (!mem->bo) {
@@ -3660,11 +3648,7 @@
 			     S_008F38_XY_MIN_FILTER(radv_tex_filter(pCreateInfo->minFilter, max_aniso)) |
 			     S_008F38_MIP_FILTER(radv_tex_mipfilter(pCreateInfo->mipmapMode)) |
 			     S_008F38_MIP_POINT_PRECLAMP(0) |
-<<<<<<< HEAD
-			     S_008F38_DISABLE_LSB_CEIL(1) |
-=======
 			     S_008F38_DISABLE_LSB_CEIL(device->physical_device->rad_info.chip_class <= VI) |
->>>>>>> 5d3caa1c
 			     S_008F38_FILTER_PREC_FIX(1) |
 			     S_008F38_ANISO_OVERRIDE(is_vi));
 	sampler->state[3] = (S_008F3C_BORDER_COLOR_PTR(0) |
