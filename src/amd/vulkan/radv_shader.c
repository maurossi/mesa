--- conflicted
+++ resolved
@@ -115,45 +115,6 @@
 		return;
 
 	vk_free2(&device->alloc, pAllocator, module);
-}
-
-bool
-radv_lower_indirect_derefs(struct nir_shader *nir,
-                           struct radv_physical_device *device)
-{
-	/* While it would be nice not to have this flag, we are constrained
-	 * by the reality that LLVM 5.0 doesn't have working VGPR indexing
-	 * on GFX9.
-	 */
-	bool llvm_has_working_vgpr_indexing =
-		device->rad_info.chip_class <= VI;
-
-	/* TODO: Indirect indexing of GS inputs is unimplemented.
-	 *
-	 * TCS and TES load inputs directly from LDS or offchip memory, so
-	 * indirect indexing is trivial.
-	 */
-	nir_variable_mode indirect_mask = 0;
-	if (nir->info.stage == MESA_SHADER_GEOMETRY ||
-	    (nir->info.stage != MESA_SHADER_TESS_CTRL &&
-	     nir->info.stage != MESA_SHADER_TESS_EVAL &&
-	     !llvm_has_working_vgpr_indexing)) {
-		indirect_mask |= nir_var_shader_in;
-	}
-	if (!llvm_has_working_vgpr_indexing &&
-	    nir->info.stage != MESA_SHADER_TESS_CTRL)
-		indirect_mask |= nir_var_shader_out;
-
-	/* TODO: We shouldn't need to do this, however LLVM isn't currently
-	 * smart enough to handle indirects without causing excess spilling
-	 * causing the gpu to hang.
-	 *
-	 * See the following thread for more details of the problem:
-	 * https://lists.freedesktop.org/archives/mesa-dev/2017-July/162106.html
-	 */
-	indirect_mask |= nir_var_local;
-
-	return nir_lower_indirect_derefs(nir, indirect_mask);
 }
 
 void
@@ -368,11 +329,6 @@
 	nir_split_var_copies(nir);
 
 	nir_lower_global_vars_to_local(nir);
-<<<<<<< HEAD
-	nir_remove_dead_variables(nir, nir_var_local);
-	radv_lower_indirect_derefs(nir, device->physical_device);
-	radv_optimize_nir(nir);
-=======
 	nir_remove_dead_variables(nir, nir_var_function_temp);
 	nir_lower_subgroups(nir, &(struct nir_lower_subgroups_options) {
 			.subgroup_size = 64,
@@ -401,7 +357,6 @@
 	 */
 	ac_lower_indirect_derefs(nir, device->physical_device->rad_info.chip_class);
 	radv_optimize_nir(nir, flags & VK_PIPELINE_CREATE_DISABLE_OPTIMIZATION_BIT, false);
->>>>>>> f163900f
 
 	return nir;
 }
