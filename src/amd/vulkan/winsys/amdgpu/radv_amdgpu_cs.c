/*
 * Copyright © 2016 Red Hat.
 * Copyright © 2016 Bas Nieuwenhuizen
 *
 * Permission is hereby granted, free of charge, to any person obtaining a
 * copy of this software and associated documentation files (the "Software"),
 * to deal in the Software without restriction, including without limitation
 * the rights to use, copy, modify, merge, publish, distribute, sublicense,
 * and/or sell copies of the Software, and to permit persons to whom the
 * Software is furnished to do so, subject to the following conditions:
 *
 * The above copyright notice and this permission notice (including the next
 * paragraph) shall be included in all copies or substantial portions of the
 * Software.
 *
 * THE SOFTWARE IS PROVIDED "AS IS", WITHOUT WARRANTY OF ANY KIND, EXPRESS OR
 * IMPLIED, INCLUDING BUT NOT LIMITED TO THE WARRANTIES OF MERCHANTABILITY,
 * FITNESS FOR A PARTICULAR PURPOSE AND NONINFRINGEMENT.  IN NO EVENT SHALL
 * THE AUTHORS OR COPYRIGHT HOLDERS BE LIABLE FOR ANY CLAIM, DAMAGES OR OTHER
 * LIABILITY, WHETHER IN AN ACTION OF CONTRACT, TORT OR OTHERWISE, ARISING
 * FROM, OUT OF OR IN CONNECTION WITH THE SOFTWARE OR THE USE OR OTHER DEALINGS
 * IN THE SOFTWARE.
 */

#include <stdlib.h>
#include <amdgpu.h>
#include <amdgpu_drm.h>
#include <assert.h>
#include <pthread.h>
#include <errno.h>

#include "ac_debug.h"
#include "radv_radeon_winsys.h"
#include "radv_amdgpu_cs.h"
#include "radv_amdgpu_bo.h"
#include "sid.h"


enum {
	VIRTUAL_BUFFER_HASH_TABLE_SIZE = 1024
};

struct radv_amdgpu_cs {
	struct radeon_cmdbuf base;
	struct radv_amdgpu_winsys *ws;

	struct amdgpu_cs_ib_info    ib;

	struct radeon_winsys_bo     *ib_buffer;
	uint8_t                 *ib_mapped;
	unsigned                    max_num_buffers;
	unsigned                    num_buffers;
	struct drm_amdgpu_bo_list_entry *handles;

	struct radeon_winsys_bo     **old_ib_buffers;
	unsigned                    num_old_ib_buffers;
	unsigned                    max_num_old_ib_buffers;
	unsigned                    *ib_size_ptr;
	bool                        failed;
	bool                        is_chained;

	int                         buffer_hash_table[1024];
	unsigned                    hw_ip;

	unsigned                    num_virtual_buffers;
	unsigned                    max_num_virtual_buffers;
	struct radeon_winsys_bo     **virtual_buffers;
	int                         *virtual_buffer_hash_table;

	/* For chips that don't support chaining. */
<<<<<<< HEAD
	struct radeon_winsys_cs     *old_cs_buffers;
=======
	struct radeon_cmdbuf     *old_cs_buffers;
>>>>>>> f163900f
	unsigned                    num_old_cs_buffers;
};

static inline struct radv_amdgpu_cs *
radv_amdgpu_cs(struct radeon_cmdbuf *base)
{
	return (struct radv_amdgpu_cs*)base;
}

static int ring_to_hw_ip(enum ring_type ring)
{
	switch (ring) {
	case RING_GFX:
		return AMDGPU_HW_IP_GFX;
	case RING_DMA:
		return AMDGPU_HW_IP_DMA;
	case RING_COMPUTE:
		return AMDGPU_HW_IP_COMPUTE;
	default:
		unreachable("unsupported ring");
	}
}

struct radv_amdgpu_cs_request {
	/** Specify flags with additional information */
	uint64_t flags;

	/** Specify HW IP block type to which to send the IB. */
	unsigned ip_type;

	/** IP instance index if there are several IPs of the same type. */
	unsigned ip_instance;

	/**
	 * Specify ring index of the IP. We could have several rings
	 * in the same IP. E.g. 0 for SDMA0 and 1 for SDMA1.
	 */
	uint32_t ring;

	/**
	 * List handle with resources used by this request. This is a raw
	 * bo list handle used by the kernel.
	 */
	uint32_t resources;

	/**
	 * Number of dependencies this Command submission needs to
	 * wait for before starting execution.
	 */
	uint32_t number_of_dependencies;

	/**
	 * Array of dependencies which need to be met before
	 * execution can start.
	 */
	struct amdgpu_cs_fence *dependencies;

	/** Number of IBs to submit in the field ibs. */
	uint32_t number_of_ibs;

	/**
	 * IBs to submit. Those IBs will be submit together as single entity
	 */
	struct amdgpu_cs_ib_info *ibs;

	/**
	 * The returned sequence number for the command submission
	 */
	uint64_t seq_no;

	/**
	 * The fence information
	 */
	struct amdgpu_cs_fence_info fence_info;
};


static int radv_amdgpu_signal_sems(struct radv_amdgpu_ctx *ctx,
				   uint32_t ip_type,
				   uint32_t ring,
				   struct radv_winsys_sem_info *sem_info);
static int radv_amdgpu_cs_submit(struct radv_amdgpu_ctx *ctx,
				 struct radv_amdgpu_cs_request *request,
				 struct radv_winsys_sem_info *sem_info);

static void radv_amdgpu_request_to_fence(struct radv_amdgpu_ctx *ctx,
					 struct radv_amdgpu_fence *fence,
					 struct radv_amdgpu_cs_request *req)
{
	fence->fence.context = ctx->ctx;
	fence->fence.ip_type = req->ip_type;
	fence->fence.ip_instance = req->ip_instance;
	fence->fence.ring = req->ring;
	fence->fence.fence = req->seq_no;
	fence->user_ptr = (volatile uint64_t*)(ctx->fence_map + (req->ip_type * MAX_RINGS_PER_TYPE + req->ring) * sizeof(uint64_t));
}

static struct radeon_winsys_fence *radv_amdgpu_create_fence()
{
	struct radv_amdgpu_fence *fence = calloc(1, sizeof(struct radv_amdgpu_fence));
	return (struct radeon_winsys_fence*)fence;
}

static void radv_amdgpu_destroy_fence(struct radeon_winsys_fence *_fence)
{
	struct radv_amdgpu_fence *fence = (struct radv_amdgpu_fence *)_fence;
	free(fence);
}

static bool radv_amdgpu_fence_wait(struct radeon_winsys *_ws,
			      struct radeon_winsys_fence *_fence,
			      bool absolute,
			      uint64_t timeout)
{
	struct radv_amdgpu_fence *fence = (struct radv_amdgpu_fence *)_fence;
	unsigned flags = absolute ? AMDGPU_QUERY_FENCE_TIMEOUT_IS_ABSOLUTE : 0;
	int r;
	uint32_t expired = 0;

	if (fence->user_ptr) {
		if (*fence->user_ptr >= fence->fence.fence)
			return true;
		if (!absolute && !timeout)
			return false;
	}

	/* Now use the libdrm query. */
	r = amdgpu_cs_query_fence_status(&fence->fence,
	                                 timeout,
	                                 flags,
	                                 &expired);

	if (r) {
		fprintf(stderr, "amdgpu: radv_amdgpu_cs_query_fence_status failed.\n");
		return false;
	}

	if (expired)
		return true;

	return false;
}


static bool radv_amdgpu_fences_wait(struct radeon_winsys *_ws,
			      struct radeon_winsys_fence *const *_fences,
			      uint32_t fence_count,
			      bool wait_all,
			      uint64_t timeout)
{
	struct amdgpu_cs_fence *fences = malloc(sizeof(struct amdgpu_cs_fence) * fence_count);
	int r;
	uint32_t expired = 0, first = 0;

	if (!fences)
		return false;

	for (uint32_t i = 0; i < fence_count; ++i)
		fences[i] = ((struct radv_amdgpu_fence *)_fences[i])->fence;

	/* Now use the libdrm query. */
	r = amdgpu_cs_wait_fences(fences, fence_count, wait_all,
	                          timeout, &expired, &first);

	free(fences);
	if (r) {
		fprintf(stderr, "amdgpu: amdgpu_cs_wait_fences failed.\n");
		return false;
	}

	if (expired)
		return true;

	return false;
}

static void radv_amdgpu_cs_destroy(struct radeon_cmdbuf *rcs)
{
	struct radv_amdgpu_cs *cs = radv_amdgpu_cs(rcs);

	if (cs->ib_buffer)
		cs->ws->base.buffer_destroy(cs->ib_buffer);
	else
		free(cs->base.buf);

	for (unsigned i = 0; i < cs->num_old_ib_buffers; ++i)
		cs->ws->base.buffer_destroy(cs->old_ib_buffers[i]);

	for (unsigned i = 0; i < cs->num_old_cs_buffers; ++i) {
<<<<<<< HEAD
		struct radeon_winsys_cs *rcs = &cs->old_cs_buffers[i];
=======
		struct radeon_cmdbuf *rcs = &cs->old_cs_buffers[i];
>>>>>>> f163900f
		free(rcs->buf);
	}

	free(cs->old_cs_buffers);
	free(cs->old_ib_buffers);
	free(cs->virtual_buffers);
	free(cs->virtual_buffer_hash_table);
	free(cs->handles);
	free(cs);
}

static void radv_amdgpu_init_cs(struct radv_amdgpu_cs *cs,
				enum ring_type ring_type)
{
	for (int i = 0; i < ARRAY_SIZE(cs->buffer_hash_table); ++i)
		cs->buffer_hash_table[i] = -1;

	cs->hw_ip = ring_to_hw_ip(ring_type);
}

static struct radeon_cmdbuf *
radv_amdgpu_cs_create(struct radeon_winsys *ws,
		      enum ring_type ring_type)
{
	struct radv_amdgpu_cs *cs;
	uint32_t ib_size = 20 * 1024 * 4;
	cs = calloc(1, sizeof(struct radv_amdgpu_cs));
	if (!cs)
		return NULL;

	cs->ws = radv_amdgpu_winsys(ws);
	radv_amdgpu_init_cs(cs, ring_type);

	if (cs->ws->use_ib_bos) {
		cs->ib_buffer = ws->buffer_create(ws, ib_size, 0,
						  RADEON_DOMAIN_GTT,
						  RADEON_FLAG_CPU_ACCESS |
						  RADEON_FLAG_NO_INTERPROCESS_SHARING |
						  RADEON_FLAG_READ_ONLY,
						  RADV_BO_PRIORITY_CS);
		if (!cs->ib_buffer) {
			free(cs);
			return NULL;
		}

		cs->ib_mapped = ws->buffer_map(cs->ib_buffer);
		if (!cs->ib_mapped) {
			ws->buffer_destroy(cs->ib_buffer);
			free(cs);
			return NULL;
		}

		cs->ib.ib_mc_address = radv_amdgpu_winsys_bo(cs->ib_buffer)->base.va;
		cs->base.buf = (uint32_t *)cs->ib_mapped;
		cs->base.max_dw = ib_size / 4 - 4;
		cs->ib_size_ptr = &cs->ib.size;
		cs->ib.size = 0;

		ws->cs_add_buffer(&cs->base, cs->ib_buffer);
	} else {
		cs->base.buf = malloc(16384);
		cs->base.max_dw = 4096;
		if (!cs->base.buf) {
			free(cs);
			return NULL;
		}
	}

	return &cs->base;
}

static void radv_amdgpu_cs_grow(struct radeon_cmdbuf *_cs, size_t min_size)
{
	struct radv_amdgpu_cs *cs = radv_amdgpu_cs(_cs);

	if (cs->failed) {
		cs->base.cdw = 0;
		return;
	}

	if (!cs->ws->use_ib_bos) {
		const uint64_t limit_dws = 0xffff8;
		uint64_t ib_dws = MAX2(cs->base.cdw + min_size,
				       MIN2(cs->base.max_dw * 2, limit_dws));

		/* The total ib size cannot exceed limit_dws dwords. */
		if (ib_dws > limit_dws)
		{
			/* The maximum size in dwords has been reached,
			 * try to allocate a new one.
			 */
<<<<<<< HEAD
			if (cs->num_old_cs_buffers + 1 >= AMDGPU_CS_MAX_IBS_PER_SUBMIT) {
				/* TODO: Allow to submit more than 4 IBs. */
				fprintf(stderr, "amdgpu: Maximum number of IBs "
						"per submit reached.\n");
				cs->failed = true;
				cs->base.cdw = 0;
				return;
			}

=======
>>>>>>> f163900f
			cs->old_cs_buffers =
				realloc(cs->old_cs_buffers,
				        (cs->num_old_cs_buffers + 1) * sizeof(*cs->old_cs_buffers));
			if (!cs->old_cs_buffers) {
				cs->failed = true;
				cs->base.cdw = 0;
				return;
			}

			/* Store the current one for submitting it later. */
			cs->old_cs_buffers[cs->num_old_cs_buffers].cdw = cs->base.cdw;
			cs->old_cs_buffers[cs->num_old_cs_buffers].max_dw = cs->base.max_dw;
			cs->old_cs_buffers[cs->num_old_cs_buffers].buf = cs->base.buf;
			cs->num_old_cs_buffers++;

			/* Reset the cs, it will be re-allocated below. */
			cs->base.cdw = 0;
			cs->base.buf = NULL;

			/* Re-compute the number of dwords to allocate. */
			ib_dws = MAX2(cs->base.cdw + min_size,
				      MIN2(cs->base.max_dw * 2, limit_dws));
			if (ib_dws > limit_dws) {
				fprintf(stderr, "amdgpu: Too high number of "
						"dwords to allocate\n");
				cs->failed = true;
				return;
			}
		}

		uint32_t *new_buf = realloc(cs->base.buf, ib_dws * 4);
		if (new_buf) {
			cs->base.buf = new_buf;
			cs->base.max_dw = ib_dws;
		} else {
			cs->failed = true;
			cs->base.cdw = 0;
		}
		return;
	}

	uint64_t ib_size = MAX2(min_size * 4 + 16, cs->base.max_dw * 4 * 2);

	/* max that fits in the chain size field. */
	ib_size = MIN2(ib_size, 0xfffff);

	while (!cs->base.cdw || (cs->base.cdw & 7) != 4)
		radeon_emit(&cs->base, 0xffff1000);

	*cs->ib_size_ptr |= cs->base.cdw + 4;

	if (cs->num_old_ib_buffers == cs->max_num_old_ib_buffers) {
		cs->max_num_old_ib_buffers = MAX2(1, cs->max_num_old_ib_buffers * 2);
		cs->old_ib_buffers = realloc(cs->old_ib_buffers,
					     cs->max_num_old_ib_buffers * sizeof(void*));
	}

	cs->old_ib_buffers[cs->num_old_ib_buffers++] = cs->ib_buffer;

	cs->ib_buffer = cs->ws->base.buffer_create(&cs->ws->base, ib_size, 0,
						   RADEON_DOMAIN_GTT,
						   RADEON_FLAG_CPU_ACCESS |
						   RADEON_FLAG_NO_INTERPROCESS_SHARING |
						   RADEON_FLAG_READ_ONLY,
						   RADV_BO_PRIORITY_CS);

	if (!cs->ib_buffer) {
		cs->base.cdw = 0;
		cs->failed = true;
		cs->ib_buffer = cs->old_ib_buffers[--cs->num_old_ib_buffers];
	}

	cs->ib_mapped = cs->ws->base.buffer_map(cs->ib_buffer);
	if (!cs->ib_mapped) {
		cs->ws->base.buffer_destroy(cs->ib_buffer);
		cs->base.cdw = 0;
		cs->failed = true;
		cs->ib_buffer = cs->old_ib_buffers[--cs->num_old_ib_buffers];
	}

	cs->ws->base.cs_add_buffer(&cs->base, cs->ib_buffer);

	radeon_emit(&cs->base, PKT3(PKT3_INDIRECT_BUFFER_CIK, 2, 0));
	radeon_emit(&cs->base, radv_amdgpu_winsys_bo(cs->ib_buffer)->base.va);
	radeon_emit(&cs->base, radv_amdgpu_winsys_bo(cs->ib_buffer)->base.va >> 32);
	radeon_emit(&cs->base, S_3F2_CHAIN(1) | S_3F2_VALID(1));

	cs->ib_size_ptr = cs->base.buf + cs->base.cdw - 1;

	cs->base.buf = (uint32_t *)cs->ib_mapped;
	cs->base.cdw = 0;
	cs->base.max_dw = ib_size / 4 - 4;

}

static bool radv_amdgpu_cs_finalize(struct radeon_cmdbuf *_cs)
{
	struct radv_amdgpu_cs *cs = radv_amdgpu_cs(_cs);

	if (cs->ws->use_ib_bos) {
		while (!cs->base.cdw || (cs->base.cdw & 7) != 0)
			radeon_emit(&cs->base, 0xffff1000);

		*cs->ib_size_ptr |= cs->base.cdw;

		cs->is_chained = false;
	}

	return !cs->failed;
}

static void radv_amdgpu_cs_reset(struct radeon_cmdbuf *_cs)
{
	struct radv_amdgpu_cs *cs = radv_amdgpu_cs(_cs);
	cs->base.cdw = 0;
	cs->failed = false;

	for (unsigned i = 0; i < cs->num_buffers; ++i) {
		unsigned hash = cs->handles[i].bo_handle &
		                (ARRAY_SIZE(cs->buffer_hash_table) - 1);
		cs->buffer_hash_table[hash] = -1;
	}

	for (unsigned i = 0; i < cs->num_virtual_buffers; ++i) {
		unsigned hash = ((uintptr_t)cs->virtual_buffers[i] >> 6) & (VIRTUAL_BUFFER_HASH_TABLE_SIZE - 1);
		cs->virtual_buffer_hash_table[hash] = -1;
	}

	cs->num_buffers = 0;
	cs->num_virtual_buffers = 0;

	if (cs->ws->use_ib_bos) {
		cs->ws->base.cs_add_buffer(&cs->base, cs->ib_buffer);

		for (unsigned i = 0; i < cs->num_old_ib_buffers; ++i)
			cs->ws->base.buffer_destroy(cs->old_ib_buffers[i]);

		cs->num_old_ib_buffers = 0;
		cs->ib.ib_mc_address = radv_amdgpu_winsys_bo(cs->ib_buffer)->base.va;
		cs->ib_size_ptr = &cs->ib.size;
		cs->ib.size = 0;
	} else {
		for (unsigned i = 0; i < cs->num_old_cs_buffers; ++i) {
<<<<<<< HEAD
			struct radeon_winsys_cs *rcs = &cs->old_cs_buffers[i];
=======
			struct radeon_cmdbuf *rcs = &cs->old_cs_buffers[i];
>>>>>>> f163900f
			free(rcs->buf);
		}

		free(cs->old_cs_buffers);
		cs->old_cs_buffers = NULL;
		cs->num_old_cs_buffers = 0;
	}
}

static int radv_amdgpu_cs_find_buffer(struct radv_amdgpu_cs *cs,
				      uint32_t bo)
{
	unsigned hash = bo & (ARRAY_SIZE(cs->buffer_hash_table) - 1);
	int index = cs->buffer_hash_table[hash];

	if (index == -1)
		return -1;

	if (cs->handles[index].bo_handle == bo)
		return index;

	for (unsigned i = 0; i < cs->num_buffers; ++i) {
		if (cs->handles[i].bo_handle == bo) {
			cs->buffer_hash_table[hash] = i;
			return i;
		}
	}

	return -1;
}

static void radv_amdgpu_cs_add_buffer_internal(struct radv_amdgpu_cs *cs,
					       uint32_t bo, uint8_t priority)
{
	unsigned hash;
	int index = radv_amdgpu_cs_find_buffer(cs, bo);

	if (index != -1)
		return;

	if (cs->num_buffers == cs->max_num_buffers) {
		unsigned new_count = MAX2(1, cs->max_num_buffers * 2);
		cs->handles = realloc(cs->handles, new_count * sizeof(struct drm_amdgpu_bo_list_entry));
		cs->max_num_buffers = new_count;
	}

	cs->handles[cs->num_buffers].bo_handle = bo;
	cs->handles[cs->num_buffers].bo_priority = priority;

	hash = bo & (ARRAY_SIZE(cs->buffer_hash_table) - 1);
	cs->buffer_hash_table[hash] = cs->num_buffers;

	++cs->num_buffers;
}

static void radv_amdgpu_cs_add_virtual_buffer(struct radeon_cmdbuf *_cs,
                                              struct radeon_winsys_bo *bo)
{
	struct radv_amdgpu_cs *cs = radv_amdgpu_cs(_cs);
	unsigned hash = ((uintptr_t)bo >> 6) & (VIRTUAL_BUFFER_HASH_TABLE_SIZE - 1);


	if (!cs->virtual_buffer_hash_table) {
		cs->virtual_buffer_hash_table = malloc(VIRTUAL_BUFFER_HASH_TABLE_SIZE * sizeof(int));
		for (int i = 0; i < VIRTUAL_BUFFER_HASH_TABLE_SIZE; ++i)
			cs->virtual_buffer_hash_table[i] = -1;
	}

	if (cs->virtual_buffer_hash_table[hash] >= 0) {
		int idx = cs->virtual_buffer_hash_table[hash];
		if (cs->virtual_buffers[idx] == bo) {
			return;
		}
		for (unsigned i = 0; i < cs->num_virtual_buffers; ++i) {
			if (cs->virtual_buffers[i] == bo) {
				cs->virtual_buffer_hash_table[hash] = i;
				return;
			}
		}
	}

	if(cs->max_num_virtual_buffers <= cs->num_virtual_buffers) {
		cs->max_num_virtual_buffers = MAX2(2, cs->max_num_virtual_buffers * 2);
		cs->virtual_buffers = realloc(cs->virtual_buffers, sizeof(struct radv_amdgpu_virtual_virtual_buffer*) * cs->max_num_virtual_buffers);
	}

	cs->virtual_buffers[cs->num_virtual_buffers] = bo;

	cs->virtual_buffer_hash_table[hash] = cs->num_virtual_buffers;
	++cs->num_virtual_buffers;

}

static void radv_amdgpu_cs_add_buffer(struct radeon_cmdbuf *_cs,
				      struct radeon_winsys_bo *_bo)
{
	struct radv_amdgpu_cs *cs = radv_amdgpu_cs(_cs);
	struct radv_amdgpu_winsys_bo *bo = radv_amdgpu_winsys_bo(_bo);

	if (bo->is_virtual)  {
		radv_amdgpu_cs_add_virtual_buffer(_cs, _bo);
		return;
	}

	if (bo->base.is_local)
		return;

	radv_amdgpu_cs_add_buffer_internal(cs, bo->bo_handle, bo->priority);
}

static void radv_amdgpu_cs_execute_secondary(struct radeon_cmdbuf *_parent,
					     struct radeon_cmdbuf *_child)
{
	struct radv_amdgpu_cs *parent = radv_amdgpu_cs(_parent);
	struct radv_amdgpu_cs *child = radv_amdgpu_cs(_child);

	for (unsigned i = 0; i < child->num_buffers; ++i) {
		radv_amdgpu_cs_add_buffer_internal(parent,
		                                   child->handles[i].bo_handle,
		                                   child->handles[i].bo_priority);
	}

	for (unsigned i = 0; i < child->num_virtual_buffers; ++i) {
		radv_amdgpu_cs_add_buffer(&parent->base, child->virtual_buffers[i]);
	}

	if (parent->ws->use_ib_bos) {
		if (parent->base.cdw + 4 > parent->base.max_dw)
			radv_amdgpu_cs_grow(&parent->base, 4);

		radeon_emit(&parent->base, PKT3(PKT3_INDIRECT_BUFFER_CIK, 2, 0));
		radeon_emit(&parent->base, child->ib.ib_mc_address);
		radeon_emit(&parent->base, child->ib.ib_mc_address >> 32);
		radeon_emit(&parent->base, child->ib.size);
	} else {
		if (parent->base.cdw + child->base.cdw > parent->base.max_dw)
			radv_amdgpu_cs_grow(&parent->base, child->base.cdw);

		memcpy(parent->base.buf + parent->base.cdw, child->base.buf, 4 * child->base.cdw);
		parent->base.cdw += child->base.cdw;
	}
}

static int radv_amdgpu_create_bo_list(struct radv_amdgpu_winsys *ws,
				      struct radeon_cmdbuf **cs_array,
				      unsigned count,
				      struct radv_amdgpu_winsys_bo **extra_bo_array,
				      unsigned num_extra_bo,
<<<<<<< HEAD
				      struct radeon_winsys_cs *extra_cs,
				      amdgpu_bo_list_handle *bo_list)
=======
				      struct radeon_cmdbuf *extra_cs,
				      const struct radv_winsys_bo_list *radv_bo_list,
				      uint32_t *bo_list)
>>>>>>> f163900f
{
	int r = 0;

	if (ws->debug_all_bos) {
		struct radv_amdgpu_winsys_bo *bo;
		struct drm_amdgpu_bo_list_entry *handles;
		unsigned num = 0;

		pthread_mutex_lock(&ws->global_bo_list_lock);

		handles = malloc(sizeof(handles[0]) * ws->num_buffers);
		if (!handles) {
			pthread_mutex_unlock(&ws->global_bo_list_lock);
			return -ENOMEM;
		}

		LIST_FOR_EACH_ENTRY(bo, &ws->global_bo_list, global_list_item) {
			assert(num < ws->num_buffers);
			handles[num].bo_handle = bo->bo_handle;
			handles[num].bo_priority = bo->priority;
			num++;
		}

		r = amdgpu_bo_list_create_raw(ws->dev, ws->num_buffers,
					      handles, bo_list);
		free(handles);
		pthread_mutex_unlock(&ws->global_bo_list_lock);
<<<<<<< HEAD
	} else if (count == 1 && !num_extra_bo && !extra_cs &&
=======
	} else if (count == 1 && !num_extra_bo && !extra_cs && !radv_bo_list &&
>>>>>>> f163900f
	           !radv_amdgpu_cs(cs_array[0])->num_virtual_buffers) {
		struct radv_amdgpu_cs *cs = (struct radv_amdgpu_cs*)cs_array[0];
		if (cs->num_buffers == 0) {
			*bo_list = 0;
			return 0;
		}
		r = amdgpu_bo_list_create_raw(ws->dev, cs->num_buffers, cs->handles,
					      bo_list);
	} else {
		unsigned total_buffer_count = num_extra_bo;
		unsigned unique_bo_count = num_extra_bo;
		for (unsigned i = 0; i < count; ++i) {
			struct radv_amdgpu_cs *cs = (struct radv_amdgpu_cs*)cs_array[i];
			total_buffer_count += cs->num_buffers;
			for (unsigned j = 0; j < cs->num_virtual_buffers; ++j)
				total_buffer_count += radv_amdgpu_winsys_bo(cs->virtual_buffers[j])->bo_count;
		}

		if (extra_cs) {
			total_buffer_count += ((struct radv_amdgpu_cs*)extra_cs)->num_buffers;
		}

		if (radv_bo_list) {
			total_buffer_count += radv_bo_list->count;
		}

		if (total_buffer_count == 0) {
			*bo_list = 0;
			return 0;
		}
		struct drm_amdgpu_bo_list_entry *handles = malloc(sizeof(struct drm_amdgpu_bo_list_entry) * total_buffer_count);
		if (!handles) {
			free(handles);
			return -ENOMEM;
		}

		for (unsigned i = 0; i < num_extra_bo; i++) {
<<<<<<< HEAD
			handles[i] = extra_bo_array[i]->bo;
			priorities[i] = 8;
=======
			handles[i].bo_handle = extra_bo_array[i]->bo_handle;
			handles[i].bo_priority = extra_bo_array[i]->priority;
>>>>>>> f163900f
		}

		for (unsigned i = 0; i < count + !!extra_cs; ++i) {
			struct radv_amdgpu_cs *cs;

			if (i == count)
				cs = (struct radv_amdgpu_cs*)extra_cs;
			else
				cs = (struct radv_amdgpu_cs*)cs_array[i];

			if (!cs->num_buffers)
				continue;

			if (unique_bo_count == 0 && !cs->num_virtual_buffers) {
				memcpy(handles, cs->handles, cs->num_buffers * sizeof(struct drm_amdgpu_bo_list_entry));
				unique_bo_count = cs->num_buffers;
				continue;
			}
			int unique_bo_so_far = unique_bo_count;
			for (unsigned j = 0; j < cs->num_buffers; ++j) {
				bool found = false;
				for (unsigned k = 0; k < unique_bo_so_far; ++k) {
					if (handles[k].bo_handle == cs->handles[j].bo_handle) {
						found = true;
						break;
					}
				}
				if (!found) {
					handles[unique_bo_count] = cs->handles[j];
					++unique_bo_count;
				}
			}
			for (unsigned j = 0; j < cs->num_virtual_buffers; ++j) {
				struct radv_amdgpu_winsys_bo *virtual_bo = radv_amdgpu_winsys_bo(cs->virtual_buffers[j]);
				for(unsigned k = 0; k < virtual_bo->bo_count; ++k) {
					struct radv_amdgpu_winsys_bo *bo = virtual_bo->bos[k];
					bool found = false;
					for (unsigned m = 0; m < unique_bo_count; ++m) {
						if (handles[m].bo_handle == bo->bo_handle) {
							found = true;
							break;
						}
					}
					if (!found) {
						handles[unique_bo_count].bo_handle = bo->bo_handle;
						handles[unique_bo_count].bo_priority = bo->priority;
						++unique_bo_count;
					}
				}
			}
		}

		if (radv_bo_list) {
			unsigned unique_bo_so_far = unique_bo_count;
			for (unsigned i = 0; i < radv_bo_list->count; ++i) {
				struct radv_amdgpu_winsys_bo *bo = radv_amdgpu_winsys_bo(radv_bo_list->bos[i]);
				bool found = false;
				for (unsigned j = 0; j < unique_bo_so_far; ++j) {
					if (bo->bo_handle == handles[j].bo_handle) {
						found = true;
						break;
					}
				}
				if (!found) {
					handles[unique_bo_count].bo_handle = bo->bo_handle;
					handles[unique_bo_count].bo_priority = bo->priority;
					++unique_bo_count;
				}
			}
		}

		if (unique_bo_count > 0) {
			r = amdgpu_bo_list_create_raw(ws->dev, unique_bo_count, handles,
						      bo_list);
		} else {
			*bo_list = 0;
		}

		free(handles);
	}

	return r;
}

static struct amdgpu_cs_fence_info radv_set_cs_fence(struct radv_amdgpu_ctx *ctx, int ip_type, int ring)
{
	struct amdgpu_cs_fence_info ret = {0};
	if (ctx->fence_map) {
		ret.handle = radv_amdgpu_winsys_bo(ctx->fence_bo)->bo;
		ret.offset = (ip_type * MAX_RINGS_PER_TYPE + ring) * sizeof(uint64_t);
	}
	return ret;
}

static void radv_assign_last_submit(struct radv_amdgpu_ctx *ctx,
				    struct radv_amdgpu_cs_request *request)
{
	radv_amdgpu_request_to_fence(ctx,
	                             &ctx->last_submission[request->ip_type][request->ring],
	                             request);
}

static int radv_amdgpu_winsys_cs_submit_chained(struct radeon_winsys_ctx *_ctx,
						int queue_idx,
						struct radv_winsys_sem_info *sem_info,
						const struct radv_winsys_bo_list *radv_bo_list,
						struct radeon_cmdbuf **cs_array,
						unsigned cs_count,
						struct radeon_cmdbuf *initial_preamble_cs,
						struct radeon_cmdbuf *continue_preamble_cs,
						struct radeon_winsys_fence *_fence)
{
	int r;
	struct radv_amdgpu_ctx *ctx = radv_amdgpu_ctx(_ctx);
	struct radv_amdgpu_fence *fence = (struct radv_amdgpu_fence *)_fence;
	struct radv_amdgpu_cs *cs0 = radv_amdgpu_cs(cs_array[0]);
	uint32_t bo_list;
	struct radv_amdgpu_cs_request request = {0};
	struct amdgpu_cs_ib_info ibs[2];
	unsigned number_of_ibs = 1;

	for (unsigned i = cs_count; i--;) {
		struct radv_amdgpu_cs *cs = radv_amdgpu_cs(cs_array[i]);

		if (cs->is_chained) {
			*cs->ib_size_ptr -= 4;
			cs->is_chained = false;
		}

		if (i + 1 < cs_count) {
			struct radv_amdgpu_cs *next = radv_amdgpu_cs(cs_array[i + 1]);
			assert(cs->base.cdw + 4 <= cs->base.max_dw);

			cs->is_chained = true;
			*cs->ib_size_ptr += 4;

			cs->base.buf[cs->base.cdw + 0] = PKT3(PKT3_INDIRECT_BUFFER_CIK, 2, 0);
			cs->base.buf[cs->base.cdw + 1] = next->ib.ib_mc_address;
			cs->base.buf[cs->base.cdw + 2] = next->ib.ib_mc_address >> 32;
			cs->base.buf[cs->base.cdw + 3] = S_3F2_CHAIN(1) | S_3F2_VALID(1) | next->ib.size;
		}
	}

<<<<<<< HEAD
	r = radv_amdgpu_create_bo_list(cs0->ws, cs_array, cs_count, NULL, 0, initial_preamble_cs,
	                               &bo_list);
=======
	/* Create a buffer object list. */
	r = radv_amdgpu_create_bo_list(cs0->ws, cs_array, cs_count, NULL, 0,
				       initial_preamble_cs, radv_bo_list,
				       &bo_list);
>>>>>>> f163900f
	if (r) {
		fprintf(stderr, "amdgpu: buffer list creation failed for the "
				"chained submission(%d)\n", r);
		return r;
	}

	/* Configure the CS request. */
	if (initial_preamble_cs) {
		ibs[0] = radv_amdgpu_cs(initial_preamble_cs)->ib;
		ibs[1] = cs0->ib;
		number_of_ibs++;
	} else {
		ibs[0] = cs0->ib;
	}

	request.ip_type = cs0->hw_ip;
	request.ring = queue_idx;
	request.number_of_ibs = number_of_ibs;
	request.ibs = ibs;
	request.resources = bo_list;
	request.fence_info = radv_set_cs_fence(ctx, cs0->hw_ip, queue_idx);

	/* Submit the CS. */
	r = radv_amdgpu_cs_submit(ctx, &request, sem_info);
	if (r) {
		if (r == -ENOMEM)
			fprintf(stderr, "amdgpu: Not enough memory for command submission.\n");
		else
			fprintf(stderr, "amdgpu: The CS has been rejected, "
					"see dmesg for more information.\n");
	}

	amdgpu_bo_list_destroy_raw(ctx->ws->dev, bo_list);

	if (r)
		return r;

	if (fence)
		radv_amdgpu_request_to_fence(ctx, fence, &request);

	radv_assign_last_submit(ctx, &request);

	return 0;
}

static int radv_amdgpu_winsys_cs_submit_fallback(struct radeon_winsys_ctx *_ctx,
						 int queue_idx,
						 struct radv_winsys_sem_info *sem_info,
						 const struct radv_winsys_bo_list *radv_bo_list,
						 struct radeon_cmdbuf **cs_array,
						 unsigned cs_count,
						 struct radeon_cmdbuf *initial_preamble_cs,
						 struct radeon_cmdbuf *continue_preamble_cs,
						 struct radeon_winsys_fence *_fence)
{
	int r;
	struct radv_amdgpu_ctx *ctx = radv_amdgpu_ctx(_ctx);
	struct radv_amdgpu_fence *fence = (struct radv_amdgpu_fence *)_fence;
	uint32_t bo_list;
	struct radv_amdgpu_cs_request request = {};
	struct amdgpu_cs_ib_info *ibs;
	struct radv_amdgpu_cs *cs0;
	unsigned number_of_ibs;

	assert(cs_count);
	cs0 = radv_amdgpu_cs(cs_array[0]);

	/* Compute the number of IBs for this submit. */
	number_of_ibs = cs_count + !!initial_preamble_cs;

	/* Create a buffer object list. */
	r = radv_amdgpu_create_bo_list(cs0->ws, &cs_array[0], cs_count, NULL, 0,
				       initial_preamble_cs, radv_bo_list,
				       &bo_list);
	if (r) {
		fprintf(stderr, "amdgpu: buffer list creation failed "
				"for the fallback submission (%d)\n", r);
		return r;
	}

<<<<<<< HEAD
		r = radv_amdgpu_create_bo_list(cs0->ws, &cs_array[i], cnt, NULL, 0,
		                               preamble_cs, &bo_list);
		if (r) {
			fprintf(stderr, "amdgpu: buffer list creation failed "
					"for the fallback submission (%d)\n", r);
			return r;
		}
=======
	ibs = malloc(number_of_ibs * sizeof(*ibs));
	if (!ibs) {
		amdgpu_bo_list_destroy_raw(ctx->ws->dev, bo_list);
		return -ENOMEM;
	}
>>>>>>> f163900f

	/* Configure the CS request. */
	if (initial_preamble_cs)
		ibs[0] = radv_amdgpu_cs(initial_preamble_cs)->ib;

	for (unsigned i = 0; i < cs_count; i++) {
		struct radv_amdgpu_cs *cs = radv_amdgpu_cs(cs_array[i]);

		ibs[i + !!initial_preamble_cs] = cs->ib;

		if (cs->is_chained) {
			*cs->ib_size_ptr -= 4;
			cs->is_chained = false;
		}
	}

	request.ip_type = cs0->hw_ip;
	request.ring = queue_idx;
	request.resources = bo_list;
	request.number_of_ibs = number_of_ibs;
	request.ibs = ibs;
	request.fence_info = radv_set_cs_fence(ctx, cs0->hw_ip, queue_idx);

	/* Submit the CS. */
	r = radv_amdgpu_cs_submit(ctx, &request, sem_info);
	if (r) {
		if (r == -ENOMEM)
			fprintf(stderr, "amdgpu: Not enough memory for command submission.\n");
		else
			fprintf(stderr, "amdgpu: The CS has been rejected, "
					"see dmesg for more information.\n");
	}

	amdgpu_bo_list_destroy_raw(ctx->ws->dev, bo_list);
	free(ibs);

	if (r)
		return r;

	if (fence)
		radv_amdgpu_request_to_fence(ctx, fence, &request);

	radv_assign_last_submit(ctx, &request);

	return 0;
}

static int radv_amdgpu_winsys_cs_submit_sysmem(struct radeon_winsys_ctx *_ctx,
					       int queue_idx,
					       struct radv_winsys_sem_info *sem_info,
					       const struct radv_winsys_bo_list *radv_bo_list,
					       struct radeon_cmdbuf **cs_array,
					       unsigned cs_count,
					       struct radeon_cmdbuf *initial_preamble_cs,
					       struct radeon_cmdbuf *continue_preamble_cs,
					       struct radeon_winsys_fence *_fence)
{
	int r;
	struct radv_amdgpu_ctx *ctx = radv_amdgpu_ctx(_ctx);
	struct radv_amdgpu_fence *fence = (struct radv_amdgpu_fence *)_fence;
	struct radv_amdgpu_cs *cs0 = radv_amdgpu_cs(cs_array[0]);
	struct radeon_winsys *ws = (struct radeon_winsys*)cs0->ws;
	uint32_t bo_list;
	struct radv_amdgpu_cs_request request;
	uint32_t pad_word = 0xffff1000U;
	bool emit_signal_sem = sem_info->cs_emit_signal;

	if (radv_amdgpu_winsys(ws)->info.chip_class == SI)
		pad_word = 0x80000000;

	assert(cs_count);

	for (unsigned i = 0; i < cs_count;) {
<<<<<<< HEAD
		struct amdgpu_cs_ib_info ibs[AMDGPU_CS_MAX_IBS_PER_SUBMIT] = {0};
		unsigned number_of_ibs = 1;
		struct radeon_winsys_bo *bos[AMDGPU_CS_MAX_IBS_PER_SUBMIT] = {0};
		struct radeon_winsys_cs *preamble_cs = i ? continue_preamble_cs : initial_preamble_cs;
		struct radv_amdgpu_cs *cs = radv_amdgpu_cs(cs_array[i]);
=======
		struct amdgpu_cs_ib_info *ibs;
		struct radeon_winsys_bo **bos;
		struct radeon_cmdbuf *preamble_cs = i ? continue_preamble_cs : initial_preamble_cs;
		struct radv_amdgpu_cs *cs = radv_amdgpu_cs(cs_array[i]);
		unsigned number_of_ibs;
>>>>>>> f163900f
		uint32_t *ptr;
		unsigned cnt = 0;
		unsigned size = 0;
		unsigned pad_words = 0;

<<<<<<< HEAD
		if (cs->num_old_cs_buffers > 0) {
			/* Special path when the maximum size in dwords has
			 * been reached because we need to handle more than one
			 * IB per submit.
			 */
			unsigned new_cs_count = cs->num_old_cs_buffers + 1;
			struct radeon_winsys_cs *new_cs_array[AMDGPU_CS_MAX_IBS_PER_SUBMIT];
			unsigned idx = 0;

			for (unsigned j = 0; j < cs->num_old_cs_buffers; j++)
				new_cs_array[idx++] = &cs->old_cs_buffers[j];
			new_cs_array[idx++] = cs_array[i];

			for (unsigned j = 0; j < new_cs_count; j++) {
				struct radeon_winsys_cs *rcs = new_cs_array[j];
				bool needs_preamble = preamble_cs && j == 0;
				unsigned size = 0;

				if (needs_preamble)
					size += preamble_cs->cdw;
				size += rcs->cdw;

				assert(size < 0xffff8);

				while (!size || (size & 7)) {
					size++;
					pad_words++;
				}

				bos[j] = ws->buffer_create(ws, 4 * size, 4096,
							   RADEON_DOMAIN_GTT,
							   RADEON_FLAG_CPU_ACCESS |
							   RADEON_FLAG_NO_INTERPROCESS_SHARING |
							   RADEON_FLAG_READ_ONLY);
				ptr = ws->buffer_map(bos[j]);

				if (needs_preamble) {
					memcpy(ptr, preamble_cs->buf, preamble_cs->cdw * 4);
					ptr += preamble_cs->cdw;
				}

				memcpy(ptr, rcs->buf, 4 * rcs->cdw);
				ptr += rcs->cdw;

				for (unsigned k = 0; k < pad_words; ++k)
					*ptr++ = pad_word;

				ibs[j].size = size;
				ibs[j].ib_mc_address = radv_buffer_get_va(bos[j]);
			}

			number_of_ibs = new_cs_count;
			cnt++;
		} else {
			if (preamble_cs)
				size += preamble_cs->cdw;

=======
		/* Compute the number of IBs for this submit. */
		number_of_ibs = cs->num_old_cs_buffers + 1;

		ibs = malloc(number_of_ibs * sizeof(*ibs));
		if (!ibs)
			return -ENOMEM;

		bos = malloc(number_of_ibs * sizeof(*bos));
		if (!bos) {
			free(ibs);
			return -ENOMEM;
		}

		if (number_of_ibs > 1) {
			/* Special path when the maximum size in dwords has
			 * been reached because we need to handle more than one
			 * IB per submit.
			 */
			struct radeon_cmdbuf **new_cs_array;
			unsigned idx = 0;

			new_cs_array = malloc(cs->num_old_cs_buffers *
					      sizeof(*new_cs_array));
			assert(new_cs_array);

			for (unsigned j = 0; j < cs->num_old_cs_buffers; j++)
				new_cs_array[idx++] = &cs->old_cs_buffers[j];
			new_cs_array[idx++] = cs_array[i];

			for (unsigned j = 0; j < number_of_ibs; j++) {
				struct radeon_cmdbuf *rcs = new_cs_array[j];
				bool needs_preamble = preamble_cs && j == 0;
				unsigned size = 0;

				if (needs_preamble)
					size += preamble_cs->cdw;
				size += rcs->cdw;

				assert(size < 0xffff8);

				while (!size || (size & 7)) {
					size++;
					pad_words++;
				}

				bos[j] = ws->buffer_create(ws, 4 * size, 4096,
							   RADEON_DOMAIN_GTT,
							   RADEON_FLAG_CPU_ACCESS |
							   RADEON_FLAG_NO_INTERPROCESS_SHARING |
							   RADEON_FLAG_READ_ONLY,
							   RADV_BO_PRIORITY_CS);
				ptr = ws->buffer_map(bos[j]);

				if (needs_preamble) {
					memcpy(ptr, preamble_cs->buf, preamble_cs->cdw * 4);
					ptr += preamble_cs->cdw;
				}

				memcpy(ptr, rcs->buf, 4 * rcs->cdw);
				ptr += rcs->cdw;

				for (unsigned k = 0; k < pad_words; ++k)
					*ptr++ = pad_word;

				ibs[j].size = size;
				ibs[j].ib_mc_address = radv_buffer_get_va(bos[j]);
			}

			cnt++;
			free(new_cs_array);
		} else {
			if (preamble_cs)
				size += preamble_cs->cdw;

>>>>>>> f163900f
			while (i + cnt < cs_count && 0xffff8 - size >= radv_amdgpu_cs(cs_array[i + cnt])->base.cdw) {
				size += radv_amdgpu_cs(cs_array[i + cnt])->base.cdw;
				++cnt;
			}

			while (!size || (size & 7)) {
				size++;
				pad_words++;
			}
			assert(cnt);

			bos[0] = ws->buffer_create(ws, 4 * size, 4096,
						   RADEON_DOMAIN_GTT,
						   RADEON_FLAG_CPU_ACCESS |
						   RADEON_FLAG_NO_INTERPROCESS_SHARING |
<<<<<<< HEAD
						   RADEON_FLAG_READ_ONLY);
=======
						   RADEON_FLAG_READ_ONLY,
						   RADV_BO_PRIORITY_CS);
>>>>>>> f163900f
			ptr = ws->buffer_map(bos[0]);

			if (preamble_cs) {
				memcpy(ptr, preamble_cs->buf, preamble_cs->cdw * 4);
				ptr += preamble_cs->cdw;
			}

			for (unsigned j = 0; j < cnt; ++j) {
				struct radv_amdgpu_cs *cs = radv_amdgpu_cs(cs_array[i + j]);
				memcpy(ptr, cs->base.buf, 4 * cs->base.cdw);
				ptr += cs->base.cdw;

			}

			for (unsigned j = 0; j < pad_words; ++j)
				*ptr++ = pad_word;

			ibs[0].size = size;
			ibs[0].ib_mc_address = radv_buffer_get_va(bos[0]);
		}

		r = radv_amdgpu_create_bo_list(cs0->ws, &cs_array[i], cnt,
			                       (struct radv_amdgpu_winsys_bo **)bos,
					       number_of_ibs, preamble_cs,
<<<<<<< HEAD
					       &bo_list);
=======
					       radv_bo_list, &bo_list);
>>>>>>> f163900f
		if (r) {
			fprintf(stderr, "amdgpu: buffer list creation failed "
					"for the sysmem submission (%d)\n", r);
			free(ibs);
			free(bos);
			return r;
		}

		memset(&request, 0, sizeof(request));

		request.ip_type = cs0->hw_ip;
		request.ring = queue_idx;
		request.resources = bo_list;
		request.number_of_ibs = number_of_ibs;
		request.ibs = ibs;
		request.fence_info = radv_set_cs_fence(ctx, cs0->hw_ip, queue_idx);

		sem_info->cs_emit_signal = (i == cs_count - cnt) ? emit_signal_sem : false;
		r = radv_amdgpu_cs_submit(ctx, &request, sem_info);
		if (r) {
			if (r == -ENOMEM)
				fprintf(stderr, "amdgpu: Not enough memory for command submission.\n");
			else
				fprintf(stderr, "amdgpu: The CS has been rejected, "
						"see dmesg for more information.\n");
		}

		amdgpu_bo_list_destroy_raw(ctx->ws->dev, bo_list);

		for (unsigned j = 0; j < number_of_ibs; j++) {
			ws->buffer_destroy(bos[j]);
		}

		free(ibs);
		free(bos);

<<<<<<< HEAD
		for (unsigned j = 0; j < number_of_ibs; j++) {
			ws->buffer_destroy(bos[j]);
			if (r)
				return r;
		}
=======
		if (r)
			return r;
>>>>>>> f163900f

		i += cnt;
	}
	if (fence)
		radv_amdgpu_request_to_fence(ctx, fence, &request);

	radv_assign_last_submit(ctx, &request);

	return 0;
}

static int radv_amdgpu_winsys_cs_submit(struct radeon_winsys_ctx *_ctx,
					int queue_idx,
					struct radeon_cmdbuf **cs_array,
					unsigned cs_count,
					struct radeon_cmdbuf *initial_preamble_cs,
					struct radeon_cmdbuf *continue_preamble_cs,
					struct radv_winsys_sem_info *sem_info,
					const struct radv_winsys_bo_list *bo_list,
					bool can_patch,
					struct radeon_winsys_fence *_fence)
{
	struct radv_amdgpu_cs *cs = radv_amdgpu_cs(cs_array[0]);
	struct radv_amdgpu_ctx *ctx = radv_amdgpu_ctx(_ctx);
	int ret;

	assert(sem_info);
	if (!cs->ws->use_ib_bos) {
		ret = radv_amdgpu_winsys_cs_submit_sysmem(_ctx, queue_idx, sem_info, bo_list, cs_array,
							   cs_count, initial_preamble_cs, continue_preamble_cs, _fence);
	} else if (can_patch && cs->ws->batchchain) {
		ret = radv_amdgpu_winsys_cs_submit_chained(_ctx, queue_idx, sem_info, bo_list, cs_array,
							    cs_count, initial_preamble_cs, continue_preamble_cs, _fence);
	} else {
		ret = radv_amdgpu_winsys_cs_submit_fallback(_ctx, queue_idx, sem_info, bo_list, cs_array,
							     cs_count, initial_preamble_cs, continue_preamble_cs, _fence);
	}

	radv_amdgpu_signal_sems(ctx, cs->hw_ip, queue_idx, sem_info);
	return ret;
}

static void *radv_amdgpu_winsys_get_cpu_addr(void *_cs, uint64_t addr)
{
	struct radv_amdgpu_cs *cs = (struct radv_amdgpu_cs *)_cs;
	void *ret = NULL;

	if (!cs->ib_buffer)
		return NULL;
	for (unsigned i = 0; i <= cs->num_old_ib_buffers; ++i) {
		struct radv_amdgpu_winsys_bo *bo;

		bo = (struct radv_amdgpu_winsys_bo*)
		       (i == cs->num_old_ib_buffers ? cs->ib_buffer : cs->old_ib_buffers[i]);
		if (addr >= bo->base.va && addr - bo->base.va < bo->size) {
			if (amdgpu_bo_cpu_map(bo->bo, &ret) == 0)
				return (char *)ret + (addr - bo->base.va);
		}
	}
	if(cs->ws->debug_all_bos) {
		pthread_mutex_lock(&cs->ws->global_bo_list_lock);
		list_for_each_entry(struct radv_amdgpu_winsys_bo, bo,
		                    &cs->ws->global_bo_list, global_list_item) {
			if (addr >= bo->base.va && addr - bo->base.va < bo->size) {
				if (amdgpu_bo_cpu_map(bo->bo, &ret) == 0) {
					pthread_mutex_unlock(&cs->ws->global_bo_list_lock);
					return (char *)ret + (addr - bo->base.va);
				}
			}
		}
		pthread_mutex_unlock(&cs->ws->global_bo_list_lock);
	}
	return ret;
}

static void radv_amdgpu_winsys_cs_dump(struct radeon_cmdbuf *_cs,
                                       FILE* file,
                                       const int *trace_ids, int trace_id_count)
{
	struct radv_amdgpu_cs *cs = (struct radv_amdgpu_cs *)_cs;
	void *ib = cs->base.buf;
	int num_dw = cs->base.cdw;

	if (cs->ws->use_ib_bos) {
		ib = radv_amdgpu_winsys_get_cpu_addr(cs, cs->ib.ib_mc_address);
		num_dw = cs->ib.size;
	}
	assert(ib);
	ac_parse_ib(file, ib, num_dw, trace_ids, trace_id_count,  "main IB",
		    cs->ws->info.chip_class, radv_amdgpu_winsys_get_cpu_addr, cs);
}

static uint32_t radv_to_amdgpu_priority(enum radeon_ctx_priority radv_priority)
{
	switch (radv_priority) {
		case RADEON_CTX_PRIORITY_REALTIME:
			return AMDGPU_CTX_PRIORITY_VERY_HIGH;
		case RADEON_CTX_PRIORITY_HIGH:
			return AMDGPU_CTX_PRIORITY_HIGH;
		case RADEON_CTX_PRIORITY_MEDIUM:
			return AMDGPU_CTX_PRIORITY_NORMAL;
		case RADEON_CTX_PRIORITY_LOW:
			return AMDGPU_CTX_PRIORITY_LOW;
		default:
			unreachable("Invalid context priority");
	}
}

static struct radeon_winsys_ctx *radv_amdgpu_ctx_create(struct radeon_winsys *_ws,
							enum radeon_ctx_priority priority)
{
	struct radv_amdgpu_winsys *ws = radv_amdgpu_winsys(_ws);
	struct radv_amdgpu_ctx *ctx = CALLOC_STRUCT(radv_amdgpu_ctx);
	uint32_t amdgpu_priority = radv_to_amdgpu_priority(priority);
	int r;

	if (!ctx)
		return NULL;

	r = amdgpu_cs_ctx_create2(ws->dev, amdgpu_priority, &ctx->ctx);
	if (r) {
		fprintf(stderr, "amdgpu: radv_amdgpu_cs_ctx_create2 failed. (%i)\n", r);
		goto error_create;
	}
	ctx->ws = ws;

	assert(AMDGPU_HW_IP_NUM * MAX_RINGS_PER_TYPE * sizeof(uint64_t) <= 4096);
	ctx->fence_bo = ws->base.buffer_create(&ws->base, 4096, 8,
	                                      RADEON_DOMAIN_GTT,
	                                      RADEON_FLAG_CPU_ACCESS |
					      RADEON_FLAG_NO_INTERPROCESS_SHARING,
					      RADV_BO_PRIORITY_CS);
	if (ctx->fence_bo)
		ctx->fence_map = (uint64_t*)ws->base.buffer_map(ctx->fence_bo);
	if (ctx->fence_map)
		memset(ctx->fence_map, 0, 4096);
	return (struct radeon_winsys_ctx *)ctx;
error_create:
	FREE(ctx);
	return NULL;
}

static void radv_amdgpu_ctx_destroy(struct radeon_winsys_ctx *rwctx)
{
	struct radv_amdgpu_ctx *ctx = (struct radv_amdgpu_ctx *)rwctx;
	ctx->ws->base.buffer_destroy(ctx->fence_bo);
	amdgpu_cs_ctx_free(ctx->ctx);
	FREE(ctx);
}

static bool radv_amdgpu_ctx_wait_idle(struct radeon_winsys_ctx *rwctx,
                                      enum ring_type ring_type, int ring_index)
{
	struct radv_amdgpu_ctx *ctx = (struct radv_amdgpu_ctx *)rwctx;
	int ip_type = ring_to_hw_ip(ring_type);

	if (ctx->last_submission[ip_type][ring_index].fence.fence) {
		uint32_t expired;
		int ret = amdgpu_cs_query_fence_status(&ctx->last_submission[ip_type][ring_index].fence,
		                                       1000000000ull, 0, &expired);

		if (ret || !expired)
			return false;
	}

	return true;
}

static struct radeon_winsys_sem *radv_amdgpu_create_sem(struct radeon_winsys *_ws)
{
	struct amdgpu_cs_fence *sem = CALLOC_STRUCT(amdgpu_cs_fence);
	if (!sem)
		return NULL;

	return (struct radeon_winsys_sem *)sem;
}

static void radv_amdgpu_destroy_sem(struct radeon_winsys_sem *_sem)
{
	struct amdgpu_cs_fence *sem = (struct amdgpu_cs_fence *)_sem;
	FREE(sem);
}

static int radv_amdgpu_signal_sems(struct radv_amdgpu_ctx *ctx,
				   uint32_t ip_type,
				   uint32_t ring,
				   struct radv_winsys_sem_info *sem_info)
{
	for (unsigned i = 0; i < sem_info->signal.sem_count; i++) {
		struct amdgpu_cs_fence *sem = (struct amdgpu_cs_fence *)(sem_info->signal.sem)[i];

		if (sem->context)
			return -EINVAL;

		*sem = ctx->last_submission[ip_type][ring].fence;
	}
	return 0;
}

static struct drm_amdgpu_cs_chunk_sem *radv_amdgpu_cs_alloc_syncobj_chunk(struct radv_winsys_sem_counts *counts,
									  struct drm_amdgpu_cs_chunk *chunk, int chunk_id)
{
	struct drm_amdgpu_cs_chunk_sem *syncobj = malloc(sizeof(struct drm_amdgpu_cs_chunk_sem) * counts->syncobj_count);
	if (!syncobj)
		return NULL;

	for (unsigned i = 0; i < counts->syncobj_count; i++) {
		struct drm_amdgpu_cs_chunk_sem *sem = &syncobj[i];
		sem->handle = counts->syncobj[i];
	}

	chunk->chunk_id = chunk_id;
	chunk->length_dw = sizeof(struct drm_amdgpu_cs_chunk_sem) / 4 * counts->syncobj_count;
	chunk->chunk_data = (uint64_t)(uintptr_t)syncobj;
	return syncobj;
}

static int radv_amdgpu_cs_submit(struct radv_amdgpu_ctx *ctx,
				 struct radv_amdgpu_cs_request *request,
				 struct radv_winsys_sem_info *sem_info)
{
	int r;
	int num_chunks;
	int size;
	bool user_fence;
	struct drm_amdgpu_cs_chunk *chunks;
	struct drm_amdgpu_cs_chunk_data *chunk_data;
	struct drm_amdgpu_cs_chunk_dep *sem_dependencies = NULL;
	struct drm_amdgpu_cs_chunk_sem *wait_syncobj = NULL, *signal_syncobj = NULL;
	int i;
	struct amdgpu_cs_fence *sem;

	user_fence = (request->fence_info.handle != NULL);
	size = request->number_of_ibs + (user_fence ? 2 : 1) + 3;

	chunks = alloca(sizeof(struct drm_amdgpu_cs_chunk) * size);

	size = request->number_of_ibs + (user_fence ? 1 : 0);

	chunk_data = alloca(sizeof(struct drm_amdgpu_cs_chunk_data) * size);

	num_chunks = request->number_of_ibs;
	for (i = 0; i < request->number_of_ibs; i++) {
		struct amdgpu_cs_ib_info *ib;
		chunks[i].chunk_id = AMDGPU_CHUNK_ID_IB;
		chunks[i].length_dw = sizeof(struct drm_amdgpu_cs_chunk_ib) / 4;
		chunks[i].chunk_data = (uint64_t)(uintptr_t)&chunk_data[i];

		ib = &request->ibs[i];

		chunk_data[i].ib_data._pad = 0;
		chunk_data[i].ib_data.va_start = ib->ib_mc_address;
		chunk_data[i].ib_data.ib_bytes = ib->size * 4;
		chunk_data[i].ib_data.ip_type = request->ip_type;
		chunk_data[i].ib_data.ip_instance = request->ip_instance;
		chunk_data[i].ib_data.ring = request->ring;
		chunk_data[i].ib_data.flags = ib->flags;
	}

	if (user_fence) {
		i = num_chunks++;

		chunks[i].chunk_id = AMDGPU_CHUNK_ID_FENCE;
		chunks[i].length_dw = sizeof(struct drm_amdgpu_cs_chunk_fence) / 4;
		chunks[i].chunk_data = (uint64_t)(uintptr_t)&chunk_data[i];

		amdgpu_cs_chunk_fence_info_to_data(&request->fence_info,
						   &chunk_data[i]);
	}

	if (sem_info->wait.syncobj_count && sem_info->cs_emit_wait) {
		wait_syncobj = radv_amdgpu_cs_alloc_syncobj_chunk(&sem_info->wait,
								  &chunks[num_chunks],
								  AMDGPU_CHUNK_ID_SYNCOBJ_IN);
		if (!wait_syncobj) {
			r = -ENOMEM;
			goto error_out;
		}
		num_chunks++;

		if (sem_info->wait.sem_count == 0)
			sem_info->cs_emit_wait = false;

	}

	if (sem_info->wait.sem_count && sem_info->cs_emit_wait) {
		sem_dependencies = alloca(sizeof(struct drm_amdgpu_cs_chunk_dep) * sem_info->wait.sem_count);
		int sem_count = 0;

		for (unsigned j = 0; j < sem_info->wait.sem_count; j++) {
			sem = (struct amdgpu_cs_fence *)sem_info->wait.sem[j];
			if (!sem->context)
				continue;
			struct drm_amdgpu_cs_chunk_dep *dep = &sem_dependencies[sem_count++];

			amdgpu_cs_chunk_fence_to_dep(sem, dep);

			sem->context = NULL;
		}
		i = num_chunks++;

		/* dependencies chunk */
		chunks[i].chunk_id = AMDGPU_CHUNK_ID_DEPENDENCIES;
		chunks[i].length_dw = sizeof(struct drm_amdgpu_cs_chunk_dep) / 4 * sem_count;
		chunks[i].chunk_data = (uint64_t)(uintptr_t)sem_dependencies;

		sem_info->cs_emit_wait = false;
	}

	if (sem_info->signal.syncobj_count && sem_info->cs_emit_signal) {
		signal_syncobj = radv_amdgpu_cs_alloc_syncobj_chunk(&sem_info->signal,
								    &chunks[num_chunks],
								    AMDGPU_CHUNK_ID_SYNCOBJ_OUT);
		if (!signal_syncobj) {
			r = -ENOMEM;
			goto error_out;
		}
		num_chunks++;
	}

	r = amdgpu_cs_submit_raw2(ctx->ws->dev,
				 ctx->ctx,
				 request->resources,
				 num_chunks,
				 chunks,
				 &request->seq_no);
error_out:
	free(wait_syncobj);
	free(signal_syncobj);
	return r;
}

static int radv_amdgpu_create_syncobj(struct radeon_winsys *_ws,
				      uint32_t *handle)
{
	struct radv_amdgpu_winsys *ws = radv_amdgpu_winsys(_ws);
	return amdgpu_cs_create_syncobj(ws->dev, handle);
}

static void radv_amdgpu_destroy_syncobj(struct radeon_winsys *_ws,
				    uint32_t handle)
{
	struct radv_amdgpu_winsys *ws = radv_amdgpu_winsys(_ws);
	amdgpu_cs_destroy_syncobj(ws->dev, handle);
}

static void radv_amdgpu_reset_syncobj(struct radeon_winsys *_ws,
				    uint32_t handle)
{
	struct radv_amdgpu_winsys *ws = radv_amdgpu_winsys(_ws);
	amdgpu_cs_syncobj_reset(ws->dev, &handle, 1);
}

static void radv_amdgpu_signal_syncobj(struct radeon_winsys *_ws,
				    uint32_t handle)
{
	struct radv_amdgpu_winsys *ws = radv_amdgpu_winsys(_ws);
	amdgpu_cs_syncobj_signal(ws->dev, &handle, 1);
}

static bool radv_amdgpu_wait_syncobj(struct radeon_winsys *_ws, const uint32_t *handles,
                                     uint32_t handle_count, bool wait_all, uint64_t timeout)
{
	struct radv_amdgpu_winsys *ws = radv_amdgpu_winsys(_ws);
	uint32_t tmp;

	/* The timeouts are signed, while vulkan timeouts are unsigned. */
	timeout = MIN2(timeout, INT64_MAX);

	int ret = amdgpu_cs_syncobj_wait(ws->dev, (uint32_t*)handles, handle_count, timeout,
					 DRM_SYNCOBJ_WAIT_FLAGS_WAIT_FOR_SUBMIT |
					 (wait_all ? DRM_SYNCOBJ_WAIT_FLAGS_WAIT_ALL : 0),
					 &tmp);
	if (ret == 0) {
		return true;
	} else if (ret == -1 && errno == ETIME) {
		return false;
	} else {
		fprintf(stderr, "amdgpu: radv_amdgpu_wait_syncobj failed!\nerrno: %d\n", errno);
		return false;
	}
}

static int radv_amdgpu_export_syncobj(struct radeon_winsys *_ws,
				      uint32_t syncobj,
				      int *fd)
{
	struct radv_amdgpu_winsys *ws = radv_amdgpu_winsys(_ws);

	return amdgpu_cs_export_syncobj(ws->dev, syncobj, fd);
}

static int radv_amdgpu_import_syncobj(struct radeon_winsys *_ws,
				      int fd,
				      uint32_t *syncobj)
{
	struct radv_amdgpu_winsys *ws = radv_amdgpu_winsys(_ws);

	return amdgpu_cs_import_syncobj(ws->dev, fd, syncobj);
}


static int radv_amdgpu_export_syncobj_to_sync_file(struct radeon_winsys *_ws,
                                                   uint32_t syncobj,
                                                   int *fd)
{
	struct radv_amdgpu_winsys *ws = radv_amdgpu_winsys(_ws);

	return amdgpu_cs_syncobj_export_sync_file(ws->dev, syncobj, fd);
}

static int radv_amdgpu_import_syncobj_from_sync_file(struct radeon_winsys *_ws,
                                                     uint32_t syncobj,
                                                     int fd)
{
	struct radv_amdgpu_winsys *ws = radv_amdgpu_winsys(_ws);

	return amdgpu_cs_syncobj_import_sync_file(ws->dev, syncobj, fd);
}

void radv_amdgpu_cs_init_functions(struct radv_amdgpu_winsys *ws)
{
	ws->base.ctx_create = radv_amdgpu_ctx_create;
	ws->base.ctx_destroy = radv_amdgpu_ctx_destroy;
	ws->base.ctx_wait_idle = radv_amdgpu_ctx_wait_idle;
	ws->base.cs_create = radv_amdgpu_cs_create;
	ws->base.cs_destroy = radv_amdgpu_cs_destroy;
	ws->base.cs_grow = radv_amdgpu_cs_grow;
	ws->base.cs_finalize = radv_amdgpu_cs_finalize;
	ws->base.cs_reset = radv_amdgpu_cs_reset;
	ws->base.cs_add_buffer = radv_amdgpu_cs_add_buffer;
	ws->base.cs_execute_secondary = radv_amdgpu_cs_execute_secondary;
	ws->base.cs_submit = radv_amdgpu_winsys_cs_submit;
	ws->base.cs_dump = radv_amdgpu_winsys_cs_dump;
	ws->base.create_fence = radv_amdgpu_create_fence;
	ws->base.destroy_fence = radv_amdgpu_destroy_fence;
	ws->base.create_sem = radv_amdgpu_create_sem;
	ws->base.destroy_sem = radv_amdgpu_destroy_sem;
	ws->base.create_syncobj = radv_amdgpu_create_syncobj;
	ws->base.destroy_syncobj = radv_amdgpu_destroy_syncobj;
	ws->base.reset_syncobj = radv_amdgpu_reset_syncobj;
	ws->base.signal_syncobj = radv_amdgpu_signal_syncobj;
	ws->base.wait_syncobj = radv_amdgpu_wait_syncobj;
	ws->base.export_syncobj = radv_amdgpu_export_syncobj;
	ws->base.import_syncobj = radv_amdgpu_import_syncobj;
	ws->base.export_syncobj_to_sync_file = radv_amdgpu_export_syncobj_to_sync_file;
	ws->base.import_syncobj_from_sync_file = radv_amdgpu_import_syncobj_from_sync_file;
	ws->base.fence_wait = radv_amdgpu_fence_wait;
	ws->base.fences_wait = radv_amdgpu_fences_wait;
}<|MERGE_RESOLUTION|>--- conflicted
+++ resolved
@@ -68,11 +68,7 @@
 	int                         *virtual_buffer_hash_table;
 
 	/* For chips that don't support chaining. */
-<<<<<<< HEAD
-	struct radeon_winsys_cs     *old_cs_buffers;
-=======
 	struct radeon_cmdbuf     *old_cs_buffers;
->>>>>>> f163900f
 	unsigned                    num_old_cs_buffers;
 };
 
@@ -262,11 +258,7 @@
 		cs->ws->base.buffer_destroy(cs->old_ib_buffers[i]);
 
 	for (unsigned i = 0; i < cs->num_old_cs_buffers; ++i) {
-<<<<<<< HEAD
-		struct radeon_winsys_cs *rcs = &cs->old_cs_buffers[i];
-=======
 		struct radeon_cmdbuf *rcs = &cs->old_cs_buffers[i];
->>>>>>> f163900f
 		free(rcs->buf);
 	}
 
@@ -358,18 +350,6 @@
 			/* The maximum size in dwords has been reached,
 			 * try to allocate a new one.
 			 */
-<<<<<<< HEAD
-			if (cs->num_old_cs_buffers + 1 >= AMDGPU_CS_MAX_IBS_PER_SUBMIT) {
-				/* TODO: Allow to submit more than 4 IBs. */
-				fprintf(stderr, "amdgpu: Maximum number of IBs "
-						"per submit reached.\n");
-				cs->failed = true;
-				cs->base.cdw = 0;
-				return;
-			}
-
-=======
->>>>>>> f163900f
 			cs->old_cs_buffers =
 				realloc(cs->old_cs_buffers,
 				        (cs->num_old_cs_buffers + 1) * sizeof(*cs->old_cs_buffers));
@@ -513,11 +493,7 @@
 		cs->ib.size = 0;
 	} else {
 		for (unsigned i = 0; i < cs->num_old_cs_buffers; ++i) {
-<<<<<<< HEAD
-			struct radeon_winsys_cs *rcs = &cs->old_cs_buffers[i];
-=======
 			struct radeon_cmdbuf *rcs = &cs->old_cs_buffers[i];
->>>>>>> f163900f
 			free(rcs->buf);
 		}
 
@@ -666,14 +642,9 @@
 				      unsigned count,
 				      struct radv_amdgpu_winsys_bo **extra_bo_array,
 				      unsigned num_extra_bo,
-<<<<<<< HEAD
-				      struct radeon_winsys_cs *extra_cs,
-				      amdgpu_bo_list_handle *bo_list)
-=======
 				      struct radeon_cmdbuf *extra_cs,
 				      const struct radv_winsys_bo_list *radv_bo_list,
 				      uint32_t *bo_list)
->>>>>>> f163900f
 {
 	int r = 0;
 
@@ -701,11 +672,7 @@
 					      handles, bo_list);
 		free(handles);
 		pthread_mutex_unlock(&ws->global_bo_list_lock);
-<<<<<<< HEAD
-	} else if (count == 1 && !num_extra_bo && !extra_cs &&
-=======
 	} else if (count == 1 && !num_extra_bo && !extra_cs && !radv_bo_list &&
->>>>>>> f163900f
 	           !radv_amdgpu_cs(cs_array[0])->num_virtual_buffers) {
 		struct radv_amdgpu_cs *cs = (struct radv_amdgpu_cs*)cs_array[0];
 		if (cs->num_buffers == 0) {
@@ -743,13 +710,8 @@
 		}
 
 		for (unsigned i = 0; i < num_extra_bo; i++) {
-<<<<<<< HEAD
-			handles[i] = extra_bo_array[i]->bo;
-			priorities[i] = 8;
-=======
 			handles[i].bo_handle = extra_bo_array[i]->bo_handle;
 			handles[i].bo_priority = extra_bo_array[i]->priority;
->>>>>>> f163900f
 		}
 
 		for (unsigned i = 0; i < count + !!extra_cs; ++i) {
@@ -893,15 +855,10 @@
 		}
 	}
 
-<<<<<<< HEAD
-	r = radv_amdgpu_create_bo_list(cs0->ws, cs_array, cs_count, NULL, 0, initial_preamble_cs,
-	                               &bo_list);
-=======
 	/* Create a buffer object list. */
 	r = radv_amdgpu_create_bo_list(cs0->ws, cs_array, cs_count, NULL, 0,
 				       initial_preamble_cs, radv_bo_list,
 				       &bo_list);
->>>>>>> f163900f
 	if (r) {
 		fprintf(stderr, "amdgpu: buffer list creation failed for the "
 				"chained submission(%d)\n", r);
@@ -982,21 +939,11 @@
 		return r;
 	}
 
-<<<<<<< HEAD
-		r = radv_amdgpu_create_bo_list(cs0->ws, &cs_array[i], cnt, NULL, 0,
-		                               preamble_cs, &bo_list);
-		if (r) {
-			fprintf(stderr, "amdgpu: buffer list creation failed "
-					"for the fallback submission (%d)\n", r);
-			return r;
-		}
-=======
 	ibs = malloc(number_of_ibs * sizeof(*ibs));
 	if (!ibs) {
 		amdgpu_bo_list_destroy_raw(ctx->ws->dev, bo_list);
 		return -ENOMEM;
 	}
->>>>>>> f163900f
 
 	/* Configure the CS request. */
 	if (initial_preamble_cs)
@@ -1070,83 +1017,16 @@
 	assert(cs_count);
 
 	for (unsigned i = 0; i < cs_count;) {
-<<<<<<< HEAD
-		struct amdgpu_cs_ib_info ibs[AMDGPU_CS_MAX_IBS_PER_SUBMIT] = {0};
-		unsigned number_of_ibs = 1;
-		struct radeon_winsys_bo *bos[AMDGPU_CS_MAX_IBS_PER_SUBMIT] = {0};
-		struct radeon_winsys_cs *preamble_cs = i ? continue_preamble_cs : initial_preamble_cs;
-		struct radv_amdgpu_cs *cs = radv_amdgpu_cs(cs_array[i]);
-=======
 		struct amdgpu_cs_ib_info *ibs;
 		struct radeon_winsys_bo **bos;
 		struct radeon_cmdbuf *preamble_cs = i ? continue_preamble_cs : initial_preamble_cs;
 		struct radv_amdgpu_cs *cs = radv_amdgpu_cs(cs_array[i]);
 		unsigned number_of_ibs;
->>>>>>> f163900f
 		uint32_t *ptr;
 		unsigned cnt = 0;
 		unsigned size = 0;
 		unsigned pad_words = 0;
 
-<<<<<<< HEAD
-		if (cs->num_old_cs_buffers > 0) {
-			/* Special path when the maximum size in dwords has
-			 * been reached because we need to handle more than one
-			 * IB per submit.
-			 */
-			unsigned new_cs_count = cs->num_old_cs_buffers + 1;
-			struct radeon_winsys_cs *new_cs_array[AMDGPU_CS_MAX_IBS_PER_SUBMIT];
-			unsigned idx = 0;
-
-			for (unsigned j = 0; j < cs->num_old_cs_buffers; j++)
-				new_cs_array[idx++] = &cs->old_cs_buffers[j];
-			new_cs_array[idx++] = cs_array[i];
-
-			for (unsigned j = 0; j < new_cs_count; j++) {
-				struct radeon_winsys_cs *rcs = new_cs_array[j];
-				bool needs_preamble = preamble_cs && j == 0;
-				unsigned size = 0;
-
-				if (needs_preamble)
-					size += preamble_cs->cdw;
-				size += rcs->cdw;
-
-				assert(size < 0xffff8);
-
-				while (!size || (size & 7)) {
-					size++;
-					pad_words++;
-				}
-
-				bos[j] = ws->buffer_create(ws, 4 * size, 4096,
-							   RADEON_DOMAIN_GTT,
-							   RADEON_FLAG_CPU_ACCESS |
-							   RADEON_FLAG_NO_INTERPROCESS_SHARING |
-							   RADEON_FLAG_READ_ONLY);
-				ptr = ws->buffer_map(bos[j]);
-
-				if (needs_preamble) {
-					memcpy(ptr, preamble_cs->buf, preamble_cs->cdw * 4);
-					ptr += preamble_cs->cdw;
-				}
-
-				memcpy(ptr, rcs->buf, 4 * rcs->cdw);
-				ptr += rcs->cdw;
-
-				for (unsigned k = 0; k < pad_words; ++k)
-					*ptr++ = pad_word;
-
-				ibs[j].size = size;
-				ibs[j].ib_mc_address = radv_buffer_get_va(bos[j]);
-			}
-
-			number_of_ibs = new_cs_count;
-			cnt++;
-		} else {
-			if (preamble_cs)
-				size += preamble_cs->cdw;
-
-=======
 		/* Compute the number of IBs for this submit. */
 		number_of_ibs = cs->num_old_cs_buffers + 1;
 
@@ -1221,7 +1101,6 @@
 			if (preamble_cs)
 				size += preamble_cs->cdw;
 
->>>>>>> f163900f
 			while (i + cnt < cs_count && 0xffff8 - size >= radv_amdgpu_cs(cs_array[i + cnt])->base.cdw) {
 				size += radv_amdgpu_cs(cs_array[i + cnt])->base.cdw;
 				++cnt;
@@ -1237,12 +1116,8 @@
 						   RADEON_DOMAIN_GTT,
 						   RADEON_FLAG_CPU_ACCESS |
 						   RADEON_FLAG_NO_INTERPROCESS_SHARING |
-<<<<<<< HEAD
-						   RADEON_FLAG_READ_ONLY);
-=======
 						   RADEON_FLAG_READ_ONLY,
 						   RADV_BO_PRIORITY_CS);
->>>>>>> f163900f
 			ptr = ws->buffer_map(bos[0]);
 
 			if (preamble_cs) {
@@ -1267,11 +1142,7 @@
 		r = radv_amdgpu_create_bo_list(cs0->ws, &cs_array[i], cnt,
 			                       (struct radv_amdgpu_winsys_bo **)bos,
 					       number_of_ibs, preamble_cs,
-<<<<<<< HEAD
-					       &bo_list);
-=======
 					       radv_bo_list, &bo_list);
->>>>>>> f163900f
 		if (r) {
 			fprintf(stderr, "amdgpu: buffer list creation failed "
 					"for the sysmem submission (%d)\n", r);
@@ -1308,16 +1179,8 @@
 		free(ibs);
 		free(bos);
 
-<<<<<<< HEAD
-		for (unsigned j = 0; j < number_of_ibs; j++) {
-			ws->buffer_destroy(bos[j]);
-			if (r)
-				return r;
-		}
-=======
 		if (r)
 			return r;
->>>>>>> f163900f
 
 		i += cnt;
 	}
