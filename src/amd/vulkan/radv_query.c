/*
 * Copyrigh 2016 Red Hat Inc.
 * Based on anv:
 * Copyright © 2015 Intel Corporation
 *
 * Permission is hereby granted, free of charge, to any person obtaining a
 * copy of this software and associated documentation files (the "Software"),
 * to deal in the Software without restriction, including without limitation
 * the rights to use, copy, modify, merge, publish, distribute, sublicense,
 * and/or sell copies of the Software, and to permit persons to whom the
 * Software is furnished to do so, subject to the following conditions:
 *
 * The above copyright notice and this permission notice (including the next
 * paragraph) shall be included in all copies or substantial portions of the
 * Software.
 *
 * THE SOFTWARE IS PROVIDED "AS IS", WITHOUT WARRANTY OF ANY KIND, EXPRESS OR
 * IMPLIED, INCLUDING BUT NOT LIMITED TO THE WARRANTIES OF MERCHANTABILITY,
 * FITNESS FOR A PARTICULAR PURPOSE AND NONINFRINGEMENT.  IN NO EVENT SHALL
 * THE AUTHORS OR COPYRIGHT HOLDERS BE LIABLE FOR ANY CLAIM, DAMAGES OR OTHER
 * LIABILITY, WHETHER IN AN ACTION OF CONTRACT, TORT OR OTHERWISE, ARISING
 * FROM, OUT OF OR IN CONNECTION WITH THE SOFTWARE OR THE USE OR OTHER DEALINGS
 * IN THE SOFTWARE.
 */

#include <assert.h>
#include <stdbool.h>
#include <string.h>
#include <unistd.h>
#include <fcntl.h>

#include "nir/nir_builder.h"
#include "radv_meta.h"
#include "radv_private.h"
#include "radv_cs.h"
#include "sid.h"


static const int pipelinestat_block_size = 11 * 8;
static const unsigned pipeline_statistics_indices[] = {7, 6, 3, 4, 5, 2, 1, 0, 8, 9, 10};

static unsigned get_max_db(struct radv_device *device)
{
	unsigned num_db = device->physical_device->rad_info.num_render_backends;
	MAYBE_UNUSED unsigned rb_mask = device->physical_device->rad_info.enabled_rb_mask;

	/* Otherwise we need to change the query reset procedure */
	assert(rb_mask == ((1ull << num_db) - 1));

	return num_db;
}

static void radv_break_on_count(nir_builder *b, nir_variable *var, nir_ssa_def *count)
{
	nir_ssa_def *counter = nir_load_var(b, var);

	nir_if *if_stmt = nir_if_create(b->shader);
	if_stmt->condition = nir_src_for_ssa(nir_uge(b, counter, count));
	nir_cf_node_insert(b->cursor, &if_stmt->cf_node);

	b->cursor = nir_after_cf_list(&if_stmt->then_list);

	nir_jump_instr *instr = nir_jump_instr_create(b->shader, nir_jump_break);
	nir_builder_instr_insert(b, &instr->instr);

	b->cursor = nir_after_cf_node(&if_stmt->cf_node);
	counter = nir_iadd(b, counter, nir_imm_int(b, 1));
	nir_store_var(b, var, counter, 0x1);
}

static struct nir_ssa_def *
radv_load_push_int(nir_builder *b, unsigned offset, const char *name)
{
	nir_intrinsic_instr *flags = nir_intrinsic_instr_create(b->shader, nir_intrinsic_load_push_constant);
	nir_intrinsic_set_base(flags, 0);
	nir_intrinsic_set_range(flags, 16);
	flags->src[0] = nir_src_for_ssa(nir_imm_int(b, offset));
	flags->num_components = 1;
	nir_ssa_dest_init(&flags->instr, &flags->dest, 1, 32, name);
	nir_builder_instr_insert(b, &flags->instr);
	return &flags->dest.ssa;
}

static nir_shader *
build_occlusion_query_shader(struct radv_device *device) {
	/* the shader this builds is roughly
	 *
	 * push constants {
	 * 	uint32_t flags;
	 * 	uint32_t dst_stride;
	 * };
	 *
	 * uint32_t src_stride = 16 * db_count;
	 *
	 * location(binding = 0) buffer dst_buf;
	 * location(binding = 1) buffer src_buf;
	 *
	 * void main() {
	 * 	uint64_t result = 0;
	 * 	uint64_t src_offset = src_stride * global_id.x;
	 * 	uint64_t dst_offset = dst_stride * global_id.x;
	 * 	bool available = true;
	 * 	for (int i = 0; i < db_count; ++i) {
	 * 		uint64_t start = src_buf[src_offset + 16 * i];
	 * 		uint64_t end = src_buf[src_offset + 16 * i + 8];
	 * 		if ((start & (1ull << 63)) && (end & (1ull << 63)))
	 * 			result += end - start;
	 * 		else
	 * 			available = false;
	 * 	}
	 * 	uint32_t elem_size = flags & VK_QUERY_RESULT_64_BIT ? 8 : 4;
	 * 	if ((flags & VK_QUERY_RESULT_PARTIAL_BIT) || available) {
	 * 		if (flags & VK_QUERY_RESULT_64_BIT)
	 * 			dst_buf[dst_offset] = result;
	 * 		else
	 * 			dst_buf[dst_offset] = (uint32_t)result.
	 * 	}
	 * 	if (flags & VK_QUERY_RESULT_WITH_AVAILABILITY_BIT) {
	 * 		dst_buf[dst_offset + elem_size] = available;
	 * 	}
	 * }
	 */
	nir_builder b;
	nir_builder_init_simple_shader(&b, NULL, MESA_SHADER_COMPUTE, NULL);
	b.shader->info.name = ralloc_strdup(b.shader, "occlusion_query");
	b.shader->info.cs.local_size[0] = 64;
	b.shader->info.cs.local_size[1] = 1;
	b.shader->info.cs.local_size[2] = 1;

	nir_variable *result = nir_local_variable_create(b.impl, glsl_uint64_t_type(), "result");
	nir_variable *outer_counter = nir_local_variable_create(b.impl, glsl_int_type(), "outer_counter");
	nir_variable *start = nir_local_variable_create(b.impl, glsl_uint64_t_type(), "start");
	nir_variable *end = nir_local_variable_create(b.impl, glsl_uint64_t_type(), "end");
	nir_variable *available = nir_local_variable_create(b.impl, glsl_int_type(), "available");
	unsigned db_count = get_max_db(device);

	nir_ssa_def *flags = radv_load_push_int(&b, 0, "flags");

	nir_intrinsic_instr *dst_buf = nir_intrinsic_instr_create(b.shader,
	                                                          nir_intrinsic_vulkan_resource_index);
	dst_buf->src[0] = nir_src_for_ssa(nir_imm_int(&b, 0));
	nir_intrinsic_set_desc_set(dst_buf, 0);
	nir_intrinsic_set_binding(dst_buf, 0);
	nir_ssa_dest_init(&dst_buf->instr, &dst_buf->dest, 1, 32, NULL);
	nir_builder_instr_insert(&b, &dst_buf->instr);

	nir_intrinsic_instr *src_buf = nir_intrinsic_instr_create(b.shader,
	                                                          nir_intrinsic_vulkan_resource_index);
	src_buf->src[0] = nir_src_for_ssa(nir_imm_int(&b, 0));
	nir_intrinsic_set_desc_set(src_buf, 0);
	nir_intrinsic_set_binding(src_buf, 1);
	nir_ssa_dest_init(&src_buf->instr, &src_buf->dest, 1, 32, NULL);
	nir_builder_instr_insert(&b, &src_buf->instr);

	nir_ssa_def *invoc_id = nir_load_system_value(&b, nir_intrinsic_load_local_invocation_id, 0);
	nir_ssa_def *wg_id = nir_load_system_value(&b, nir_intrinsic_load_work_group_id, 0);
	nir_ssa_def *block_size = nir_imm_ivec4(&b,
	                                        b.shader->info.cs.local_size[0],
	                                        b.shader->info.cs.local_size[1],
	                                        b.shader->info.cs.local_size[2], 0);
	nir_ssa_def *global_id = nir_iadd(&b, nir_imul(&b, wg_id, block_size), invoc_id);
	global_id = nir_channel(&b, global_id, 0); // We only care about x here.

	nir_ssa_def *input_stride = nir_imm_int(&b, db_count * 16);
	nir_ssa_def *input_base = nir_imul(&b, input_stride, global_id);
	nir_ssa_def *output_stride = radv_load_push_int(&b, 4, "output_stride");
	nir_ssa_def *output_base = nir_imul(&b, output_stride, global_id);


	nir_store_var(&b, result, nir_imm_int64(&b, 0), 0x1);
	nir_store_var(&b, outer_counter, nir_imm_int(&b, 0), 0x1);
	nir_store_var(&b, available, nir_imm_int(&b, 1), 0x1);

	nir_loop *outer_loop = nir_loop_create(b.shader);
	nir_builder_cf_insert(&b, &outer_loop->cf_node);
	b.cursor = nir_after_cf_list(&outer_loop->body);

	nir_ssa_def *current_outer_count = nir_load_var(&b, outer_counter);
	radv_break_on_count(&b, outer_counter, nir_imm_int(&b, db_count));

	nir_ssa_def *load_offset = nir_imul(&b, current_outer_count, nir_imm_int(&b, 16));
	load_offset = nir_iadd(&b, input_base, load_offset);

	nir_intrinsic_instr *load = nir_intrinsic_instr_create(b.shader, nir_intrinsic_load_ssbo);
	load->src[0] = nir_src_for_ssa(&src_buf->dest.ssa);
	load->src[1] = nir_src_for_ssa(load_offset);
	nir_ssa_dest_init(&load->instr, &load->dest, 2, 64, NULL);
	load->num_components = 2;
	nir_builder_instr_insert(&b, &load->instr);

	const unsigned swizzle0[] = {0,0,0,0};
	const unsigned swizzle1[] = {1,1,1,1};
	nir_store_var(&b, start, nir_swizzle(&b, &load->dest.ssa, swizzle0, 1, false), 0x1);
	nir_store_var(&b, end, nir_swizzle(&b, &load->dest.ssa, swizzle1, 1, false), 0x1);

	nir_ssa_def *start_done = nir_ilt(&b, nir_load_var(&b, start), nir_imm_int64(&b, 0));
	nir_ssa_def *end_done = nir_ilt(&b, nir_load_var(&b, end), nir_imm_int64(&b, 0));

	nir_if *update_if = nir_if_create(b.shader);
	update_if->condition = nir_src_for_ssa(nir_iand(&b, start_done, end_done));
	nir_cf_node_insert(b.cursor, &update_if->cf_node);

	b.cursor = nir_after_cf_list(&update_if->then_list);

	nir_store_var(&b, result,
	              nir_iadd(&b, nir_load_var(&b, result),
	                           nir_isub(&b, nir_load_var(&b, end),
	                                        nir_load_var(&b, start))), 0x1);

	b.cursor = nir_after_cf_list(&update_if->else_list);

	nir_store_var(&b, available, nir_imm_int(&b, 0), 0x1);

	b.cursor = nir_after_cf_node(&outer_loop->cf_node);

	/* Store the result if complete or if partial results have been requested. */

	nir_ssa_def *result_is_64bit = nir_iand(&b, flags,
	                                        nir_imm_int(&b, VK_QUERY_RESULT_64_BIT));
	nir_ssa_def *result_size = nir_bcsel(&b, result_is_64bit, nir_imm_int(&b, 8), nir_imm_int(&b, 4));

	nir_if *store_if = nir_if_create(b.shader);
	store_if->condition = nir_src_for_ssa(nir_ior(&b, nir_iand(&b, flags, nir_imm_int(&b, VK_QUERY_RESULT_PARTIAL_BIT)), nir_load_var(&b, available)));
	nir_cf_node_insert(b.cursor, &store_if->cf_node);

	b.cursor = nir_after_cf_list(&store_if->then_list);

	nir_if *store_64bit_if = nir_if_create(b.shader);
	store_64bit_if->condition = nir_src_for_ssa(result_is_64bit);
	nir_cf_node_insert(b.cursor, &store_64bit_if->cf_node);

	b.cursor = nir_after_cf_list(&store_64bit_if->then_list);

	nir_intrinsic_instr *store = nir_intrinsic_instr_create(b.shader, nir_intrinsic_store_ssbo);
	store->src[0] = nir_src_for_ssa(nir_load_var(&b, result));
	store->src[1] = nir_src_for_ssa(&dst_buf->dest.ssa);
	store->src[2] = nir_src_for_ssa(output_base);
	nir_intrinsic_set_write_mask(store, 0x1);
	store->num_components = 1;
	nir_builder_instr_insert(&b, &store->instr);

	b.cursor = nir_after_cf_list(&store_64bit_if->else_list);

	store = nir_intrinsic_instr_create(b.shader, nir_intrinsic_store_ssbo);
	store->src[0] = nir_src_for_ssa(nir_u2u32(&b, nir_load_var(&b, result)));
	store->src[1] = nir_src_for_ssa(&dst_buf->dest.ssa);
	store->src[2] = nir_src_for_ssa(output_base);
	nir_intrinsic_set_write_mask(store, 0x1);
	store->num_components = 1;
	nir_builder_instr_insert(&b, &store->instr);

	b.cursor = nir_after_cf_node(&store_if->cf_node);

	/* Store the availability bit if requested. */

	nir_if *availability_if = nir_if_create(b.shader);
	availability_if->condition = nir_src_for_ssa(nir_iand(&b, flags, nir_imm_int(&b, VK_QUERY_RESULT_WITH_AVAILABILITY_BIT)));
	nir_cf_node_insert(b.cursor, &availability_if->cf_node);

	b.cursor = nir_after_cf_list(&availability_if->then_list);

	store = nir_intrinsic_instr_create(b.shader, nir_intrinsic_store_ssbo);
	store->src[0] = nir_src_for_ssa(nir_load_var(&b, available));
	store->src[1] = nir_src_for_ssa(&dst_buf->dest.ssa);
	store->src[2] = nir_src_for_ssa(nir_iadd(&b, result_size, output_base));
	nir_intrinsic_set_write_mask(store, 0x1);
	store->num_components = 1;
	nir_builder_instr_insert(&b, &store->instr);

	return b.shader;
}

static nir_shader *
build_pipeline_statistics_query_shader(struct radv_device *device) {
	/* the shader this builds is roughly
	 *
	 * push constants {
	 * 	uint32_t flags;
	 * 	uint32_t dst_stride;
	 * 	uint32_t stats_mask;
	 * 	uint32_t avail_offset;
	 * };
	 *
	 * uint32_t src_stride = pipelinestat_block_size * 2;
	 *
	 * location(binding = 0) buffer dst_buf;
	 * location(binding = 1) buffer src_buf;
	 *
	 * void main() {
	 * 	uint64_t src_offset = src_stride * global_id.x;
	 * 	uint64_t dst_base = dst_stride * global_id.x;
	 * 	uint64_t dst_offset = dst_base;
	 * 	uint32_t elem_size = flags & VK_QUERY_RESULT_64_BIT ? 8 : 4;
	 * 	uint32_t elem_count = stats_mask >> 16;
	 * 	uint32_t available = src_buf[avail_offset + 4 * global_id.x];
	 * 	if (flags & VK_QUERY_RESULT_WITH_AVAILABILITY_BIT) {
	 * 		dst_buf[dst_offset + elem_count * elem_size] = available;
	 * 	}
	 * 	if (available) {
	 * 		// repeat 11 times:
	 * 		if (stats_mask & (1 << 0)) {
	 * 			uint64_t start = src_buf[src_offset + 8 * indices[0]];
	 * 			uint64_t end = src_buf[src_offset + 8 * indices[0] + pipelinestat_block_size];
	 * 			uint64_t result = end - start;
	 * 			if (flags & VK_QUERY_RESULT_64_BIT)
	 * 				dst_buf[dst_offset] = result;
	 * 			else
	 * 				dst_buf[dst_offset] = (uint32_t)result.
	 * 			dst_offset += elem_size;
	 * 		}
	 * 	} else if (flags & VK_QUERY_RESULT_PARTIAL_BIT) {
	 *              // Set everything to 0 as we don't know what is valid.
	 * 		for (int i = 0; i < elem_count; ++i)
	 * 			dst_buf[dst_base + elem_size * i] = 0;
	 * 	}
	 * }
	 */
	nir_builder b;
	nir_builder_init_simple_shader(&b, NULL, MESA_SHADER_COMPUTE, NULL);
	b.shader->info.name = ralloc_strdup(b.shader, "pipeline_statistics_query");
	b.shader->info.cs.local_size[0] = 64;
	b.shader->info.cs.local_size[1] = 1;
	b.shader->info.cs.local_size[2] = 1;

	nir_variable *output_offset = nir_local_variable_create(b.impl, glsl_int_type(), "output_offset");

	nir_ssa_def *flags = radv_load_push_int(&b, 0, "flags");
	nir_ssa_def *stats_mask = radv_load_push_int(&b, 8, "stats_mask");
	nir_ssa_def *avail_offset = radv_load_push_int(&b, 12, "avail_offset");

	nir_intrinsic_instr *dst_buf = nir_intrinsic_instr_create(b.shader,
	                                                          nir_intrinsic_vulkan_resource_index);
	dst_buf->src[0] = nir_src_for_ssa(nir_imm_int(&b, 0));
	nir_intrinsic_set_desc_set(dst_buf, 0);
	nir_intrinsic_set_binding(dst_buf, 0);
	nir_ssa_dest_init(&dst_buf->instr, &dst_buf->dest, 1, 32, NULL);
	nir_builder_instr_insert(&b, &dst_buf->instr);

	nir_intrinsic_instr *src_buf = nir_intrinsic_instr_create(b.shader,
	                                                          nir_intrinsic_vulkan_resource_index);
	src_buf->src[0] = nir_src_for_ssa(nir_imm_int(&b, 0));
	nir_intrinsic_set_desc_set(src_buf, 0);
	nir_intrinsic_set_binding(src_buf, 1);
	nir_ssa_dest_init(&src_buf->instr, &src_buf->dest, 1, 32, NULL);
	nir_builder_instr_insert(&b, &src_buf->instr);

	nir_ssa_def *invoc_id = nir_load_system_value(&b, nir_intrinsic_load_local_invocation_id, 0);
	nir_ssa_def *wg_id = nir_load_system_value(&b, nir_intrinsic_load_work_group_id, 0);
	nir_ssa_def *block_size = nir_imm_ivec4(&b,
	                                        b.shader->info.cs.local_size[0],
	                                        b.shader->info.cs.local_size[1],
	                                        b.shader->info.cs.local_size[2], 0);
	nir_ssa_def *global_id = nir_iadd(&b, nir_imul(&b, wg_id, block_size), invoc_id);
	global_id = nir_channel(&b, global_id, 0); // We only care about x here.

	nir_ssa_def *input_stride = nir_imm_int(&b, pipelinestat_block_size * 2);
	nir_ssa_def *input_base = nir_imul(&b, input_stride, global_id);
	nir_ssa_def *output_stride = radv_load_push_int(&b, 4, "output_stride");
	nir_ssa_def *output_base = nir_imul(&b, output_stride, global_id);


	avail_offset = nir_iadd(&b, avail_offset,
	                            nir_imul(&b, global_id, nir_imm_int(&b, 4)));

	nir_intrinsic_instr *load = nir_intrinsic_instr_create(b.shader, nir_intrinsic_load_ssbo);
	load->src[0] = nir_src_for_ssa(&src_buf->dest.ssa);
	load->src[1] = nir_src_for_ssa(avail_offset);
	nir_ssa_dest_init(&load->instr, &load->dest, 1, 32, NULL);
	load->num_components = 1;
	nir_builder_instr_insert(&b, &load->instr);
	nir_ssa_def *available = &load->dest.ssa;

	nir_ssa_def *result_is_64bit = nir_iand(&b, flags,
	                                        nir_imm_int(&b, VK_QUERY_RESULT_64_BIT));
	nir_ssa_def *elem_size = nir_bcsel(&b, result_is_64bit, nir_imm_int(&b, 8), nir_imm_int(&b, 4));
	nir_ssa_def *elem_count = nir_ushr(&b, stats_mask, nir_imm_int(&b, 16));

	/* Store the availability bit if requested. */

	nir_if *availability_if = nir_if_create(b.shader);
	availability_if->condition = nir_src_for_ssa(nir_iand(&b, flags, nir_imm_int(&b, VK_QUERY_RESULT_WITH_AVAILABILITY_BIT)));
	nir_cf_node_insert(b.cursor, &availability_if->cf_node);

	b.cursor = nir_after_cf_list(&availability_if->then_list);

	nir_intrinsic_instr *store = nir_intrinsic_instr_create(b.shader, nir_intrinsic_store_ssbo);
	store->src[0] = nir_src_for_ssa(available);
	store->src[1] = nir_src_for_ssa(&dst_buf->dest.ssa);
	store->src[2] = nir_src_for_ssa(nir_iadd(&b, output_base, nir_imul(&b, elem_count, elem_size)));
	nir_intrinsic_set_write_mask(store, 0x1);
	store->num_components = 1;
	nir_builder_instr_insert(&b, &store->instr);

	b.cursor = nir_after_cf_node(&availability_if->cf_node);

	nir_if *available_if = nir_if_create(b.shader);
	available_if->condition = nir_src_for_ssa(available);
	nir_cf_node_insert(b.cursor, &available_if->cf_node);

	b.cursor = nir_after_cf_list(&available_if->then_list);

	nir_store_var(&b, output_offset, output_base, 0x1);
	for (int i = 0; i < 11; ++i) {
		nir_if *store_if = nir_if_create(b.shader);
		store_if->condition = nir_src_for_ssa(nir_iand(&b, stats_mask, nir_imm_int(&b, 1u << i)));
		nir_cf_node_insert(b.cursor, &store_if->cf_node);

		b.cursor = nir_after_cf_list(&store_if->then_list);

		load = nir_intrinsic_instr_create(b.shader, nir_intrinsic_load_ssbo);
		load->src[0] = nir_src_for_ssa(&src_buf->dest.ssa);
		load->src[1] = nir_src_for_ssa(nir_iadd(&b, input_base,
		                                            nir_imm_int(&b, pipeline_statistics_indices[i] * 8)));
		nir_ssa_dest_init(&load->instr, &load->dest, 1, 64, NULL);
		load->num_components = 1;
		nir_builder_instr_insert(&b, &load->instr);
		nir_ssa_def *start = &load->dest.ssa;

		load = nir_intrinsic_instr_create(b.shader, nir_intrinsic_load_ssbo);
		load->src[0] = nir_src_for_ssa(&src_buf->dest.ssa);
		load->src[1] = nir_src_for_ssa(nir_iadd(&b, input_base,
		                                            nir_imm_int(&b, pipeline_statistics_indices[i] * 8 + pipelinestat_block_size)));
		nir_ssa_dest_init(&load->instr, &load->dest, 1, 64, NULL);
		load->num_components = 1;
		nir_builder_instr_insert(&b, &load->instr);
		nir_ssa_def *end = &load->dest.ssa;

		nir_ssa_def *result = nir_isub(&b, end, start);

		/* Store result */
		nir_if *store_64bit_if = nir_if_create(b.shader);
		store_64bit_if->condition = nir_src_for_ssa(result_is_64bit);
		nir_cf_node_insert(b.cursor, &store_64bit_if->cf_node);

		b.cursor = nir_after_cf_list(&store_64bit_if->then_list);

		nir_intrinsic_instr *store = nir_intrinsic_instr_create(b.shader, nir_intrinsic_store_ssbo);
		store->src[0] = nir_src_for_ssa(result);
		store->src[1] = nir_src_for_ssa(&dst_buf->dest.ssa);
		store->src[2] = nir_src_for_ssa(nir_load_var(&b, output_offset));
		nir_intrinsic_set_write_mask(store, 0x1);
		store->num_components = 1;
		nir_builder_instr_insert(&b, &store->instr);

		b.cursor = nir_after_cf_list(&store_64bit_if->else_list);

		store = nir_intrinsic_instr_create(b.shader, nir_intrinsic_store_ssbo);
		store->src[0] = nir_src_for_ssa(nir_u2u32(&b, result));
		store->src[1] = nir_src_for_ssa(&dst_buf->dest.ssa);
		store->src[2] = nir_src_for_ssa(nir_load_var(&b, output_offset));
		nir_intrinsic_set_write_mask(store, 0x1);
		store->num_components = 1;
		nir_builder_instr_insert(&b, &store->instr);

		b.cursor = nir_after_cf_node(&store_64bit_if->cf_node);

		nir_store_var(&b, output_offset,
		                  nir_iadd(&b, nir_load_var(&b, output_offset),
		                               elem_size), 0x1);

		b.cursor = nir_after_cf_node(&store_if->cf_node);
	}

	b.cursor = nir_after_cf_list(&available_if->else_list);

	available_if = nir_if_create(b.shader);
	available_if->condition = nir_src_for_ssa(nir_iand(&b, flags,
	                                                       nir_imm_int(&b, VK_QUERY_RESULT_PARTIAL_BIT)));
	nir_cf_node_insert(b.cursor, &available_if->cf_node);

	b.cursor = nir_after_cf_list(&available_if->then_list);

	/* Stores zeros in all outputs. */

	nir_variable *counter = nir_local_variable_create(b.impl, glsl_int_type(), "counter");
	nir_store_var(&b, counter, nir_imm_int(&b, 0), 0x1);

	nir_loop *loop = nir_loop_create(b.shader);
	nir_builder_cf_insert(&b, &loop->cf_node);
	b.cursor = nir_after_cf_list(&loop->body);

	nir_ssa_def *current_counter = nir_load_var(&b, counter);
	radv_break_on_count(&b, counter, elem_count);

	nir_ssa_def *output_elem = nir_iadd(&b, output_base,
	                                        nir_imul(&b, elem_size, current_counter));

	nir_if *store_64bit_if = nir_if_create(b.shader);
	store_64bit_if->condition = nir_src_for_ssa(result_is_64bit);
	nir_cf_node_insert(b.cursor, &store_64bit_if->cf_node);

	b.cursor = nir_after_cf_list(&store_64bit_if->then_list);

	store = nir_intrinsic_instr_create(b.shader, nir_intrinsic_store_ssbo);
	store->src[0] = nir_src_for_ssa(nir_imm_int64(&b, 0));
	store->src[1] = nir_src_for_ssa(&dst_buf->dest.ssa);
	store->src[2] = nir_src_for_ssa(output_elem);
	nir_intrinsic_set_write_mask(store, 0x1);
	store->num_components = 1;
	nir_builder_instr_insert(&b, &store->instr);

	b.cursor = nir_after_cf_list(&store_64bit_if->else_list);

	store = nir_intrinsic_instr_create(b.shader, nir_intrinsic_store_ssbo);
	store->src[0] = nir_src_for_ssa(nir_imm_int(&b, 0));
	store->src[1] = nir_src_for_ssa(&dst_buf->dest.ssa);
	store->src[2] = nir_src_for_ssa(output_elem);
	nir_intrinsic_set_write_mask(store, 0x1);
	store->num_components = 1;
	nir_builder_instr_insert(&b, &store->instr);

	b.cursor = nir_after_cf_node(&loop->cf_node);
	return b.shader;
}

VkResult radv_device_init_meta_query_state(struct radv_device *device)
{
	VkResult result;
	struct radv_shader_module occlusion_cs = { .nir = NULL };
	struct radv_shader_module pipeline_statistics_cs = { .nir = NULL };

	occlusion_cs.nir = build_occlusion_query_shader(device);
	pipeline_statistics_cs.nir = build_pipeline_statistics_query_shader(device);

	VkDescriptorSetLayoutCreateInfo occlusion_ds_create_info = {
		.sType = VK_STRUCTURE_TYPE_DESCRIPTOR_SET_LAYOUT_CREATE_INFO,
		.flags = VK_DESCRIPTOR_SET_LAYOUT_CREATE_PUSH_DESCRIPTOR_BIT_KHR,
		.bindingCount = 2,
		.pBindings = (VkDescriptorSetLayoutBinding[]) {
			{
				.binding = 0,
				.descriptorType = VK_DESCRIPTOR_TYPE_STORAGE_BUFFER,
				.descriptorCount = 1,
				.stageFlags = VK_SHADER_STAGE_COMPUTE_BIT,
				.pImmutableSamplers = NULL
			},
			{
				.binding = 1,
				.descriptorType = VK_DESCRIPTOR_TYPE_STORAGE_BUFFER,
				.descriptorCount = 1,
				.stageFlags = VK_SHADER_STAGE_COMPUTE_BIT,
				.pImmutableSamplers = NULL
			},
		}
	};

	result = radv_CreateDescriptorSetLayout(radv_device_to_handle(device),
						&occlusion_ds_create_info,
						&device->meta_state.alloc,
						&device->meta_state.query.ds_layout);
	if (result != VK_SUCCESS)
		goto fail;

	VkPipelineLayoutCreateInfo occlusion_pl_create_info = {
		.sType = VK_STRUCTURE_TYPE_PIPELINE_LAYOUT_CREATE_INFO,
		.setLayoutCount = 1,
		.pSetLayouts = &device->meta_state.query.ds_layout,
		.pushConstantRangeCount = 1,
		.pPushConstantRanges = &(VkPushConstantRange){VK_SHADER_STAGE_COMPUTE_BIT, 0, 16},
	};

	result = radv_CreatePipelineLayout(radv_device_to_handle(device),
					  &occlusion_pl_create_info,
					  &device->meta_state.alloc,
					  &device->meta_state.query.p_layout);
	if (result != VK_SUCCESS)
		goto fail;

	VkPipelineShaderStageCreateInfo occlusion_pipeline_shader_stage = {
		.sType = VK_STRUCTURE_TYPE_PIPELINE_SHADER_STAGE_CREATE_INFO,
		.stage = VK_SHADER_STAGE_COMPUTE_BIT,
		.module = radv_shader_module_to_handle(&occlusion_cs),
		.pName = "main",
		.pSpecializationInfo = NULL,
	};

	VkComputePipelineCreateInfo occlusion_vk_pipeline_info = {
		.sType = VK_STRUCTURE_TYPE_COMPUTE_PIPELINE_CREATE_INFO,
		.stage = occlusion_pipeline_shader_stage,
		.flags = 0,
		.layout = device->meta_state.query.p_layout,
	};

	result = radv_CreateComputePipelines(radv_device_to_handle(device),
					     radv_pipeline_cache_to_handle(&device->meta_state.cache),
					     1, &occlusion_vk_pipeline_info, NULL,
					     &device->meta_state.query.occlusion_query_pipeline);
	if (result != VK_SUCCESS)
		goto fail;

	VkPipelineShaderStageCreateInfo pipeline_statistics_pipeline_shader_stage = {
		.sType = VK_STRUCTURE_TYPE_PIPELINE_SHADER_STAGE_CREATE_INFO,
		.stage = VK_SHADER_STAGE_COMPUTE_BIT,
		.module = radv_shader_module_to_handle(&pipeline_statistics_cs),
		.pName = "main",
		.pSpecializationInfo = NULL,
	};

	VkComputePipelineCreateInfo pipeline_statistics_vk_pipeline_info = {
		.sType = VK_STRUCTURE_TYPE_COMPUTE_PIPELINE_CREATE_INFO,
		.stage = pipeline_statistics_pipeline_shader_stage,
		.flags = 0,
		.layout = device->meta_state.query.p_layout,
	};

	result = radv_CreateComputePipelines(radv_device_to_handle(device),
					     radv_pipeline_cache_to_handle(&device->meta_state.cache),
					     1, &pipeline_statistics_vk_pipeline_info, NULL,
					     &device->meta_state.query.pipeline_statistics_query_pipeline);

fail:
	if (result != VK_SUCCESS)
		radv_device_finish_meta_query_state(device);
	ralloc_free(occlusion_cs.nir);
	ralloc_free(pipeline_statistics_cs.nir);
	return result;
}

void radv_device_finish_meta_query_state(struct radv_device *device)
{
	if (device->meta_state.query.pipeline_statistics_query_pipeline)
		radv_DestroyPipeline(radv_device_to_handle(device),
				     device->meta_state.query.pipeline_statistics_query_pipeline,
				     &device->meta_state.alloc);

	if (device->meta_state.query.occlusion_query_pipeline)
		radv_DestroyPipeline(radv_device_to_handle(device),
				     device->meta_state.query.occlusion_query_pipeline,
				     &device->meta_state.alloc);

	if (device->meta_state.query.p_layout)
		radv_DestroyPipelineLayout(radv_device_to_handle(device),
					   device->meta_state.query.p_layout,
					   &device->meta_state.alloc);

	if (device->meta_state.query.ds_layout)
		radv_DestroyDescriptorSetLayout(radv_device_to_handle(device),
						device->meta_state.query.ds_layout,
						&device->meta_state.alloc);
}

static void radv_query_shader(struct radv_cmd_buffer *cmd_buffer,
                              VkPipeline pipeline,
                              struct radeon_winsys_bo *src_bo,
                              struct radeon_winsys_bo *dst_bo,
                              uint64_t src_offset, uint64_t dst_offset,
                              uint32_t src_stride, uint32_t dst_stride,
                              uint32_t count, uint32_t flags,
                              uint32_t pipeline_stats_mask, uint32_t avail_offset)
{
	struct radv_device *device = cmd_buffer->device;
	struct radv_meta_saved_state saved_state;

	radv_meta_save(&saved_state, cmd_buffer,
		       RADV_META_SAVE_COMPUTE_PIPELINE |
		       RADV_META_SAVE_CONSTANTS |
		       RADV_META_SAVE_DESCRIPTORS);

	struct radv_buffer dst_buffer = {
		.bo = dst_bo,
		.offset = dst_offset,
		.size = dst_stride * count
	};

	struct radv_buffer src_buffer = {
		.bo = src_bo,
		.offset = src_offset,
		.size = MAX2(src_stride * count, avail_offset + 4 * count - src_offset)
	};

	radv_CmdBindPipeline(radv_cmd_buffer_to_handle(cmd_buffer),
			     VK_PIPELINE_BIND_POINT_COMPUTE, pipeline);

	radv_meta_push_descriptor_set(cmd_buffer,
				      VK_PIPELINE_BIND_POINT_COMPUTE,
				      device->meta_state.query.p_layout,
				      0, /* set */
				      2, /* descriptorWriteCount */
				      (VkWriteDescriptorSet[]) {
				              {
				                      .sType = VK_STRUCTURE_TYPE_WRITE_DESCRIPTOR_SET,
				                      .dstBinding = 0,
				                      .dstArrayElement = 0,
				                      .descriptorCount = 1,
				                      .descriptorType = VK_DESCRIPTOR_TYPE_STORAGE_BUFFER,
				                      .pBufferInfo = &(VkDescriptorBufferInfo) {
				                              .buffer = radv_buffer_to_handle(&dst_buffer),
				                              .offset = 0,
				                              .range = VK_WHOLE_SIZE
				                      }
				              },
				              {
				                      .sType = VK_STRUCTURE_TYPE_WRITE_DESCRIPTOR_SET,
				                      .dstBinding = 1,
				                      .dstArrayElement = 0,
				                      .descriptorCount = 1,
				                      .descriptorType = VK_DESCRIPTOR_TYPE_STORAGE_BUFFER,
				                      .pBufferInfo = &(VkDescriptorBufferInfo) {
				                              .buffer = radv_buffer_to_handle(&src_buffer),
				                              .offset = 0,
				                              .range = VK_WHOLE_SIZE
				                      }
				              }
				      });

	/* Encode the number of elements for easy access by the shader. */
	pipeline_stats_mask &= 0x7ff;
	pipeline_stats_mask |= util_bitcount(pipeline_stats_mask) << 16;

	avail_offset -= src_offset;

	struct {
		uint32_t flags;
		uint32_t dst_stride;
		uint32_t pipeline_stats_mask;
		uint32_t avail_offset;
	} push_constants = {
		flags,
		dst_stride,
		pipeline_stats_mask,
		avail_offset
	};

	radv_CmdPushConstants(radv_cmd_buffer_to_handle(cmd_buffer),
				      device->meta_state.query.p_layout,
				      VK_SHADER_STAGE_COMPUTE_BIT, 0, sizeof(push_constants),
				      &push_constants);

	cmd_buffer->state.flush_bits |= RADV_CMD_FLAG_INV_GLOBAL_L2 |
	                                RADV_CMD_FLAG_INV_VMEM_L1;

	if (flags & VK_QUERY_RESULT_WAIT_BIT)
		cmd_buffer->state.flush_bits |= RADV_CMD_FLUSH_AND_INV_FRAMEBUFFER;

	radv_unaligned_dispatch(cmd_buffer, count, 1, 1);

	cmd_buffer->state.flush_bits |= RADV_CMD_FLAG_INV_GLOBAL_L2 |
	                                RADV_CMD_FLAG_INV_VMEM_L1 |
	                                RADV_CMD_FLAG_CS_PARTIAL_FLUSH;

	radv_meta_restore(&saved_state, cmd_buffer);
}

VkResult radv_CreateQueryPool(
	VkDevice                                    _device,
	const VkQueryPoolCreateInfo*                pCreateInfo,
	const VkAllocationCallbacks*                pAllocator,
	VkQueryPool*                                pQueryPool)
{
	RADV_FROM_HANDLE(radv_device, device, _device);
	uint64_t size;
	struct radv_query_pool *pool = vk_alloc2(&device->alloc, pAllocator,
					       sizeof(*pool), 8,
					       VK_SYSTEM_ALLOCATION_SCOPE_OBJECT);

	if (!pool)
		return vk_error(VK_ERROR_OUT_OF_HOST_MEMORY);


	switch(pCreateInfo->queryType) {
	case VK_QUERY_TYPE_OCCLUSION:
		pool->stride = 16 * get_max_db(device);
		break;
	case VK_QUERY_TYPE_PIPELINE_STATISTICS:
		pool->stride = pipelinestat_block_size * 2;
		break;
	case VK_QUERY_TYPE_TIMESTAMP:
		pool->stride = 8;
		break;
	default:
		unreachable("creating unhandled query type");
	}

	pool->type = pCreateInfo->queryType;
	pool->pipeline_stats_mask = pCreateInfo->pipelineStatistics;
	pool->availability_offset = pool->stride * pCreateInfo->queryCount;
	size = pool->availability_offset;
	if (pCreateInfo->queryType == VK_QUERY_TYPE_TIMESTAMP ||
	    pCreateInfo->queryType == VK_QUERY_TYPE_PIPELINE_STATISTICS)
		size += 4 * pCreateInfo->queryCount;

	pool->bo = device->ws->buffer_create(device->ws, size,
					     64, RADEON_DOMAIN_GTT, RADEON_FLAG_NO_INTERPROCESS_SHARING);

	if (!pool->bo) {
		vk_free2(&device->alloc, pAllocator, pool);
		return vk_error(VK_ERROR_OUT_OF_DEVICE_MEMORY);
	}

	pool->ptr = device->ws->buffer_map(pool->bo);

	if (!pool->ptr) {
		device->ws->buffer_destroy(pool->bo);
		vk_free2(&device->alloc, pAllocator, pool);
		return vk_error(VK_ERROR_OUT_OF_DEVICE_MEMORY);
	}
	memset(pool->ptr, 0, size);

	*pQueryPool = radv_query_pool_to_handle(pool);
	return VK_SUCCESS;
}

void radv_DestroyQueryPool(
	VkDevice                                    _device,
	VkQueryPool                                 _pool,
	const VkAllocationCallbacks*                pAllocator)
{
	RADV_FROM_HANDLE(radv_device, device, _device);
	RADV_FROM_HANDLE(radv_query_pool, pool, _pool);

	if (!pool)
		return;

	device->ws->buffer_destroy(pool->bo);
	vk_free2(&device->alloc, pAllocator, pool);
}

VkResult radv_GetQueryPoolResults(
	VkDevice                                    _device,
	VkQueryPool                                 queryPool,
	uint32_t                                    firstQuery,
	uint32_t                                    queryCount,
	size_t                                      dataSize,
	void*                                       pData,
	VkDeviceSize                                stride,
	VkQueryResultFlags                          flags)
{
	RADV_FROM_HANDLE(radv_device, device, _device);
	RADV_FROM_HANDLE(radv_query_pool, pool, queryPool);
	char *data = pData;
	VkResult result = VK_SUCCESS;

	for(unsigned i = 0; i < queryCount; ++i, data += stride) {
		char *dest = data;
		unsigned query = firstQuery + i;
		char *src = pool->ptr + query * pool->stride;
		uint32_t available;

<<<<<<< HEAD
		switch (pool->type) {
		case VK_QUERY_TYPE_TIMESTAMP: {
			if (flags & VK_QUERY_RESULT_WAIT_BIT) {
				while(!*(volatile uint32_t*)(pool->ptr + pool->availability_offset + 4 * query))
					;
			}

			available = *(uint32_t*)(pool->ptr + pool->availability_offset + 4 * query);
=======
		if (pool->type != VK_QUERY_TYPE_OCCLUSION) {
			if (flags & VK_QUERY_RESULT_WAIT_BIT)
				while(!*(volatile uint32_t*)(pool->ptr + pool->availability_offset + 4 * query))
					;
			available = *(uint32_t*)(pool->ptr + pool->availability_offset + 4 * query);
		}

		switch (pool->type) {
		case VK_QUERY_TYPE_TIMESTAMP: {
>>>>>>> 5d3caa1c
			if (!available && !(flags & VK_QUERY_RESULT_PARTIAL_BIT)) {
				result = VK_NOT_READY;
				break;

			}

			if (flags & VK_QUERY_RESULT_64_BIT) {
				*(uint64_t*)dest = *(uint64_t*)src;
				dest += 8;
			} else {
				*(uint32_t*)dest = *(uint32_t*)src;
				dest += 4;
			}
			break;
		}
		case VK_QUERY_TYPE_OCCLUSION: {
			volatile uint64_t const *src64 = (volatile uint64_t const *)src;
<<<<<<< HEAD
			uint64_t result = 0;
=======
			uint64_t sample_count = 0;
>>>>>>> 5d3caa1c
			int db_count = get_max_db(device);
			available = 1;

			for (int i = 0; i < db_count; ++i) {
				uint64_t start, end;
				do {
					start = src64[2 * i];
					end = src64[2 * i + 1];
				} while ((!(start & (1ull << 63)) || !(end & (1ull << 63))) && (flags & VK_QUERY_RESULT_WAIT_BIT));

				if (!(start & (1ull << 63)) || !(end & (1ull << 63)))
					available = 0;
				else {
<<<<<<< HEAD
					result += end - start;
=======
					sample_count += end - start;
>>>>>>> 5d3caa1c
				}
			}

			if (!available && !(flags & VK_QUERY_RESULT_PARTIAL_BIT)) {
				result = VK_NOT_READY;
				break;

			}

			if (flags & VK_QUERY_RESULT_64_BIT) {
				*(uint64_t*)dest = sample_count;
				dest += 8;
			} else {
				*(uint32_t*)dest = sample_count;
				dest += 4;
			}
			break;
		}
		case VK_QUERY_TYPE_PIPELINE_STATISTICS: {
			if (!available && !(flags & VK_QUERY_RESULT_PARTIAL_BIT)) {
				result = VK_NOT_READY;
				break;

			}

			const uint64_t *start = (uint64_t*)src;
			const uint64_t *stop = (uint64_t*)(src + pipelinestat_block_size);
			if (flags & VK_QUERY_RESULT_64_BIT) {
				uint64_t *dst = (uint64_t*)dest;
				dest += util_bitcount(pool->pipeline_stats_mask) * 8;
				for(int i = 0; i < 11; ++i)
					if(pool->pipeline_stats_mask & (1u << i))
						*dst++ = stop[pipeline_statistics_indices[i]] -
						         start[pipeline_statistics_indices[i]];

			} else {
				uint32_t *dst = (uint32_t*)dest;
				dest += util_bitcount(pool->pipeline_stats_mask) * 4;
				for(int i = 0; i < 11; ++i)
					if(pool->pipeline_stats_mask & (1u << i))
						*dst++ = stop[pipeline_statistics_indices[i]] -
						         start[pipeline_statistics_indices[i]];
			}
			break;
		}
		default:
			unreachable("trying to get results of unhandled query type");
		}

		if (flags & VK_QUERY_RESULT_WITH_AVAILABILITY_BIT) {
			if (flags & VK_QUERY_RESULT_64_BIT) {
				*(uint64_t*)dest = available;
			} else {
				*(uint32_t*)dest = available;
			}
		}
	}

	return result;
}

void radv_CmdCopyQueryPoolResults(
    VkCommandBuffer                             commandBuffer,
    VkQueryPool                                 queryPool,
    uint32_t                                    firstQuery,
    uint32_t                                    queryCount,
    VkBuffer                                    dstBuffer,
    VkDeviceSize                                dstOffset,
    VkDeviceSize                                stride,
    VkQueryResultFlags                          flags)
{
	RADV_FROM_HANDLE(radv_cmd_buffer, cmd_buffer, commandBuffer);
	RADV_FROM_HANDLE(radv_query_pool, pool, queryPool);
	RADV_FROM_HANDLE(radv_buffer, dst_buffer, dstBuffer);
	struct radeon_winsys_cs *cs = cmd_buffer->cs;
	unsigned elem_size = (flags & VK_QUERY_RESULT_64_BIT) ? 8 : 4;
	uint64_t va = radv_buffer_get_va(pool->bo);
	uint64_t dest_va = radv_buffer_get_va(dst_buffer->bo);
	dest_va += dst_buffer->offset + dstOffset;

	radv_cs_add_buffer(cmd_buffer->device->ws, cmd_buffer->cs, pool->bo, 8);
	radv_cs_add_buffer(cmd_buffer->device->ws, cmd_buffer->cs, dst_buffer->bo, 8);

	switch (pool->type) {
	case VK_QUERY_TYPE_OCCLUSION:
		if (flags & VK_QUERY_RESULT_WAIT_BIT) {
			for(unsigned i = 0; i < queryCount; ++i, dest_va += stride) {
				unsigned query = firstQuery + i;
				uint64_t src_va = va + query * pool->stride + pool->stride - 4;

				/* Waits on the upper word of the last DB entry */
				radeon_emit(cs, PKT3(PKT3_WAIT_REG_MEM, 5, 0));
				radeon_emit(cs, 5 | WAIT_REG_MEM_MEM_SPACE(1));
				radeon_emit(cs, src_va);
				radeon_emit(cs, src_va >> 32);
				radeon_emit(cs, 0x80000000); /* reference value */
				radeon_emit(cs, 0xffffffff); /* mask */
				radeon_emit(cs, 4); /* poll interval */
			}
		}
		radv_query_shader(cmd_buffer, cmd_buffer->device->meta_state.query.occlusion_query_pipeline,
		                  pool->bo, dst_buffer->bo, firstQuery * pool->stride,
		                  dst_buffer->offset + dstOffset,
		                  get_max_db(cmd_buffer->device) * 16, stride,
		                  queryCount, flags, 0, 0);
		break;
	case VK_QUERY_TYPE_PIPELINE_STATISTICS:
		if (flags & VK_QUERY_RESULT_WAIT_BIT) {
			for(unsigned i = 0; i < queryCount; ++i, dest_va += stride) {
				unsigned query = firstQuery + i;

				radeon_check_space(cmd_buffer->device->ws, cs, 7);

				uint64_t avail_va = va + pool->availability_offset + 4 * query;

				/* This waits on the ME. All copies below are done on the ME */
				si_emit_wait_fence(cs, false, avail_va, 1, 0xffffffff);
			}
		}
		radv_query_shader(cmd_buffer, cmd_buffer->device->meta_state.query.pipeline_statistics_query_pipeline,
		                  pool->bo, dst_buffer->bo, firstQuery * pool->stride,
		                  dst_buffer->offset + dstOffset,
		                  pipelinestat_block_size * 2, stride, queryCount, flags,
		                  pool->pipeline_stats_mask,
		                  pool->availability_offset + 4 * firstQuery);
		break;
	case VK_QUERY_TYPE_TIMESTAMP:
		for(unsigned i = 0; i < queryCount; ++i, dest_va += stride) {
			unsigned query = firstQuery + i;
			uint64_t local_src_va = va  + query * pool->stride;

			MAYBE_UNUSED unsigned cdw_max = radeon_check_space(cmd_buffer->device->ws, cs, 19);


			if (flags & VK_QUERY_RESULT_WAIT_BIT) {
				/* TODO, not sure if there is any case where we won't always be ready yet */
				uint64_t avail_va = va + pool->availability_offset + 4 * query;

				/* This waits on the ME. All copies below are done on the ME */
				si_emit_wait_fence(cs, false, avail_va, 1, 0xffffffff);
			}
			if (flags & VK_QUERY_RESULT_WITH_AVAILABILITY_BIT) {
				uint64_t avail_va = va + pool->availability_offset + 4 * query;
				uint64_t avail_dest_va = dest_va + elem_size;

				radeon_emit(cs, PKT3(PKT3_COPY_DATA, 4, 0));
				radeon_emit(cs, COPY_DATA_SRC_SEL(COPY_DATA_MEM) |
						COPY_DATA_DST_SEL(COPY_DATA_MEM));
				radeon_emit(cs, avail_va);
				radeon_emit(cs, avail_va >> 32);
				radeon_emit(cs, avail_dest_va);
				radeon_emit(cs, avail_dest_va >> 32);
			}

			radeon_emit(cs, PKT3(PKT3_COPY_DATA, 4, 0));
			radeon_emit(cs, COPY_DATA_SRC_SEL(COPY_DATA_MEM) |
					COPY_DATA_DST_SEL(COPY_DATA_MEM) |
					((flags & VK_QUERY_RESULT_64_BIT) ? COPY_DATA_COUNT_SEL : 0));
			radeon_emit(cs, local_src_va);
			radeon_emit(cs, local_src_va >> 32);
			radeon_emit(cs, dest_va);
			radeon_emit(cs, dest_va >> 32);


			assert(cs->cdw <= cdw_max);
		}
		break;
	default:
		unreachable("trying to get results of unhandled query type");
	}

}

void radv_CmdResetQueryPool(
	VkCommandBuffer                             commandBuffer,
	VkQueryPool                                 queryPool,
	uint32_t                                    firstQuery,
	uint32_t                                    queryCount)
{
	RADV_FROM_HANDLE(radv_cmd_buffer, cmd_buffer, commandBuffer);
	RADV_FROM_HANDLE(radv_query_pool, pool, queryPool);
	uint32_t flush_bits = 0;

	flush_bits |= radv_fill_buffer(cmd_buffer, pool->bo,
				       firstQuery * pool->stride,
				       queryCount * pool->stride, 0);

	if (pool->type == VK_QUERY_TYPE_TIMESTAMP ||
	    pool->type == VK_QUERY_TYPE_PIPELINE_STATISTICS) {
		flush_bits |= radv_fill_buffer(cmd_buffer, pool->bo,
					       pool->availability_offset + firstQuery * 4,
					       queryCount * 4, 0);
	}

	if (flush_bits) {
		/* Only need to flush caches for the compute shader path. */
		cmd_buffer->pending_reset_query = true;
		cmd_buffer->state.flush_bits |= flush_bits;
	}
}

void radv_CmdBeginQuery(
    VkCommandBuffer                             commandBuffer,
    VkQueryPool                                 queryPool,
    uint32_t                                    query,
    VkQueryControlFlags                         flags)
{
	RADV_FROM_HANDLE(radv_cmd_buffer, cmd_buffer, commandBuffer);
	RADV_FROM_HANDLE(radv_query_pool, pool, queryPool);
	struct radeon_winsys_cs *cs = cmd_buffer->cs;
	uint64_t va = radv_buffer_get_va(pool->bo);
	va += pool->stride * query;

	radv_cs_add_buffer(cmd_buffer->device->ws, cs, pool->bo, 8);

	if (cmd_buffer->pending_reset_query) {
		/* Make sure to flush caches if the query pool has been
		 * previously resetted using the compute shader path.
		 */
		si_emit_cache_flush(cmd_buffer);
		cmd_buffer->pending_reset_query = false;
	}

	switch (pool->type) {
	case VK_QUERY_TYPE_OCCLUSION:
		radeon_check_space(cmd_buffer->device->ws, cs, 7);

		++cmd_buffer->state.active_occlusion_queries;
		if (cmd_buffer->state.active_occlusion_queries == 1)
			radv_set_db_count_control(cmd_buffer);

		radeon_emit(cs, PKT3(PKT3_EVENT_WRITE, 2, 0));
		radeon_emit(cs, EVENT_TYPE(V_028A90_ZPASS_DONE) | EVENT_INDEX(1));
		radeon_emit(cs, va);
		radeon_emit(cs, va >> 32);
		break;
	case VK_QUERY_TYPE_PIPELINE_STATISTICS:
		radeon_check_space(cmd_buffer->device->ws, cs, 4);

		radeon_emit(cs, PKT3(PKT3_EVENT_WRITE, 2, 0));
		radeon_emit(cs, EVENT_TYPE(V_028A90_SAMPLE_PIPELINESTAT) | EVENT_INDEX(2));
		radeon_emit(cs, va);
		radeon_emit(cs, va >> 32);
		break;
	default:
		unreachable("beginning unhandled query type");
	}
}


void radv_CmdEndQuery(
    VkCommandBuffer                             commandBuffer,
    VkQueryPool                                 queryPool,
    uint32_t                                    query)
{
	RADV_FROM_HANDLE(radv_cmd_buffer, cmd_buffer, commandBuffer);
	RADV_FROM_HANDLE(radv_query_pool, pool, queryPool);
	struct radeon_winsys_cs *cs = cmd_buffer->cs;
	uint64_t va = radv_buffer_get_va(pool->bo);
	uint64_t avail_va = va + pool->availability_offset + 4 * query;
	va += pool->stride * query;

	/* Do not need to add the pool BO to the list because the query must
	 * currently be active, which means the BO is already in the list.
	 */

	switch (pool->type) {
	case VK_QUERY_TYPE_OCCLUSION:
		radeon_check_space(cmd_buffer->device->ws, cs, 14);

		cmd_buffer->state.active_occlusion_queries--;
		if (cmd_buffer->state.active_occlusion_queries == 0)
			radv_set_db_count_control(cmd_buffer);

		radeon_emit(cs, PKT3(PKT3_EVENT_WRITE, 2, 0));
		radeon_emit(cs, EVENT_TYPE(V_028A90_ZPASS_DONE) | EVENT_INDEX(1));
		radeon_emit(cs, va + 8);
		radeon_emit(cs, (va + 8) >> 32);

<<<<<<< HEAD
		/* hangs for VK_COMMAND_BUFFER_LEVEL_SECONDARY. */
		if (cmd_buffer->level == VK_COMMAND_BUFFER_LEVEL_PRIMARY) {
			radeon_emit(cs, PKT3(PKT3_OCCLUSION_QUERY, 3, 0));
			radeon_emit(cs, va);
			radeon_emit(cs, va >> 32);
			radeon_emit(cs, va + pool->stride - 16);
			radeon_emit(cs, (va + pool->stride - 16) >> 32);
		}
=======
		break;
	case VK_QUERY_TYPE_PIPELINE_STATISTICS:
		radeon_check_space(cmd_buffer->device->ws, cs, 16);

		va += pipelinestat_block_size;

		radeon_emit(cs, PKT3(PKT3_EVENT_WRITE, 2, 0));
		radeon_emit(cs, EVENT_TYPE(V_028A90_SAMPLE_PIPELINESTAT) | EVENT_INDEX(2));
		radeon_emit(cs, va);
		radeon_emit(cs, va >> 32);
>>>>>>> 5d3caa1c

		si_cs_emit_write_event_eop(cs,
					   false,
					   cmd_buffer->device->physical_device->rad_info.chip_class,
					   radv_cmd_buffer_uses_mec(cmd_buffer),
					   V_028A90_BOTTOM_OF_PIPE_TS, 0,
					   1, avail_va, 0, 1);
		break;
	default:
		unreachable("ending unhandled query type");
	}
}

void radv_CmdWriteTimestamp(
    VkCommandBuffer                             commandBuffer,
    VkPipelineStageFlagBits                     pipelineStage,
    VkQueryPool                                 queryPool,
    uint32_t                                    query)
{
	RADV_FROM_HANDLE(radv_cmd_buffer, cmd_buffer, commandBuffer);
	RADV_FROM_HANDLE(radv_query_pool, pool, queryPool);
	bool mec = radv_cmd_buffer_uses_mec(cmd_buffer);
	struct radeon_winsys_cs *cs = cmd_buffer->cs;
	uint64_t va = radv_buffer_get_va(pool->bo);
	uint64_t avail_va = va + pool->availability_offset + 4 * query;
	uint64_t query_va = va + pool->stride * query;

	radv_cs_add_buffer(cmd_buffer->device->ws, cs, pool->bo, 5);

	MAYBE_UNUSED unsigned cdw_max = radeon_check_space(cmd_buffer->device->ws, cs, 28);

	switch(pipelineStage) {
	case VK_PIPELINE_STAGE_TOP_OF_PIPE_BIT:
		radeon_emit(cs, PKT3(PKT3_COPY_DATA, 4, 0));
		radeon_emit(cs, COPY_DATA_COUNT_SEL | COPY_DATA_WR_CONFIRM |
		                COPY_DATA_SRC_SEL(COPY_DATA_TIMESTAMP) |
		                COPY_DATA_DST_SEL(V_370_MEM_ASYNC));
		radeon_emit(cs, 0);
		radeon_emit(cs, 0);
		radeon_emit(cs, query_va);
		radeon_emit(cs, query_va >> 32);

		radeon_emit(cs, PKT3(PKT3_WRITE_DATA, 3, 0));
		radeon_emit(cs, S_370_DST_SEL(V_370_MEM_ASYNC) |
		                S_370_WR_CONFIRM(1) |
		                S_370_ENGINE_SEL(V_370_ME));
		radeon_emit(cs, avail_va);
		radeon_emit(cs, avail_va >> 32);
		radeon_emit(cs, 1);
		break;
	default:
		si_cs_emit_write_event_eop(cs,
					   false,
					   cmd_buffer->device->physical_device->rad_info.chip_class,
					   mec,
					   V_028A90_BOTTOM_OF_PIPE_TS, 0,
					   3, query_va, 0, 0);
		si_cs_emit_write_event_eop(cs,
					   false,
					   cmd_buffer->device->physical_device->rad_info.chip_class,
					   mec,
					   V_028A90_BOTTOM_OF_PIPE_TS, 0,
					   1, avail_va, 0, 1);
		break;
	}

	assert(cmd_buffer->cs->cdw <= cdw_max);
}<|MERGE_RESOLUTION|>--- conflicted
+++ resolved
@@ -836,16 +836,6 @@
 		char *src = pool->ptr + query * pool->stride;
 		uint32_t available;
 
-<<<<<<< HEAD
-		switch (pool->type) {
-		case VK_QUERY_TYPE_TIMESTAMP: {
-			if (flags & VK_QUERY_RESULT_WAIT_BIT) {
-				while(!*(volatile uint32_t*)(pool->ptr + pool->availability_offset + 4 * query))
-					;
-			}
-
-			available = *(uint32_t*)(pool->ptr + pool->availability_offset + 4 * query);
-=======
 		if (pool->type != VK_QUERY_TYPE_OCCLUSION) {
 			if (flags & VK_QUERY_RESULT_WAIT_BIT)
 				while(!*(volatile uint32_t*)(pool->ptr + pool->availability_offset + 4 * query))
@@ -855,7 +845,6 @@
 
 		switch (pool->type) {
 		case VK_QUERY_TYPE_TIMESTAMP: {
->>>>>>> 5d3caa1c
 			if (!available && !(flags & VK_QUERY_RESULT_PARTIAL_BIT)) {
 				result = VK_NOT_READY;
 				break;
@@ -873,11 +862,7 @@
 		}
 		case VK_QUERY_TYPE_OCCLUSION: {
 			volatile uint64_t const *src64 = (volatile uint64_t const *)src;
-<<<<<<< HEAD
-			uint64_t result = 0;
-=======
 			uint64_t sample_count = 0;
->>>>>>> 5d3caa1c
 			int db_count = get_max_db(device);
 			available = 1;
 
@@ -891,11 +876,7 @@
 				if (!(start & (1ull << 63)) || !(end & (1ull << 63)))
 					available = 0;
 				else {
-<<<<<<< HEAD
-					result += end - start;
-=======
 					sample_count += end - start;
->>>>>>> 5d3caa1c
 				}
 			}
 
@@ -1175,16 +1156,6 @@
 		radeon_emit(cs, va + 8);
 		radeon_emit(cs, (va + 8) >> 32);
 
-<<<<<<< HEAD
-		/* hangs for VK_COMMAND_BUFFER_LEVEL_SECONDARY. */
-		if (cmd_buffer->level == VK_COMMAND_BUFFER_LEVEL_PRIMARY) {
-			radeon_emit(cs, PKT3(PKT3_OCCLUSION_QUERY, 3, 0));
-			radeon_emit(cs, va);
-			radeon_emit(cs, va >> 32);
-			radeon_emit(cs, va + pool->stride - 16);
-			radeon_emit(cs, (va + pool->stride - 16) >> 32);
-		}
-=======
 		break;
 	case VK_QUERY_TYPE_PIPELINE_STATISTICS:
 		radeon_check_space(cmd_buffer->device->ws, cs, 16);
@@ -1195,7 +1166,6 @@
 		radeon_emit(cs, EVENT_TYPE(V_028A90_SAMPLE_PIPELINESTAT) | EVENT_INDEX(2));
 		radeon_emit(cs, va);
 		radeon_emit(cs, va >> 32);
->>>>>>> 5d3caa1c
 
 		si_cs_emit_write_event_eop(cs,
 					   false,
