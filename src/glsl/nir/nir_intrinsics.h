--- conflicted
+++ resolved
@@ -274,15 +274,6 @@
 SYSTEM_VALUE(helper_invocation, 1, 0)
 
 /*
-<<<<<<< HEAD
- * The format of the indices depends on the type of the load.  For uniforms,
- * the first index is the base address and the second index is an offset that
- * should be added to the base address.  (This way you can determine in the
- * back-end which variable is being accessed even in an array.)  For inputs,
- * the one and only index corresponds to the attribute slot.  UBO loads
- * have two indices the first of which is the descriptor set and the second
- * is the base address to load from.
-=======
  * Load operations pull data from some piece of GPU memory.  All load
  * operations operate in terms of offsets into some piece of theoretical
  * memory.  Loads from externally visible memory (UBO and SSBO) simply take a
@@ -290,7 +281,6 @@
  * take a base+offset pair where the base (const_index[0]) gives the location
  * of the start of the variable being loaded and and the offset source is a
  * offset into that variable.
->>>>>>> 78b81be6
  *
  * Some load operations such as UBO/SSBO load and per_vertex loads take an
  * additional source to specify which UBO/SSBO/vertex to load from.
@@ -304,16 +294,6 @@
 #define LOAD(name, srcs, indices, flags) \
    INTRINSIC(load_##name, srcs, ARR(1, 1, 1, 1), true, 0, 0, indices, flags)
 
-<<<<<<< HEAD
-LOAD(uniform, 0, 2, NIR_INTRINSIC_CAN_ELIMINATE | NIR_INTRINSIC_CAN_REORDER)
-LOAD(ubo, 1, 2, NIR_INTRINSIC_CAN_ELIMINATE | NIR_INTRINSIC_CAN_REORDER)
-LOAD(input, 0, 1, NIR_INTRINSIC_CAN_ELIMINATE | NIR_INTRINSIC_CAN_REORDER)
-LOAD(per_vertex_input, 1, 1, NIR_INTRINSIC_CAN_ELIMINATE | NIR_INTRINSIC_CAN_REORDER)
-LOAD(ssbo, 1, 1, NIR_INTRINSIC_CAN_ELIMINATE)
-LOAD(output, 0, 1, NIR_INTRINSIC_CAN_ELIMINATE)
-LOAD(per_vertex_output, 1, 1, NIR_INTRINSIC_CAN_ELIMINATE)
-LOAD(push_constant, 0, 1, NIR_INTRINSIC_CAN_ELIMINATE | NIR_INTRINSIC_CAN_REORDER)
-=======
 /* src[] = { offset }. const_index[] = { base } */
 LOAD(uniform, 1, 1, NIR_INTRINSIC_CAN_ELIMINATE | NIR_INTRINSIC_CAN_REORDER)
 /* src[] = { buffer_index, offset }. No const_index */
@@ -330,7 +310,8 @@
 LOAD(per_vertex_output, 2, 1, NIR_INTRINSIC_CAN_ELIMINATE)
 /* src[] = { offset }. const_index[] = { base } */
 LOAD(shared, 1, 1, NIR_INTRINSIC_CAN_ELIMINATE)
->>>>>>> 78b81be6
+/* src[] = { offset }. const_index[] = { base, size } */
+LOAD(push_constant, 1, 2, NIR_INTRINSIC_CAN_ELIMINATE | NIR_INTRINSIC_CAN_REORDER)
 
 /*
  * Stores work the same way as loads, except now the first source is the value
