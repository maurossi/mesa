--- conflicted
+++ resolved
@@ -3192,13 +3192,10 @@
 void nir_lower_io_to_scalar(nir_shader *shader, nir_variable_mode mask);
 void nir_lower_io_to_scalar_early(nir_shader *shader, nir_variable_mode mask);
 bool nir_lower_io_to_vector(nir_shader *shader, nir_variable_mode mask);
-<<<<<<< HEAD
-=======
 
 void nir_lower_fragcoord_wtrans(nir_shader *shader);
 void nir_lower_viewport_transform(nir_shader *shader);
 bool nir_lower_uniforms_to_ubo(nir_shader *shader, int multiplier);
->>>>>>> e42399f4
 
 typedef struct nir_lower_subgroups_options {
    uint8_t subgroup_size;
@@ -3351,15 +3348,12 @@
 
    /**
     * If true, lower nir_texop_txd with min_lod to a nir_texop_txl if the
-<<<<<<< HEAD
-=======
     * sampler is bindless.
     */
    bool lower_txd_clamp_bindless_sampler;
 
    /**
     * If true, lower nir_texop_txd with min_lod to a nir_texop_txl if the
->>>>>>> e42399f4
     * sampler index is not statically determinable to be less than 16.
     */
    bool lower_txd_clamp_if_sampler_index_not_lt_16;
@@ -3538,7 +3532,7 @@
 bool nir_opt_move_load_ubo(nir_shader *shader);
 
 bool nir_opt_peephole_select(nir_shader *shader, unsigned limit,
-                             bool indirect_load_ok);
+                             bool indirect_load_ok, bool expensive_alu_ok);
 
 bool nir_opt_remove_phis(nir_shader *shader);
 
