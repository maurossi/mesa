--- conflicted
+++ resolved
@@ -53,8 +53,6 @@
 #define IMUL_HIGH_TO_MUL          0x80000
 #define DDIV_TO_MUL_RCP           0x100000
 #define DIV_TO_MUL_RCP            (FDIV_TO_MUL_RCP | DDIV_TO_MUL_RCP)
-<<<<<<< HEAD
-=======
 #define SQRT_TO_ABS_SQRT          0x200000
 
 /* Opertaions for lower_64bit_integer_instructions() */
@@ -62,7 +60,6 @@
 #define SIGN64                    (1U << 1)
 #define DIV64                     (1U << 2)
 #define MOD64                     (1U << 3)
->>>>>>> 5d3caa1c
 
 /**
  * \see class lower_packing_builtins_visitor
