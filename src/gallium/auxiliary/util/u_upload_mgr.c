/**************************************************************************
 * 
 * Copyright 2009 VMware, Inc.
 * All Rights Reserved.
 * 
 * Permission is hereby granted, free of charge, to any person obtaining a
 * copy of this software and associated documentation files (the
 * "Software"), to deal in the Software without restriction, including
 * without limitation the rights to use, copy, modify, merge, publish,
 * distribute, sub license, and/or sell copies of the Software, and to
 * permit persons to whom the Software is furnished to do so, subject to
 * the following conditions:
 * 
 * The above copyright notice and this permission notice (including the
 * next paragraph) shall be included in all copies or substantial portions
 * of the Software.
 * 
 * THE SOFTWARE IS PROVIDED "AS IS", WITHOUT WARRANTY OF ANY KIND, EXPRESS
 * OR IMPLIED, INCLUDING BUT NOT LIMITED TO THE WARRANTIES OF
 * MERCHANTABILITY, FITNESS FOR A PARTICULAR PURPOSE AND NON-INFRINGEMENT.
 * IN NO EVENT SHALL VMWARE AND/OR ITS SUPPLIERS BE LIABLE FOR
 * ANY CLAIM, DAMAGES OR OTHER LIABILITY, WHETHER IN AN ACTION OF CONTRACT,
 * TORT OR OTHERWISE, ARISING FROM, OUT OF OR IN CONNECTION WITH THE
 * SOFTWARE OR THE USE OR OTHER DEALINGS IN THE SOFTWARE.
 * 
 **************************************************************************/

/* Helper utility for uploading user buffers & other data, and
 * coalescing small buffers into larger ones.
 */

#include "pipe/p_defines.h"
#include "util/u_inlines.h"
#include "pipe/p_context.h"
#include "util/u_memory.h"
#include "util/u_math.h"

#include "u_upload_mgr.h"


struct u_upload_mgr {
   struct pipe_context *pipe;

   unsigned default_size;  /* Minimum size of the upload buffer, in bytes. */
   unsigned bind;          /* Bitmask of PIPE_BIND_* flags. */
   enum pipe_resource_usage usage;
   unsigned map_flags;     /* Bitmask of PIPE_TRANSFER_* flags. */
   boolean map_persistent; /* If persistent mappings are supported. */

   struct pipe_resource *buffer;   /* Upload buffer. */
   struct pipe_transfer *transfer; /* Transfer object for the upload buffer. */
   uint8_t *map;    /* Pointer to the mapped upload buffer. */
   unsigned offset; /* Aligned offset to the upload buffer, pointing
                     * at the first unused byte. */
};


struct u_upload_mgr *
u_upload_create(struct pipe_context *pipe, unsigned default_size,
                unsigned bind, enum pipe_resource_usage usage)
{
   struct u_upload_mgr *upload = CALLOC_STRUCT( u_upload_mgr );
   if (!upload)
      return NULL;

   upload->pipe = pipe;
   upload->default_size = default_size;
   upload->bind = bind;
   upload->usage = usage;

   upload->map_persistent =
      pipe->screen->get_param(pipe->screen,
                              PIPE_CAP_BUFFER_MAP_PERSISTENT_COHERENT);

   if (upload->map_persistent) {
      upload->map_flags = PIPE_TRANSFER_WRITE |
                          PIPE_TRANSFER_PERSISTENT |
                          PIPE_TRANSFER_COHERENT;
   }
   else {
      upload->map_flags = PIPE_TRANSFER_WRITE |
                          PIPE_TRANSFER_UNSYNCHRONIZED |
                          PIPE_TRANSFER_FLUSH_EXPLICIT;
   }

   return upload;
}


static void upload_unmap_internal(struct u_upload_mgr *upload, boolean destroying)
{
   if (!destroying && upload->map_persistent)
      return;

   if (upload->transfer) {
      struct pipe_box *box = &upload->transfer->box;

      if (!upload->map_persistent && (int) upload->offset > box->x) {
         pipe_buffer_flush_mapped_range(upload->pipe, upload->transfer,
                                        box->x, upload->offset - box->x);
      }

      pipe_transfer_unmap(upload->pipe, upload->transfer);
      upload->transfer = NULL;
      upload->map = NULL;
   }
}


void u_upload_unmap( struct u_upload_mgr *upload )
{
   upload_unmap_internal(upload, FALSE);
}


static void u_upload_release_buffer(struct u_upload_mgr *upload)
{
   /* Unmap and unreference the upload buffer. */
   upload_unmap_internal(upload, TRUE);
   pipe_resource_reference( &upload->buffer, NULL );
}


void u_upload_destroy( struct u_upload_mgr *upload )
{
   u_upload_release_buffer( upload );
   FREE( upload );
}


static void
u_upload_alloc_buffer(struct u_upload_mgr *upload,
                      unsigned min_size)
{
   struct pipe_screen *screen = upload->pipe->screen;
   struct pipe_resource buffer;
   unsigned size;

   /* Release the old buffer, if present:
    */
   u_upload_release_buffer( upload );

   /* Allocate a new one: 
    */
   size = align(MAX2(upload->default_size, min_size), 4096);

   memset(&buffer, 0, sizeof buffer);
   buffer.target = PIPE_BUFFER;
   buffer.format = PIPE_FORMAT_R8_UNORM; /* want TYPELESS or similar */
   buffer.bind = upload->bind;
   buffer.usage = upload->usage;
   buffer.width0 = size;
   buffer.height0 = 1;
   buffer.depth0 = 1;
   buffer.array_size = 1;

   if (upload->map_persistent) {
      buffer.flags = PIPE_RESOURCE_FLAG_MAP_PERSISTENT |
                     PIPE_RESOURCE_FLAG_MAP_COHERENT;
   }

   upload->buffer = screen->resource_create(screen, &buffer);
   if (upload->buffer == NULL)
      return;

   /* Map the new buffer. */
   upload->map = pipe_buffer_map_range(upload->pipe, upload->buffer,
                                       0, size, upload->map_flags,
                                       &upload->transfer);
   if (upload->map == NULL) {
      upload->transfer = NULL;
      pipe_resource_reference(&upload->buffer, NULL);
      return;
   }

   upload->offset = 0;
}

void
u_upload_alloc(struct u_upload_mgr *upload,
               unsigned min_out_offset,
               unsigned size,
               unsigned alignment,
               unsigned *out_offset,
               struct pipe_resource **outbuf,
               void **ptr)
{
   unsigned buffer_size = upload->buffer ? upload->buffer->width0 : 0;
   unsigned offset;

<<<<<<< HEAD
   /* Init these return values here in case we fail below to make
    * sure the caller doesn't get garbage values.
    */
   *out_offset = ~0;
   pipe_resource_reference(outbuf, NULL);
   *ptr = NULL;
=======
   min_out_offset = align(min_out_offset, alignment);

   offset = align(upload->offset, alignment);
   offset = MAX2(offset, min_out_offset);
>>>>>>> 367bafc7

   /* Make sure we have enough space in the upload buffer
    * for the sub-allocation.
    */
   if (unlikely(!upload->buffer || offset + size > buffer_size)) {
      u_upload_alloc_buffer(upload, min_out_offset + size);

      if (unlikely(!upload->buffer)) {
         *out_offset = ~0;
         pipe_resource_reference(outbuf, NULL);
         *ptr = NULL;
         return;
      }

      offset = min_out_offset;
      buffer_size = upload->buffer->width0;
   }

   if (unlikely(!upload->map)) {
      upload->map = pipe_buffer_map_range(upload->pipe, upload->buffer,
                                          offset,
                                          buffer_size - offset,
                                          upload->map_flags,
					  &upload->transfer);
<<<<<<< HEAD
      if (!upload->map) {
         upload->transfer = NULL;
         return PIPE_ERROR_OUT_OF_MEMORY;
=======
      if (unlikely(!upload->map)) {
         upload->transfer = NULL;
         *out_offset = ~0;
         pipe_resource_reference(outbuf, NULL);
         *ptr = NULL;
         return;
>>>>>>> 367bafc7
      }

      upload->map -= offset;
   }

   assert(offset < buffer_size);
   assert(offset + size <= buffer_size);
   assert(size);

   /* Emit the return values: */
   *ptr = upload->map + offset;
   pipe_resource_reference(outbuf, upload->buffer);
   *out_offset = offset;

   upload->offset = offset + size;
}

void u_upload_data(struct u_upload_mgr *upload,
                   unsigned min_out_offset,
                   unsigned size,
                   unsigned alignment,
                   const void *data,
                   unsigned *out_offset,
                   struct pipe_resource **outbuf)
{
   uint8_t *ptr;

   u_upload_alloc(upload, min_out_offset, size, alignment,
                  out_offset, outbuf,
                  (void**)&ptr);
   if (ptr)
      memcpy(ptr, data, size);
}

/* XXX: Remove. It's basically a CPU fallback of resource_copy_region. */
void u_upload_buffer(struct u_upload_mgr *upload,
                     unsigned min_out_offset,
                     unsigned offset,
                     unsigned size,
                     unsigned alignment,
                     struct pipe_resource *inbuf,
                     unsigned *out_offset,
                     struct pipe_resource **outbuf)
{
   struct pipe_transfer *transfer = NULL;
   const char *map = NULL;

   map = (const char *)pipe_buffer_map_range(upload->pipe,
                                             inbuf,
                                             offset, size,
                                             PIPE_TRANSFER_READ,
                                             &transfer);

   if (!map) {
      pipe_resource_reference(outbuf, NULL);
      return;
   }

   if (0)
      debug_printf("upload ptr %p ofs %d sz %d\n", map, offset, size);

   u_upload_data(upload, min_out_offset, size, alignment,
                 map, out_offset, outbuf);
   pipe_buffer_unmap( upload->pipe, transfer );
}<|MERGE_RESOLUTION|>--- conflicted
+++ resolved
@@ -188,19 +188,10 @@
    unsigned buffer_size = upload->buffer ? upload->buffer->width0 : 0;
    unsigned offset;
 
-<<<<<<< HEAD
-   /* Init these return values here in case we fail below to make
-    * sure the caller doesn't get garbage values.
-    */
-   *out_offset = ~0;
-   pipe_resource_reference(outbuf, NULL);
-   *ptr = NULL;
-=======
    min_out_offset = align(min_out_offset, alignment);
 
    offset = align(upload->offset, alignment);
    offset = MAX2(offset, min_out_offset);
->>>>>>> 367bafc7
 
    /* Make sure we have enough space in the upload buffer
     * for the sub-allocation.
@@ -225,18 +216,12 @@
                                           buffer_size - offset,
                                           upload->map_flags,
 					  &upload->transfer);
-<<<<<<< HEAD
-      if (!upload->map) {
-         upload->transfer = NULL;
-         return PIPE_ERROR_OUT_OF_MEMORY;
-=======
       if (unlikely(!upload->map)) {
          upload->transfer = NULL;
          *out_offset = ~0;
          pipe_resource_reference(outbuf, NULL);
          *ptr = NULL;
          return;
->>>>>>> 367bafc7
       }
 
       upload->map -= offset;
