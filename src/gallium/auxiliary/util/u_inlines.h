--- conflicted
+++ resolved
@@ -120,11 +120,7 @@
  * of using a deleted context's surface_destroy() method when freeing a surface
  * that's shared by multiple contexts.
  */
-<<<<<<< HEAD
-static INLINE void
-=======
-static inline void
->>>>>>> 367bafc7
+static inline void
 pipe_surface_release(struct pipe_context *pipe, struct pipe_surface **ptr)
 {
    if (pipe_reference_described(&(*ptr)->reference, NULL,
@@ -134,11 +130,7 @@
 }
 
 
-<<<<<<< HEAD
-static INLINE void
-=======
-static inline void
->>>>>>> 367bafc7
+static inline void
 pipe_resource_reference(struct pipe_resource **ptr, struct pipe_resource *tex)
 {
    struct pipe_resource *old_tex = *ptr;
