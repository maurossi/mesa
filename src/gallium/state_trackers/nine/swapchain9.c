--- conflicted
+++ resolved
@@ -762,16 +762,11 @@
     (void)target_depth;
 
     /* Can happen with old Wine (presentation can still succeed),
-<<<<<<< HEAD
-     * or at window destruction. */
-    if (FAILED(hr) || target_width == 0 || target_height == 0) {
-=======
      * or at window destruction.
      * Also disable for very old wine as D3DWindowBuffer_release
      * cannot do the DestroyD3DWindowBuffer workaround. */
     if (FAILED(hr) || target_width == 0 || target_height == 0 ||
         This->base.device->minor_version_num <= 2) {
->>>>>>> e42399f4
         target_width = resource->width0;
         target_height = resource->height0;
     }
