# Mesa 3-D graphics library
#
# Copyright (C) 2010-2011 Chia-I Wu <olvaffe@gmail.com>
# Copyright (C) 2010-2011 LunarG Inc.
#
# Permission is hereby granted, free of charge, to any person obtaining a
# copy of this software and associated documentation files (the "Software"),
# to deal in the Software without restriction, including without limitation
# the rights to use, copy, modify, merge, publish, distribute, sublicense,
# and/or sell copies of the Software, and to permit persons to whom the
# Software is furnished to do so, subject to the following conditions:
#
# The above copyright notice and this permission notice shall be included
# in all copies or substantial portions of the Software.
#
# THE SOFTWARE IS PROVIDED "AS IS", WITHOUT WARRANTY OF ANY KIND, EXPRESS OR
# IMPLIED, INCLUDING BUT NOT LIMITED TO THE WARRANTIES OF MERCHANTABILITY,
# FITNESS FOR A PARTICULAR PURPOSE AND NONINFRINGEMENT.  IN NO EVENT SHALL
# THE AUTHORS OR COPYRIGHT HOLDERS BE LIABLE FOR ANY CLAIM, DAMAGES OR OTHER
# LIABILITY, WHETHER IN AN ACTION OF CONTRACT, TORT OR OTHERWISE, ARISING
# FROM, OUT OF OR IN CONNECTION WITH THE SOFTWARE OR THE USE OR OTHER
# DEALINGS IN THE SOFTWARE.

# src/gallium/Android.common.mk

LOCAL_C_INCLUDES += \
	$(GALLIUM_TOP)/include \
	$(GALLIUM_TOP)/auxiliary \
	$(GALLIUM_TOP)/winsys \
	$(GALLIUM_TOP)/drivers

<<<<<<< HEAD
ifeq ($(MESA_ENABLE_LLVM),true)
LOCAL_C_INCLUDES += \
	external/llvm/include \
	external/llvm/device/include \
	external/libcxx/include \
	$(ELF_INCLUDES)
endif

=======
>>>>>>> 5d3caa1c
include $(MESA_COMMON_MK)<|MERGE_RESOLUTION|>--- conflicted
+++ resolved
@@ -29,15 +29,4 @@
 	$(GALLIUM_TOP)/winsys \
 	$(GALLIUM_TOP)/drivers
 
-<<<<<<< HEAD
-ifeq ($(MESA_ENABLE_LLVM),true)
-LOCAL_C_INCLUDES += \
-	external/llvm/include \
-	external/llvm/device/include \
-	external/libcxx/include \
-	$(ELF_INCLUDES)
-endif
-
-=======
->>>>>>> 5d3caa1c
 include $(MESA_COMMON_MK)