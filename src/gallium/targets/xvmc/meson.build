--- conflicted
+++ resolved
@@ -50,10 +50,7 @@
   # Will be deleted during installation, see install_megadrivers.py
   install : true,
   install_dir : xvmc_drivers_path,
-<<<<<<< HEAD
-=======
   name_suffix : 'so',
->>>>>>> e42399f4
 )
 
 foreach d : [[with_gallium_r600, 'r600'], [with_gallium_nouveau, 'nouveau']]
