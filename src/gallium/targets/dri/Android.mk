--- conflicted
+++ resolved
@@ -36,11 +36,8 @@
 	libdl \
 	libglapi \
 	libexpat \
-<<<<<<< HEAD
-	libhardware
-=======
+	libhardware \
 	libz
->>>>>>> 4908b1e9
 
 ifneq ($(filter freedreno,$(MESA_GPU_DRIVERS)),)
 LOCAL_CFLAGS += -DGALLIUM_FREEDRENO
