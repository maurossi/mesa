--- conflicted
+++ resolved
@@ -302,12 +302,8 @@
    PUSH_DATAf(push, color->f[2]);
    PUSH_DATAf(push, color->f[3]);
 
-<<<<<<< HEAD
-   if (nouveau_pushbuf_space(push, 32 + sf->depth, 1, 0)) {
+   if (nouveau_pushbuf_space(push, 64 + sf->depth, 1, 0)) {
       pipe_mutex_unlock(nv50->screen->base.push_mutex);
-=======
-   if (nouveau_pushbuf_space(push, 64 + sf->depth, 1, 0))
->>>>>>> 879d24c4
       return;
    }
 
@@ -411,12 +407,8 @@
       mode |= NV50_3D_CLEAR_BUFFERS_S;
    }
 
-<<<<<<< HEAD
-   if (nouveau_pushbuf_space(push, 32 + sf->depth, 1, 0)) {
+   if (nouveau_pushbuf_space(push, 64 + sf->depth, 1, 0)) {
       pipe_mutex_unlock(nv50->screen->base.push_mutex);
-=======
-   if (nouveau_pushbuf_space(push, 64 + sf->depth, 1, 0))
->>>>>>> 879d24c4
       return;
    }
 
@@ -785,12 +777,8 @@
    PUSH_DATAf(push, color.f[2]);
    PUSH_DATAf(push, color.f[3]);
 
-<<<<<<< HEAD
-   if (nouveau_pushbuf_space(push, 32, 1, 0)) {
+   if (nouveau_pushbuf_space(push, 64, 1, 0)) {
       pipe_mutex_unlock(nv50->screen->base.push_mutex);
-=======
-   if (nouveau_pushbuf_space(push, 64, 1, 0))
->>>>>>> 879d24c4
       return;
    }
 
