/*
 * Copyright 2014, 2015 Red Hat.
 *
 * Permission is hereby granted, free of charge, to any person obtaining a
 * copy of this software and associated documentation files (the "Software"),
 * to deal in the Software without restriction, including without limitation
 * on the rights to use, copy, modify, merge, publish, distribute, sub
 * license, and/or sell copies of the Software, and to permit persons to whom
 * the Software is furnished to do so, subject to the following conditions:
 *
 * The above copyright notice and this permission notice (including the next
 * paragraph) shall be included in all copies or substantial portions of the
 * Software.
 *
 * THE SOFTWARE IS PROVIDED "AS IS", WITHOUT WARRANTY OF ANY KIND, EXPRESS OR
 * IMPLIED, INCLUDING BUT NOT LIMITED TO THE WARRANTIES OF MERCHANTABILITY,
 * FITNESS FOR A PARTICULAR PURPOSE AND NON-INFRINGEMENT. IN NO EVENT SHALL
 * THE AUTHOR(S) AND/OR THEIR SUPPLIERS BE LIABLE FOR ANY CLAIM,
 * DAMAGES OR OTHER LIABILITY, WHETHER IN AN ACTION OF CONTRACT, TORT OR
 * OTHERWISE, ARISING FROM, OUT OF OR IN CONNECTION WITH THE SOFTWARE OR THE
 * USE OR OTHER DEALINGS IN THE SOFTWARE.
 */

#include "util/u_memory.h"
#include "util/u_inlines.h"
#include "virgl_context.h"
#include "virgl_encode.h"
#include "virgl_protocol.h"
#include "virgl_resource.h"

struct virgl_query {
   uint32_t handle;
   struct virgl_resource *buf;

   unsigned index;
   unsigned type;
   unsigned result_size;
   unsigned result_gotten_sent;
};
#define VIRGL_QUERY_OCCLUSION_COUNTER     0
#define VIRGL_QUERY_OCCLUSION_PREDICATE   1
#define VIRGL_QUERY_TIMESTAMP             2
#define VIRGL_QUERY_TIMESTAMP_DISJOINT    3
#define VIRGL_QUERY_TIME_ELAPSED          4
#define VIRGL_QUERY_PRIMITIVES_GENERATED  5
#define VIRGL_QUERY_PRIMITIVES_EMITTED    6
#define VIRGL_QUERY_SO_STATISTICS         7
#define VIRGL_QUERY_SO_OVERFLOW_PREDICATE 8
#define VIRGL_QUERY_GPU_FINISHED          9
#define VIRGL_QUERY_PIPELINE_STATISTICS  10
<<<<<<< HEAD
=======
#define VIRGL_QUERY_OCCLUSION_PREDICATE_CONSERVATIVE 11
#define VIRGL_QUERY_SO_OVERFLOW_ANY_PREDICATE 12
>>>>>>> f163900f

static const int pquery_map[] =
{
   VIRGL_QUERY_OCCLUSION_COUNTER,
   VIRGL_QUERY_OCCLUSION_PREDICATE,
<<<<<<< HEAD
   -1,
=======
   VIRGL_QUERY_OCCLUSION_PREDICATE_CONSERVATIVE,
>>>>>>> f163900f
   VIRGL_QUERY_TIMESTAMP,
   VIRGL_QUERY_TIMESTAMP_DISJOINT,
   VIRGL_QUERY_TIME_ELAPSED,
   VIRGL_QUERY_PRIMITIVES_GENERATED,
   VIRGL_QUERY_PRIMITIVES_EMITTED,
   VIRGL_QUERY_SO_STATISTICS,
   VIRGL_QUERY_SO_OVERFLOW_PREDICATE,
<<<<<<< HEAD
   -1,
=======
   VIRGL_QUERY_SO_OVERFLOW_ANY_PREDICATE,
>>>>>>> f163900f
   VIRGL_QUERY_GPU_FINISHED,
   VIRGL_QUERY_PIPELINE_STATISTICS,
};

static int pipe_to_virgl_query(enum pipe_query_type ptype)
{
   return pquery_map[ptype];
}

static inline struct virgl_query *virgl_query(struct pipe_query *q)
{
   return (struct virgl_query *)q;
}

static void virgl_render_condition(struct pipe_context *ctx,
                                  struct pipe_query *q,
                                  boolean condition,
                                  enum pipe_render_cond_flag mode)
{
   struct virgl_context *vctx = virgl_context(ctx);
   struct virgl_query *query = virgl_query(q);
   uint32_t handle = 0;
   if (q)
      handle = query->handle;
   virgl_encoder_render_condition(vctx, handle, condition, mode);
}

static struct pipe_query *virgl_create_query(struct pipe_context *ctx,
                                            unsigned query_type, unsigned index)
{
   struct virgl_context *vctx = virgl_context(ctx);
   struct virgl_query *query;
   uint32_t handle;

   query = CALLOC_STRUCT(virgl_query);
   if (!query)
      return NULL;

   query->buf = (struct virgl_resource *)pipe_buffer_create(ctx->screen, PIPE_BIND_CUSTOM,
                                                           PIPE_USAGE_STAGING, sizeof(struct virgl_host_query_state));
   if (!query->buf) {
      FREE(query);
      return NULL;
   }

   handle = virgl_object_assign_handle();
   query->type = pipe_to_virgl_query(query_type);
   query->index = index;
   query->handle = handle;
   query->buf->clean = FALSE;
   virgl_encoder_create_query(vctx, handle, query->type, index, query->buf, 0);

   return (struct pipe_query *)query;
}

static void virgl_destroy_query(struct pipe_context *ctx,
                        struct pipe_query *q)
{
   struct virgl_context *vctx = virgl_context(ctx);
   struct virgl_query *query = virgl_query(q);

   virgl_encode_delete_object(vctx, query->handle, VIRGL_OBJECT_QUERY);

   pipe_resource_reference((struct pipe_resource **)&query->buf, NULL);
   FREE(query);
}

static boolean virgl_begin_query(struct pipe_context *ctx,
                             struct pipe_query *q)
{
   struct virgl_context *vctx = virgl_context(ctx);
   struct virgl_query *query = virgl_query(q);

   query->buf->clean = FALSE;
   virgl_encoder_begin_query(vctx, query->handle);
   return true;
}

static bool virgl_end_query(struct pipe_context *ctx,
                           struct pipe_query *q)
{
   struct virgl_context *vctx = virgl_context(ctx);
   struct virgl_query *query = virgl_query(q);
   struct pipe_box box;

   uint32_t qs = VIRGL_QUERY_STATE_WAIT_HOST;
   u_box_1d(0, 4, &box);
   virgl_transfer_inline_write(ctx, &query->buf->u.b, 0, PIPE_TRANSFER_WRITE,
                              &box, &qs, 0, 0);


   virgl_encoder_end_query(vctx, query->handle);
   return true;
}

static boolean virgl_get_query_result(struct pipe_context *ctx,
                                     struct pipe_query *q,
                                     boolean wait,
                                     union pipe_query_result *result)
{
   struct virgl_context *vctx = virgl_context(ctx);
   struct virgl_query *query = virgl_query(q);
   struct pipe_transfer *transfer;
   struct virgl_host_query_state *host_state;

   /* ask host for query result */
   if (!query->result_gotten_sent) {
      query->result_gotten_sent = 1;
      virgl_encoder_get_query_result(vctx, query->handle, 0);
      ctx->flush(ctx, NULL, 0);
   }

   /* do we  have to flush? */
   /* now we can do the transfer to get the result back? */
 remap:
   host_state = pipe_buffer_map(ctx, &query->buf->u.b,
                               PIPE_TRANSFER_READ, &transfer);

   if (host_state->query_state != VIRGL_QUERY_STATE_DONE) {
      pipe_buffer_unmap(ctx, transfer);
      if (wait)
         goto remap;
      else
         return FALSE;
   }

   if (query->type == PIPE_QUERY_TIMESTAMP || query->type == PIPE_QUERY_TIME_ELAPSED)
      result->u64 = host_state->result;
   else
      result->u64 = (uint32_t)host_state->result;

   pipe_buffer_unmap(ctx, transfer);
   query->result_gotten_sent = 0;
   return TRUE;
}

static void
virgl_set_active_query_state(struct pipe_context *pipe, boolean enable)
{
}

void virgl_init_query_functions(struct virgl_context *vctx)
{
   vctx->base.render_condition = virgl_render_condition;
   vctx->base.create_query = virgl_create_query;
   vctx->base.destroy_query = virgl_destroy_query;
   vctx->base.begin_query = virgl_begin_query;
   vctx->base.end_query = virgl_end_query;
   vctx->base.get_query_result = virgl_get_query_result;
   vctx->base.set_active_query_state = virgl_set_active_query_state;
}<|MERGE_RESOLUTION|>--- conflicted
+++ resolved
@@ -48,21 +48,14 @@
 #define VIRGL_QUERY_SO_OVERFLOW_PREDICATE 8
 #define VIRGL_QUERY_GPU_FINISHED          9
 #define VIRGL_QUERY_PIPELINE_STATISTICS  10
-<<<<<<< HEAD
-=======
 #define VIRGL_QUERY_OCCLUSION_PREDICATE_CONSERVATIVE 11
 #define VIRGL_QUERY_SO_OVERFLOW_ANY_PREDICATE 12
->>>>>>> f163900f
 
 static const int pquery_map[] =
 {
    VIRGL_QUERY_OCCLUSION_COUNTER,
    VIRGL_QUERY_OCCLUSION_PREDICATE,
-<<<<<<< HEAD
-   -1,
-=======
    VIRGL_QUERY_OCCLUSION_PREDICATE_CONSERVATIVE,
->>>>>>> f163900f
    VIRGL_QUERY_TIMESTAMP,
    VIRGL_QUERY_TIMESTAMP_DISJOINT,
    VIRGL_QUERY_TIME_ELAPSED,
@@ -70,11 +63,7 @@
    VIRGL_QUERY_PRIMITIVES_EMITTED,
    VIRGL_QUERY_SO_STATISTICS,
    VIRGL_QUERY_SO_OVERFLOW_PREDICATE,
-<<<<<<< HEAD
-   -1,
-=======
    VIRGL_QUERY_SO_OVERFLOW_ANY_PREDICATE,
->>>>>>> f163900f
    VIRGL_QUERY_GPU_FINISHED,
    VIRGL_QUERY_PIPELINE_STATISTICS,
 };
