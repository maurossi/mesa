--- conflicted
+++ resolved
@@ -41,11 +41,7 @@
                        &out_offset, out_buffer, &ptr);
 
         util_shorten_ubyte_elts_to_userptr(
-<<<<<<< HEAD
-                &r300->context, ib, PIPE_TRANSFER_UNSYNCHRONIZED, index_offset,
-=======
                 &r300->context, info, PIPE_TRANSFER_UNSYNCHRONIZED, index_offset,
->>>>>>> 5d3caa1c
                 *start, count, ptr);
 
         *index_size = 2;
@@ -58,11 +54,7 @@
             u_upload_alloc(r300->uploader, 0, count * 2, 4,
                            &out_offset, out_buffer, &ptr);
 
-<<<<<<< HEAD
-            util_rebuild_ushort_elts_to_userptr(&r300->context, ib,
-=======
             util_rebuild_ushort_elts_to_userptr(&r300->context, info,
->>>>>>> 5d3caa1c
                                                 PIPE_TRANSFER_UNSYNCHRONIZED,
                                                 index_offset, *start,
                                                 count, ptr);
@@ -77,11 +69,7 @@
             u_upload_alloc(r300->uploader, 0, count * 4, 4,
                            &out_offset, out_buffer, &ptr);
 
-<<<<<<< HEAD
-            util_rebuild_uint_elts_to_userptr(&r300->context, ib,
-=======
             util_rebuild_uint_elts_to_userptr(&r300->context, info,
->>>>>>> 5d3caa1c
                                               PIPE_TRANSFER_UNSYNCHRONIZED,
                                               index_offset, *start,
                                               count, ptr);
