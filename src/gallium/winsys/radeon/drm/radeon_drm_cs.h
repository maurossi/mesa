--- conflicted
+++ resolved
@@ -57,15 +57,9 @@
     struct radeon_bo_item       *relocs_bo;
     struct drm_radeon_cs_reloc  *relocs;
 
-<<<<<<< HEAD
-    /* 0 = BO not added, 1 = BO added */
-    char                        is_handle_added[256];
-    unsigned                    reloc_indices_hashlist[256];
-=======
     unsigned                    num_slab_buffers;
     unsigned                    max_slab_buffers;
     struct radeon_bo_item       *slab_buffers;
->>>>>>> 367bafc7
 
     int                         reloc_indices_hashlist[4096];
 };
