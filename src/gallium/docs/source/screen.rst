.. _screen:

Screen
======

A screen is an object representing the context-independent part of a device.

Flags and enumerations
----------------------

XXX some of these don't belong in this section.


.. _pipe_cap:

PIPE_CAP_*
^^^^^^^^^^

Capability queries return information about the features and limits of the
driver/GPU.  For floating-point values, use :ref:`get_paramf`, and for boolean
or integer values, use :ref:`get_param`.

The integer capabilities:

* ``PIPE_CAP_NPOT_TEXTURES``: Whether :term:`NPOT` textures may have repeat modes,
  normalized coordinates, and mipmaps.
* ``PIPE_CAP_MAX_DUAL_SOURCE_RENDER_TARGETS``: How many dual-source blend RTs are support.
  :ref:`Blend` for more information.
* ``PIPE_CAP_ANISOTROPIC_FILTER``: Whether textures can be filtered anisotropically.
* ``PIPE_CAP_POINT_SPRITE``: Whether point sprites are available.
* ``PIPE_CAP_MAX_RENDER_TARGETS``: The maximum number of render targets that may be
  bound.
* ``PIPE_CAP_OCCLUSION_QUERY``: Whether occlusion queries are available.
* ``PIPE_CAP_QUERY_TIME_ELAPSED``: Whether PIPE_QUERY_TIME_ELAPSED queries are available.
* ``PIPE_CAP_TEXTURE_SWIZZLE``: Whether swizzling through sampler views is
  supported.
* ``PIPE_CAP_MAX_TEXTURE_2D_LEVELS``: The maximum number of mipmap levels available
  for a 2D texture.
* ``PIPE_CAP_MAX_TEXTURE_3D_LEVELS``: The maximum number of mipmap levels available
  for a 3D texture.
* ``PIPE_CAP_MAX_TEXTURE_CUBE_LEVELS``: The maximum number of mipmap levels available
  for a cubemap.
* ``PIPE_CAP_TEXTURE_MIRROR_CLAMP_TO_EDGE``: Whether mirrored texture coordinates are
  supported with the clamp-to-edge wrap mode.
* ``PIPE_CAP_TEXTURE_MIRROR_CLAMP``: Whether mirrored texture coordinates are supported
  with clamp or clamp-to-border wrap modes.
* ``PIPE_CAP_BLEND_EQUATION_SEPARATE``: Whether alpha blend equations may be different
  from color blend equations, in :ref:`Blend` state.
* ``PIPE_CAP_SM3``: Whether the vertex shader and fragment shader support equivalent
  opcodes to the Shader Model 3 specification. XXX oh god this is horrible
* ``PIPE_CAP_MAX_STREAM_OUTPUT_BUFFERS``: The maximum number of stream buffers.
* ``PIPE_CAP_PRIMITIVE_RESTART``: Whether primitive restart is supported.
* ``PIPE_CAP_INDEP_BLEND_ENABLE``: Whether per-rendertarget blend enabling and channel
  masks are supported. If 0, then the first rendertarget's blend mask is
  replicated across all MRTs.
* ``PIPE_CAP_INDEP_BLEND_FUNC``: Whether per-rendertarget blend functions are
  available. If 0, then the first rendertarget's blend functions affect all
  MRTs.
* ``PIPE_CAP_MAX_TEXTURE_ARRAY_LAYERS``: The maximum number of texture array
  layers supported. If 0, the array textures are not supported at all and
  the ARRAY texture targets are invalid.
* ``PIPE_CAP_TGSI_FS_COORD_ORIGIN_UPPER_LEFT``: Whether the TGSI property
  FS_COORD_ORIGIN with value UPPER_LEFT is supported.
* ``PIPE_CAP_TGSI_FS_COORD_ORIGIN_LOWER_LEFT``: Whether the TGSI property
  FS_COORD_ORIGIN with value LOWER_LEFT is supported.
* ``PIPE_CAP_TGSI_FS_COORD_PIXEL_CENTER_HALF_INTEGER``: Whether the TGSI
  property FS_COORD_PIXEL_CENTER with value HALF_INTEGER is supported.
* ``PIPE_CAP_TGSI_FS_COORD_PIXEL_CENTER_INTEGER``: Whether the TGSI
  property FS_COORD_PIXEL_CENTER with value INTEGER is supported.
* ``PIPE_CAP_DEPTH_CLIP_DISABLE``: Whether the driver is capable of disabling
  depth clipping (through pipe_rasterizer_state)
* ``PIPE_CAP_DEPTH_CLIP_DISABLE_SEPARATE``: Whether the driver is capable of
  disabling depth clipping (through pipe_rasterizer_state) separately for
  the near and far plane. If not, depth_clip_near and depth_clip_far will be
  equal.
* ``PIPE_CAP_SHADER_STENCIL_EXPORT``: Whether a stencil reference value can be
  written from a fragment shader.
* ``PIPE_CAP_TGSI_INSTANCEID``: Whether TGSI_SEMANTIC_INSTANCEID is supported
  in the vertex shader.
* ``PIPE_CAP_VERTEX_ELEMENT_INSTANCE_DIVISOR``: Whether the driver supports
  per-instance vertex attribs.
* ``PIPE_CAP_FRAGMENT_COLOR_CLAMPED``: Whether fragment color clamping is
  supported.  That is, is the pipe_rasterizer_state::clamp_fragment_color
  flag supported by the driver?  If not, the state tracker will insert
  clamping code into the fragment shaders when needed.

* ``PIPE_CAP_MIXED_COLORBUFFER_FORMATS``: Whether mixed colorbuffer formats are
  supported, e.g. RGBA8 and RGBA32F as the first and second colorbuffer, resp.
* ``PIPE_CAP_VERTEX_COLOR_UNCLAMPED``: Whether the driver is capable of
  outputting unclamped vertex colors from a vertex shader. If unsupported,
  the vertex colors are always clamped. This is the default for DX9 hardware.
* ``PIPE_CAP_VERTEX_COLOR_CLAMPED``: Whether the driver is capable of
  clamping vertex colors when they come out of a vertex shader, as specified
  by the pipe_rasterizer_state::clamp_vertex_color flag.  If unsupported,
  the vertex colors are never clamped. This is the default for DX10 hardware.
  If both clamped and unclamped CAPs are supported, the clamping can be
  controlled through pipe_rasterizer_state.  If the driver cannot do vertex
  color clamping, the state tracker may insert clamping code into the vertex
  shader.
* ``PIPE_CAP_GLSL_FEATURE_LEVEL``: Whether the driver supports features
  equivalent to a specific GLSL version. E.g. for GLSL 1.3, report 130.
* ``PIPE_CAP_GLSL_FEATURE_LEVEL_COMPATIBILITY``: Whether the driver supports
  features equivalent to a specific GLSL version including all legacy OpenGL
  features only present in the OpenGL compatibility profile.
  The only legacy features that Gallium drivers must implement are
  the legacy shader inputs and outputs (colors, texcoords, fog, clipvertex,
  edgeflag).
* ``PIPE_CAP_ESSL_FEATURE_LEVEL``: An optional cap to allow drivers to
  report a higher GLSL version for GLES contexts.  This is useful when a
  driver does not support all the required features for a higher GL version,
  but does support the required features for a higher GLES version.  A driver
  is allowed to return ``0`` in which case ``PIPE_CAP_GLSL_FEATURE_LEVEL`` is
  used.
  Note that simply returning the same value as the GLSL feature level cap is
  incorrect.  For example, GLSL version 3.30 does not require ``ARB_gpu_shader5``,
  but ESSL version 3.20 es does require ``EXT_gpu_shader5``
* ``PIPE_CAP_QUADS_FOLLOW_PROVOKING_VERTEX_CONVENTION``: Whether quads adhere to
  the flatshade_first setting in ``pipe_rasterizer_state``.
* ``PIPE_CAP_USER_VERTEX_BUFFERS``: Whether the driver supports user vertex
  buffers.  If not, the state tracker must upload all data which is not in hw
  resources.  If user-space buffers are supported, the driver must also still
  accept HW resource buffers.
* ``PIPE_CAP_VERTEX_BUFFER_OFFSET_4BYTE_ALIGNED_ONLY``: This CAP describes a hw
  limitation.  If true, pipe_vertex_buffer::buffer_offset must always be aligned
  to 4.  If false, there are no restrictions on the offset.
* ``PIPE_CAP_VERTEX_BUFFER_STRIDE_4BYTE_ALIGNED_ONLY``: This CAP describes a hw
  limitation.  If true, pipe_vertex_buffer::stride must always be aligned to 4.
  If false, there are no restrictions on the stride.
* ``PIPE_CAP_VERTEX_ELEMENT_SRC_OFFSET_4BYTE_ALIGNED_ONLY``: This CAP describes
  a hw limitation.  If true, pipe_vertex_element::src_offset must always be
  aligned to 4.  If false, there are no restrictions on src_offset.
* ``PIPE_CAP_COMPUTE``: Whether the implementation supports the
  compute entry points defined in pipe_context and pipe_screen.
* ``PIPE_CAP_CONSTANT_BUFFER_OFFSET_ALIGNMENT``: Describes the required
  alignment of pipe_constant_buffer::buffer_offset.
* ``PIPE_CAP_START_INSTANCE``: Whether the driver supports
  pipe_draw_info::start_instance.
* ``PIPE_CAP_QUERY_TIMESTAMP``: Whether PIPE_QUERY_TIMESTAMP and
  the pipe_screen::get_timestamp hook are implemented.
* ``PIPE_CAP_TEXTURE_MULTISAMPLE``: Whether all MSAA resources supported
  for rendering are also supported for texturing.
* ``PIPE_CAP_MIN_MAP_BUFFER_ALIGNMENT``: The minimum alignment that should be
  expected for a pointer returned by transfer_map if the resource is
  PIPE_BUFFER. In other words, the pointer returned by transfer_map is
  always aligned to this value.
* ``PIPE_CAP_TEXTURE_BUFFER_OFFSET_ALIGNMENT``: Describes the required
  alignment for pipe_sampler_view::u.buf.offset, in bytes.
  If a driver does not support offset/size, it should return 0.
* ``PIPE_CAP_BUFFER_SAMPLER_VIEW_RGBA_ONLY``: Whether the driver only
  supports R, RG, RGB and RGBA formats for PIPE_BUFFER sampler views.
  When this is the case it should be assumed that the swizzle parameters
  in the sampler view have no effect.
* ``PIPE_CAP_TGSI_TEXCOORD``: This CAP describes a hw limitation.
  If true, the hardware cannot replace arbitrary shader inputs with sprite
  coordinates and hence the inputs that are desired to be replaceable must
  be declared with TGSI_SEMANTIC_TEXCOORD instead of TGSI_SEMANTIC_GENERIC.
  The rasterizer's sprite_coord_enable state therefore also applies to the
  TEXCOORD semantic.
  Also, TGSI_SEMANTIC_PCOORD becomes available, which labels a fragment shader
  input that will always be replaced with sprite coordinates.
* ``PIPE_CAP_PREFER_BLIT_BASED_TEXTURE_TRANSFER``: Whether it is preferable
  to use a blit to implement a texture transfer which needs format conversions
  and swizzling in state trackers. Generally, all hardware drivers with
  dedicated memory should return 1 and all software rasterizers should return 0.
* ``PIPE_CAP_QUERY_PIPELINE_STATISTICS``: Whether PIPE_QUERY_PIPELINE_STATISTICS
  is supported.
* ``PIPE_CAP_TEXTURE_BORDER_COLOR_QUIRK``: Bitmask indicating whether special
  considerations have to be given to the interaction between the border color
  in the sampler object and the sampler view used with it.
  If PIPE_QUIRK_TEXTURE_BORDER_COLOR_SWIZZLE_R600 is set, the border color
  may be affected in undefined ways for any kind of permutational swizzle
  (any swizzle XYZW where X/Y/Z/W are not ZERO, ONE, or R/G/B/A respectively)
  in the sampler view.
  If PIPE_QUIRK_TEXTURE_BORDER_COLOR_SWIZZLE_NV50 is set, the border color
  state should be swizzled manually according to the swizzle in the sampler
  view it is intended to be used with, or herein undefined results may occur
  for permutational swizzles.
* ``PIPE_CAP_MAX_TEXTURE_BUFFER_SIZE``: The maximum accessible size with
  a buffer sampler view, in texels.
* ``PIPE_CAP_MAX_VIEWPORTS``: The maximum number of viewports (and scissors
  since they are linked) a driver can support. Returning 0 is equivalent
  to returning 1 because every driver has to support at least a single
  viewport/scissor combination.
* ``PIPE_CAP_ENDIANNESS``:: The endianness of the device.  Either
  PIPE_ENDIAN_BIG or PIPE_ENDIAN_LITTLE.
* ``PIPE_CAP_MIXED_FRAMEBUFFER_SIZES``: Whether it is allowed to have
  different sizes for fb color/zs attachments. This controls whether
  ARB_framebuffer_object is provided.
* ``PIPE_CAP_TGSI_VS_LAYER_VIEWPORT``: Whether ``TGSI_SEMANTIC_LAYER`` and
  ``TGSI_SEMANTIC_VIEWPORT_INDEX`` are supported as vertex shader
  outputs. Note that the viewport will only be used if multiple viewports are
  exposed.
* ``PIPE_CAP_MAX_GEOMETRY_OUTPUT_VERTICES``: The maximum number of vertices
  output by a single invocation of a geometry shader.
* ``PIPE_CAP_MAX_GEOMETRY_TOTAL_OUTPUT_COMPONENTS``: The maximum number of
  vertex components output by a single invocation of a geometry shader.
  This is the product of the number of attribute components per vertex and
  the number of output vertices.
* ``PIPE_CAP_MAX_TEXTURE_GATHER_COMPONENTS``: Max number of components
  in format that texture gather can operate on. 1 == RED, ALPHA etc,
  4 == All formats.
* ``PIPE_CAP_TEXTURE_GATHER_SM5``: Whether the texture gather
  hardware implements the SM5 features, component selection,
  shadow comparison, and run-time offsets.
* ``PIPE_CAP_BUFFER_MAP_PERSISTENT_COHERENT``: Whether
  PIPE_TRANSFER_PERSISTENT and PIPE_TRANSFER_COHERENT are supported
  for buffers.
* ``PIPE_CAP_TEXTURE_QUERY_LOD``: Whether the ``LODQ`` instruction is
  supported.
* ``PIPE_CAP_MIN_TEXTURE_GATHER_OFFSET``: The minimum offset that can be used
  in conjunction with a texture gather opcode.
* ``PIPE_CAP_MAX_TEXTURE_GATHER_OFFSET``: The maximum offset that can be used
  in conjunction with a texture gather opcode.
* ``PIPE_CAP_SAMPLE_SHADING``: Whether there is support for per-sample
  shading. The context->set_min_samples function will be expected to be
  implemented.
* ``PIPE_CAP_TEXTURE_GATHER_OFFSETS``: Whether the ``TG4`` instruction can
  accept 4 offsets.
* ``PIPE_CAP_TGSI_VS_WINDOW_SPACE_POSITION``: Whether
  TGSI_PROPERTY_VS_WINDOW_SPACE_POSITION is supported, which disables clipping
  and viewport transformation.
* ``PIPE_CAP_MAX_VERTEX_STREAMS``: The maximum number of vertex streams
  supported by the geometry shader. If stream-out is supported, this should be
  at least 1. If stream-out is not supported, this should be 0.
* ``PIPE_CAP_DRAW_INDIRECT``: Whether the driver supports taking draw arguments
  { count, instance_count, start, index_bias } from a PIPE_BUFFER resource.
  See pipe_draw_info.
* ``PIPE_CAP_MULTI_DRAW_INDIRECT``: Whether the driver supports
  pipe_draw_info::indirect_stride and ::indirect_count
* ``PIPE_CAP_MULTI_DRAW_INDIRECT_PARAMS``: Whether the driver supports
  taking the number of indirect draws from a separate parameter
  buffer, see pipe_draw_indirect_info::indirect_draw_count.
* ``PIPE_CAP_TGSI_FS_FINE_DERIVATIVE``: Whether the fragment shader supports
  the FINE versions of DDX/DDY.
* ``PIPE_CAP_VENDOR_ID``: The vendor ID of the underlying hardware. If it's
  not available one should return 0xFFFFFFFF.
* ``PIPE_CAP_DEVICE_ID``: The device ID (PCI ID) of the underlying hardware.
  0xFFFFFFFF if not available.
* ``PIPE_CAP_ACCELERATED``: Whether the renderer is hardware accelerated.
* ``PIPE_CAP_VIDEO_MEMORY``: The amount of video memory in megabytes.
* ``PIPE_CAP_UMA``: If the device has a unified memory architecture or on-card
  memory and GART.
* ``PIPE_CAP_CONDITIONAL_RENDER_INVERTED``: Whether the driver supports inverted
  condition for conditional rendering.
* ``PIPE_CAP_MAX_VERTEX_ATTRIB_STRIDE``: The maximum supported vertex stride.
* ``PIPE_CAP_SAMPLER_VIEW_TARGET``: Whether the sampler view's target can be
  different than the underlying resource's, as permitted by
  ARB_texture_view. For example a 2d array texture may be reinterpreted as a
  cube (array) texture and vice-versa.
* ``PIPE_CAP_CLIP_HALFZ``: Whether the driver supports the
  pipe_rasterizer_state::clip_halfz being set to true. This is required
  for enabling ARB_clip_control.
* ``PIPE_CAP_VERTEXID_NOBASE``: If true, the driver only supports
  TGSI_SEMANTIC_VERTEXID_NOBASE (and not TGSI_SEMANTIC_VERTEXID). This means
  state trackers for APIs whose vertexIDs are offset by basevertex (such as GL)
  will need to lower TGSI_SEMANTIC_VERTEXID to TGSI_SEMANTIC_VERTEXID_NOBASE
  and TGSI_SEMANTIC_BASEVERTEX, so drivers setting this must handle both these
  semantics. Only relevant if geometry shaders are supported.
  (BASEVERTEX could be exposed separately too via ``PIPE_CAP_DRAW_PARAMETERS``).
* ``PIPE_CAP_POLYGON_OFFSET_CLAMP``: If true, the driver implements support
  for ``pipe_rasterizer_state::offset_clamp``.
* ``PIPE_CAP_MULTISAMPLE_Z_RESOLVE``: Whether the driver supports blitting
  a multisampled depth buffer into a single-sampled texture (or depth buffer).
  Only the first sampled should be copied.
* ``PIPE_CAP_RESOURCE_FROM_USER_MEMORY``: Whether the driver can create
  a pipe_resource where an already-existing piece of (malloc'd) user memory
  is used as its backing storage. In other words, whether the driver can map
  existing user memory into the device address space for direct device access.
  The create function is pipe_screen::resource_from_user_memory. The address
  and size must be page-aligned.
* ``PIPE_CAP_DEVICE_RESET_STATUS_QUERY``:
  Whether pipe_context::get_device_reset_status is implemented.
* ``PIPE_CAP_MAX_SHADER_PATCH_VARYINGS``:
  How many per-patch outputs and inputs are supported between tessellation
  control and tessellation evaluation shaders, not counting in TESSINNER and
  TESSOUTER. The minimum allowed value for OpenGL is 30.
* ``PIPE_CAP_TEXTURE_FLOAT_LINEAR``: Whether the linear minification and
  magnification filters are supported with single-precision floating-point
  textures.
* ``PIPE_CAP_TEXTURE_HALF_FLOAT_LINEAR``: Whether the linear minification and
  magnification filters are supported with half-precision floating-point
  textures.
* ``PIPE_CAP_DEPTH_BOUNDS_TEST``: Whether bounds_test, bounds_min, and
  bounds_max states of pipe_depth_stencil_alpha_state behave according
  to the GL_EXT_depth_bounds_test specification.
* ``PIPE_CAP_TGSI_TXQS``: Whether the `TXQS` opcode is supported
* ``PIPE_CAP_FORCE_PERSAMPLE_INTERP``: If the driver can force per-sample
  interpolation for all fragment shader inputs if
  pipe_rasterizer_state::force_persample_interp is set. This is only used
  by GL3-level sample shading (ARB_sample_shading). GL4-level sample shading
  (ARB_gpu_shader5) doesn't use this. While GL3 hardware has a state for it,
  GL4 hardware will likely need to emulate it with a shader variant, or by
  selecting the interpolation weights with a conditional assignment
  in the shader.
* ``PIPE_CAP_SHAREABLE_SHADERS``: Whether shader CSOs can be used by any
  pipe_context.
* ``PIPE_CAP_COPY_BETWEEN_COMPRESSED_AND_PLAIN_FORMATS``:
  Whether copying between compressed and plain formats is supported where
  a compressed block is copied to/from a plain pixel of the same size.
* ``PIPE_CAP_CLEAR_TEXTURE``: Whether `clear_texture` will be
  available in contexts.
* ``PIPE_CAP_DRAW_PARAMETERS``: Whether ``TGSI_SEMANTIC_BASEVERTEX``,
  ``TGSI_SEMANTIC_BASEINSTANCE``, and ``TGSI_SEMANTIC_DRAWID`` are
  supported in vertex shaders.
* ``PIPE_CAP_TGSI_PACK_HALF_FLOAT``: Whether the ``UP2H`` and ``PK2H``
  TGSI opcodes are supported.
* ``PIPE_CAP_TGSI_FS_POSITION_IS_SYSVAL``: If state trackers should use
  a system value for the POSITION fragment shader input.
* ``PIPE_CAP_TGSI_FS_FACE_IS_INTEGER_SYSVAL``: If state trackers should use
  a system value for the FACE fragment shader input.
  Also, the FACE system value is integer, not float.
* ``PIPE_CAP_SHADER_BUFFER_OFFSET_ALIGNMENT``: Describes the required
  alignment for pipe_shader_buffer::buffer_offset, in bytes. Maximum
  value allowed is 256 (for GL conformance). 0 is only allowed if
  shader buffers are not supported.
* ``PIPE_CAP_INVALIDATE_BUFFER``: Whether the use of ``invalidate_resource``
  for buffers is supported.
* ``PIPE_CAP_GENERATE_MIPMAP``: Indicates whether pipe_context::generate_mipmap
  is supported.
* ``PIPE_CAP_STRING_MARKER``: Whether pipe->emit_string_marker() is supported.
* ``PIPE_CAP_SURFACE_REINTERPRET_BLOCKS``: Indicates whether
  pipe_context::create_surface supports reinterpreting a texture as a surface
  of a format with different block width/height (but same block size in bits).
  For example, a compressed texture image can be interpreted as a
  non-compressed surface whose texels are the same number of bits as the
  compressed blocks, and vice versa. The width and height of the surface is
  adjusted appropriately.
* ``PIPE_CAP_QUERY_BUFFER_OBJECT``: Driver supports
  context::get_query_result_resource callback.
* ``PIPE_CAP_PCI_GROUP``: Return the PCI segment group number.
* ``PIPE_CAP_PCI_BUS``: Return the PCI bus number.
* ``PIPE_CAP_PCI_DEVICE``: Return the PCI device number.
* ``PIPE_CAP_PCI_FUNCTION``: Return the PCI function number.
* ``PIPE_CAP_FRAMEBUFFER_NO_ATTACHMENT``:
  If non-zero, rendering to framebuffers with no surface attachments
  is supported. The context->is_format_supported function will be expected
  to be implemented with PIPE_FORMAT_NONE yeilding the MSAA modes the hardware
  supports. N.B., The maximum number of layers supported for rasterizing a
  primitive on a layer is obtained from ``PIPE_CAP_MAX_TEXTURE_ARRAY_LAYERS``
  even though it can be larger than the number of layers supported by either
  rendering or textures.
* ``PIPE_CAP_ROBUST_BUFFER_ACCESS_BEHAVIOR``: Implementation uses bounds
  checking on resource accesses by shader if the context is created with
  PIPE_CONTEXT_ROBUST_BUFFER_ACCESS. See the ARB_robust_buffer_access_behavior
  extension for information on the required behavior for out of bounds accesses
  and accesses to unbound resources.
* ``PIPE_CAP_CULL_DISTANCE``: Whether the driver supports the arb_cull_distance
  extension and thus implements proper support for culling planes.
* ``PIPE_CAP_PRIMITIVE_RESTART_FOR_PATCHES``: Whether primitive restart is
  supported for patch primitives.
* ``PIPE_CAP_TGSI_VOTE``: Whether the ``VOTE_*`` ops can be used in shaders.
* ``PIPE_CAP_MAX_WINDOW_RECTANGLES``: The maxium number of window rectangles
  supported in ``set_window_rectangles``.
* ``PIPE_CAP_POLYGON_OFFSET_UNITS_UNSCALED``: If true, the driver implements support
  for ``pipe_rasterizer_state::offset_units_unscaled``.
* ``PIPE_CAP_VIEWPORT_SUBPIXEL_BITS``: Number of bits of subpixel precision for
  floating point viewport bounds.
* ``PIPE_CAP_RASTERIZER_SUBPIXEL_BITS``: Number of bits of subpixel precision used
  by the rasterizer.
* ``PIPE_CAP_MIXED_COLOR_DEPTH_BITS``: Whether there is non-fallback
  support for color/depth format combinations that use a different
  number of bits. For the purpose of this cap, Z24 is treated as
  32-bit. If set to off, that means that a B5G6R5 + Z24 or RGBA8 + Z16
  combination will require a driver fallback, and should not be
  advertised in the GLX/EGL config list.
* ``PIPE_CAP_TGSI_ARRAY_COMPONENTS``: If true, the driver interprets the
  UsageMask of input and output declarations and allows declaring arrays
  in overlapping ranges. The components must be a contiguous range, e.g. a
  UsageMask of  xy or yzw is allowed, but xz or yw isn't. Declarations with
  overlapping locations must have matching semantic names and indices, and
  equal interpolation qualifiers.
  Components may overlap, notably when the gaps in an array of dvec3 are
  filled in.
* ``PIPE_CAP_STREAM_OUTPUT_INTERLEAVE_BUFFERS``: Whether interleaved stream
  output mode is able to interleave across buffers. This is required for
  ARB_transform_feedback3.
* ``PIPE_CAP_TGSI_CAN_READ_OUTPUTS``: Whether every TGSI shader stage can read
  from the output file.
* ``PIPE_CAP_GLSL_OPTIMIZE_CONSERVATIVELY``: Tell the GLSL compiler to use
  the minimum amount of optimizations just to be able to do all the linking
  and lowering.
* ``PIPE_CAP_TGSI_FS_FBFETCH``: Whether a fragment shader can use the FBFETCH
  opcode to retrieve the current value in the framebuffer.
* ``PIPE_CAP_TGSI_MUL_ZERO_WINS``: Whether TGSI shaders support the
  ``TGSI_PROPERTY_MUL_ZERO_WINS`` shader property.
* ``PIPE_CAP_DOUBLES``: Whether double precision floating-point operations
  are supported.
* ``PIPE_CAP_INT64``: Whether 64-bit integer operations are supported.
* ``PIPE_CAP_INT64_DIVMOD``: Whether 64-bit integer division/modulo
  operations are supported.
* ``PIPE_CAP_TGSI_TEX_TXF_LZ``: Whether TEX_LZ and TXF_LZ opcodes are
  supported.
* ``PIPE_CAP_TGSI_CLOCK``: Whether the CLOCK opcode is supported.
* ``PIPE_CAP_POLYGON_MODE_FILL_RECTANGLE``: Whether the
  PIPE_POLYGON_MODE_FILL_RECTANGLE mode is supported for
  ``pipe_rasterizer_state::fill_front`` and
  ``pipe_rasterizer_state::fill_back``.
* ``PIPE_CAP_SPARSE_BUFFER_PAGE_SIZE``: The page size of sparse buffers in
  bytes, or 0 if sparse buffers are not supported. The page size must be at
  most 64KB.
* ``PIPE_CAP_TGSI_BALLOT``: Whether the BALLOT and READ_* opcodes as well as
  the SUBGROUP_* semantics are supported.
* ``PIPE_CAP_TGSI_TES_LAYER_VIEWPORT``: Whether ``TGSI_SEMANTIC_LAYER`` and
  ``TGSI_SEMANTIC_VIEWPORT_INDEX`` are supported as tessellation evaluation
  shader outputs.
* ``PIPE_CAP_CAN_BIND_CONST_BUFFER_AS_VERTEX``: Whether a buffer with just
  PIPE_BIND_CONSTANT_BUFFER can be legally passed to set_vertex_buffers.
* ``PIPE_CAP_ALLOW_MAPPED_BUFFERS_DURING_EXECUTION``: As the name says.
* ``PIPE_CAP_POST_DEPTH_COVERAGE``: whether
  ``TGSI_PROPERTY_FS_POST_DEPTH_COVERAGE`` is supported.
* ``PIPE_CAP_BINDLESS_TEXTURE``: Whether bindless texture operations are
  supported.
* ``PIPE_CAP_NIR_SAMPLERS_AS_DEREF``: Whether NIR tex instructions should
  reference texture and sampler as NIR derefs instead of by indices.
* ``PIPE_CAP_QUERY_SO_OVERFLOW``: Whether the
  ``PIPE_QUERY_SO_OVERFLOW_PREDICATE`` and
  ``PIPE_QUERY_SO_OVERFLOW_ANY_PREDICATE`` query types are supported. Note that
  for a driver that does not support multiple output streams (i.e.,
  ``PIPE_CAP_MAX_VERTEX_STREAMS`` is 1), both query types are identical.
* ``PIPE_CAP_MEMOBJ``: Whether operations on memory objects are supported.
* ``PIPE_CAP_LOAD_CONSTBUF``: True if the driver supports ``TGSI_OPCODE_LOAD`` use
  with constant buffers.
* ``PIPE_CAP_TGSI_ANY_REG_AS_ADDRESS``: Any TGSI register can be used as
  an address for indirect register indexing.
* ``PIPE_CAP_TILE_RASTER_ORDER``: Whether the driver supports
  GL_MESA_tile_raster_order, using the tile_raster_order_* fields in
  pipe_rasterizer_state.
* ``PIPE_CAP_MAX_COMBINED_SHADER_OUTPUT_RESOURCES``: Limit on combined shader
  output resources (images + buffers + fragment outputs). If 0 the state
  tracker works it out.
* ``PIPE_CAP_FRAMEBUFFER_MSAA_CONSTRAINTS``: This determines limitations
  on the number of samples that framebuffer attachments can have.
  Possible values:
    0: color.nr_samples == zs.nr_samples == color.nr_storage_samples
       (standard MSAA quality)
    1: color.nr_samples >= zs.nr_samples == color.nr_storage_samples
       (enhanced MSAA quality)
    2: color.nr_samples >= zs.nr_samples >= color.nr_storage_samples
       (full flexibility in tuning MSAA quality and performance)
  All color attachments must have the same number of samples and the same
  number of storage samples.
* ``PIPE_CAP_SIGNED_VERTEX_BUFFER_OFFSET``:
  Whether pipe_vertex_buffer::buffer_offset is treated as signed. The u_vbuf
  module needs this for optimal performance in workstation applications.
* ``PIPE_CAP_CONTEXT_PRIORITY_MASK``: For drivers that support per-context
  priorities, this returns a bitmask of ``PIPE_CONTEXT_PRIORITY_x`` for the
  supported priority levels.  A driver that does not support prioritized
  contexts can return 0.
* ``PIPE_CAP_FENCE_SIGNAL``: True if the driver supports signaling semaphores
  using fence_server_signal().
* ``PIPE_CAP_CONSTBUF0_FLAGS``: The bits of pipe_resource::flags that must be
  set when binding that buffer as constant buffer 0. If the buffer doesn't have
  those bits set, pipe_context::set_constant_buffer(.., 0, ..) is ignored
  by the driver, and the driver can throw assertion failures.
* ``PIPE_CAP_PACKED_UNIFORMS``: True if the driver supports packed uniforms
  as opposed to padding to vec4s.
* ``PIPE_CAP_CONSERVATIVE_RASTER_POST_SNAP_TRIANGLES``: Whether the
  ``PIPE_CONSERVATIVE_RASTER_POST_SNAP`` mode is supported for triangles.
  The post-snap mode means the conservative rasterization occurs after
  the conversion from floating-point to fixed-point coordinates
  on the subpixel grid.
* ``PIPE_CAP_CONSERVATIVE_RASTER_POST_SNAP_POINTS_LINES``: Whether the
  ``PIPE_CONSERVATIVE_RASTER_POST_SNAP`` mode is supported for points and lines.
* ``PIPE_CAP_CONSERVATIVE_RASTER_PRE_SNAP_TRIANGLES``: Whether the
  ``PIPE_CONSERVATIVE_RASTER_PRE_SNAP`` mode is supported for triangles.
  The pre-snap mode means the conservative rasterization occurs before
  the conversion from floating-point to fixed-point coordinates.
* ``PIPE_CAP_CONSERVATIVE_RASTER_PRE_SNAP_POINTS_LINES``: Whether the
  ``PIPE_CONSERVATIVE_RASTER_PRE_SNAP`` mode is supported for points and lines.
* ``PIPE_CAP_CONSERVATIVE_RASTER_POST_DEPTH_COVERAGE``: Whether
  ``PIPE_CAP_POST_DEPTH_COVERAGE`` works with conservative rasterization.
* ``PIPE_CAP_CONSERVATIVE_RASTER_INNER_COVERAGE``: Whether
  inner_coverage from GL_INTEL_conservative_rasterization is supported.
* ``PIPE_CAP_MAX_CONSERVATIVE_RASTER_SUBPIXEL_PRECISION_BIAS``: The maximum
  subpixel precision bias in bits during conservative rasterization.
* ``PIPE_CAP_PROGRAMMABLE_SAMPLE_LOCATIONS``: True is the driver supports
  programmable sample location through ```get_sample_pixel_grid``` and
  ```set_sample_locations```.
* ``PIPE_CAP_MAX_GS_INVOCATIONS``: Maximum supported value of
  TGSI_PROPERTY_GS_INVOCATIONS.
* ``PIPE_CAP_MAX_SHADER_BUFFER_SIZE``: Maximum supported size for binding
  with set_shader_buffers.
* ``PIPE_CAP_MAX_COMBINED_SHADER_BUFFERS``: Maximum total number of shader
  buffers. A value of 0 means the sum of all per-shader stage maximums (see
  ``PIPE_SHADER_CAP_MAX_SHADER_BUFFERS``).
* ``PIPE_CAP_MAX_COMBINED_HW_ATOMIC_COUNTERS``: Maximum total number of atomic
  counters. A value of 0 means the default value (MAX_ATOMIC_COUNTERS = 4096).
* ``PIPE_CAP_MAX_COMBINED_HW_ATOMIC_COUNTER_BUFFERS``: Maximum total number of
  atomic counter buffers. A value of 0 means the sum of all per-shader stage
  maximums (see ``PIPE_SHADER_CAP_MAX_HW_ATOMIC_COUNTER_BUFFERS``).
* ``PIPE_CAP_MAX_TEXTURE_UPLOAD_MEMORY_BUDGET``: Maximum recommend memory size
  for all active texture uploads combined. This is a performance hint.
  0 means no limit.
* ``PIPE_CAP_MAX_VERTEX_ELEMENT_SRC_OFFSET``: The maximum supported value for
  of pipe_vertex_element::src_offset.
* ``PIPE_CAP_SURFACE_SAMPLE_COUNT``: Whether the driver
  supports pipe_surface overrides of resource nr_samples. If set, will
  enable EXT_multisampled_render_to_texture.
* ``PIPE_CAP_TGSI_ATOMFADD``: Atomic floating point adds are supported on
  images, buffers, and shared memory.
* ``PIPE_CAP_RGB_OVERRIDE_DST_ALPHA_BLEND``: True if the driver needs blend state to use zero/one instead of destination alpha for RGB/XRGB formats.
* ``PIPE_CAP_GLSL_TESS_LEVELS_AS_INPUTS``: True if the driver wants TESSINNER and TESSOUTER to be inputs (rather than system values) for tessellation evaluation shaders.
* ``PIPE_CAP_DEST_SURFACE_SRGB_CONTROL``: Indicates whether the drivers
  supports switching the format between sRGB and linear for a surface that is
  used as destination in draw and blit calls.
<<<<<<< HEAD
=======
* ``PIPE_CAP_NIR_COMPACT_ARRAYS``: True if the compiler backend supports NIR's compact array feature, for all shader stages.
>>>>>>> e42399f4
* ``PIPE_CAP_MAX_VARYINGS``: The maximum number of fragment shader
  varyings. This will generally correspond to
  ``PIPE_SHADER_CAP_MAX_INPUTS`` for the fragment shader, but in some
  cases may be a smaller number.
<<<<<<< HEAD
=======
* ``PIPE_CAP_COMPUTE_GRID_INFO_LAST_BLOCK``: Whether pipe_grid_info::last_block
  is implemented by the driver. See struct pipe_grid_info for more details.
* ``PIPE_CAP_COMPUTE_SHADER_DERIVATIVE``: True if the driver supports derivatives (and texture lookups with implicit derivatives) in compute shaders.
* ``PIPE_CAP_TGSI_SKIP_SHRINK_IO_ARRAYS``:  Whether the TGSI pass to shrink IO
  arrays should be skipped and enforce keeping the declared array sizes instead.
  A driver might rely on the input mapping that was defined with the original
  GLSL code.
* ``PIPE_CAP_IMAGE_LOAD_FORMATTED``: True if a format for image loads does not need to be specified in the shader IR
* ``PIPE_CAP_MAX_FRAMES_IN_FLIGHT``: Maximum number of frames that state
  trackers should allow to be in flight before throttling pipe_context
  execution. 0 = throttling is disabled.
* ``PIPE_CAP_DMABUF``: Whether Linux DMABUF handles are supported by
  resource_from_handle and resource_get_handle.
* ``PIPE_CAP_PREFER_COMPUTE_BLIT_FOR_MULTIMEDIA``: Whether VDPAU, VAAPI, and
  OpenMAX should use a compute-based blit instead of pipe_context::blit.
* ``PIPE_CAP_TGSI_DIV``: Whether opcode DIV is supported
>>>>>>> e42399f4

.. _pipe_capf:

PIPE_CAPF_*
^^^^^^^^^^^^^^^^

The floating-point capabilities are:

* ``PIPE_CAPF_MAX_LINE_WIDTH``: The maximum width of a regular line.
* ``PIPE_CAPF_MAX_LINE_WIDTH_AA``: The maximum width of a smoothed line.
* ``PIPE_CAPF_MAX_POINT_WIDTH``: The maximum width and height of a point.
* ``PIPE_CAPF_MAX_POINT_WIDTH_AA``: The maximum width and height of a smoothed point.
* ``PIPE_CAPF_MAX_TEXTURE_ANISOTROPY``: The maximum level of anisotropy that can be
  applied to anisotropically filtered textures.
* ``PIPE_CAPF_MAX_TEXTURE_LOD_BIAS``: The maximum :term:`LOD` bias that may be applied
  to filtered textures.
* ``PIPE_CAPF_MIN_CONSERVATIVE_RASTER_DILATE``: The minimum conservative rasterization
  dilation.
* ``PIPE_CAPF_MAX_CONSERVATIVE_RASTER_DILATE``: The maximum conservative rasterization
  dilation.
* ``PIPE_CAPF_CONSERVATIVE_RASTER_DILATE_GRANULARITY``: The conservative rasterization
  dilation granularity for values relative to the minimum dilation.


.. _pipe_shader_cap:

PIPE_SHADER_CAP_*
^^^^^^^^^^^^^^^^^

These are per-shader-stage capabitity queries. Different shader stages may
support different features.

* ``PIPE_SHADER_CAP_MAX_INSTRUCTIONS``: The maximum number of instructions.
* ``PIPE_SHADER_CAP_MAX_ALU_INSTRUCTIONS``: The maximum number of arithmetic instructions.
* ``PIPE_SHADER_CAP_MAX_TEX_INSTRUCTIONS``: The maximum number of texture instructions.
* ``PIPE_SHADER_CAP_MAX_TEX_INDIRECTIONS``: The maximum number of texture indirections.
* ``PIPE_SHADER_CAP_MAX_CONTROL_FLOW_DEPTH``: The maximum nested control flow depth.
* ``PIPE_SHADER_CAP_MAX_INPUTS``: The maximum number of input registers.
* ``PIPE_SHADER_CAP_MAX_OUTPUTS``: The maximum number of output registers.
  This is valid for all shaders except the fragment shader.
* ``PIPE_SHADER_CAP_MAX_CONST_BUFFER_SIZE``: The maximum size per constant buffer in bytes.
* ``PIPE_SHADER_CAP_MAX_CONST_BUFFERS``: Maximum number of constant buffers that can be bound
  to any shader stage using ``set_constant_buffer``. If 0 or 1, the pipe will
  only permit binding one constant buffer per shader.

If a value greater than 0 is returned, the driver can have multiple
constant buffers bound to shader stages. The CONST register file is
accessed with two-dimensional indices, like in the example below.

DCL CONST[0][0..7]       # declare first 8 vectors of constbuf 0
DCL CONST[3][0]          # declare first vector of constbuf 3
MOV OUT[0], CONST[0][3]  # copy vector 3 of constbuf 0

* ``PIPE_SHADER_CAP_MAX_TEMPS``: The maximum number of temporary registers.
* ``PIPE_SHADER_CAP_TGSI_CONT_SUPPORTED``: Whether the continue opcode is supported.
* ``PIPE_SHADER_CAP_INDIRECT_INPUT_ADDR``: Whether indirect addressing
  of the input file is supported.
* ``PIPE_SHADER_CAP_INDIRECT_OUTPUT_ADDR``: Whether indirect addressing
  of the output file is supported.
* ``PIPE_SHADER_CAP_INDIRECT_TEMP_ADDR``: Whether indirect addressing
  of the temporary file is supported.
* ``PIPE_SHADER_CAP_INDIRECT_CONST_ADDR``: Whether indirect addressing
  of the constant file is supported.
* ``PIPE_SHADER_CAP_SUBROUTINES``: Whether subroutines are supported, i.e.
  BGNSUB, ENDSUB, CAL, and RET, including RET in the main block.
* ``PIPE_SHADER_CAP_INTEGERS``: Whether integer opcodes are supported.
  If unsupported, only float opcodes are supported.
* ``PIPE_SHADER_CAP_INT64_ATOMICS``: Whether int64 atomic opcodes are supported. The device needs to support add, sub, swap, cmpswap, and, or, xor, min, and max.
* ``PIPE_SHADER_CAP_FP16``: Whether half precision floating-point opcodes are supported.
   If unsupported, half precision ops need to be lowered to full precision.
* ``PIPE_SHADER_CAP_MAX_TEXTURE_SAMPLERS``: The maximum number of texture
  samplers.
* ``PIPE_SHADER_CAP_PREFERRED_IR``: Preferred representation of the
  program.  It should be one of the ``pipe_shader_ir`` enum values.
* ``PIPE_SHADER_CAP_MAX_SAMPLER_VIEWS``: The maximum number of texture
  sampler views. Must not be lower than PIPE_SHADER_CAP_MAX_TEXTURE_SAMPLERS.
* ``PIPE_SHADER_CAP_TGSI_DROUND_SUPPORTED``: Whether double precision rounding
  is supported. If it is, DTRUNC/DCEIL/DFLR/DROUND opcodes may be used.
* ``PIPE_SHADER_CAP_TGSI_DFRACEXP_DLDEXP_SUPPORTED``: Whether DFRACEXP and
  DLDEXP are supported.
* ``PIPE_SHADER_CAP_TGSI_LDEXP_SUPPORTED``: Whether LDEXP is supported.
* ``PIPE_SHADER_CAP_TGSI_FMA_SUPPORTED``: Whether FMA and DFMA (doubles only)
  are supported.
* ``PIPE_SHADER_CAP_TGSI_ANY_INOUT_DECL_RANGE``: Whether the driver doesn't
  ignore tgsi_declaration_range::Last for shader inputs and outputs.
* ``PIPE_SHADER_CAP_MAX_UNROLL_ITERATIONS_HINT``: This is the maximum number
  of iterations that loops are allowed to have to be unrolled. It is only
  a hint to state trackers. Whether any loops will be unrolled is not
  guaranteed.
* ``PIPE_SHADER_CAP_MAX_SHADER_BUFFERS``: Maximum number of memory buffers
  (also used to implement atomic counters). Having this be non-0 also
  implies support for the ``LOAD``, ``STORE``, and ``ATOM*`` TGSI
  opcodes.
* ``PIPE_SHADER_CAP_SUPPORTED_IRS``: Supported representations of the
  program.  It should be a mask of ``pipe_shader_ir`` bits.
* ``PIPE_SHADER_CAP_MAX_SHADER_IMAGES``: Maximum number of image units.
* ``PIPE_SHADER_CAP_LOWER_IF_THRESHOLD``: IF and ELSE branches with a lower
  cost than this value should be lowered by the state tracker for better
  performance. This is a tunable for the GLSL compiler and the behavior is
  specific to the compiler.
* ``PIPE_SHADER_CAP_TGSI_SKIP_MERGE_REGISTERS``: Whether the merge registers
  TGSI pass is skipped. This might reduce code size and register pressure if
  the underlying driver has a real backend compiler.
* ``PIPE_SHADER_CAP_MAX_HW_ATOMIC_COUNTERS``: If atomic counters are separate,
  how many HW counters are available for this stage. (0 uses SSBO atomics).
* ``PIPE_SHADER_CAP_MAX_HW_ATOMIC_COUNTER_BUFFERS``: If atomic counters are
  separate, how many atomic counter buffers are available for this stage.
* ``PIPE_SHADER_CAP_SCALAR_ISA``: Whether the ISA is a scalar one.

.. _pipe_compute_cap:

PIPE_COMPUTE_CAP_*
^^^^^^^^^^^^^^^^^^

Compute-specific capabilities. They can be queried using
pipe_screen::get_compute_param.

* ``PIPE_COMPUTE_CAP_IR_TARGET``: A description of the target of the form
  ``processor-arch-manufacturer-os`` that will be passed on to the compiler.
  This CAP is only relevant for drivers that specify PIPE_SHADER_IR_NATIVE for
  their preferred IR.
  Value type: null-terminated string. Shader IR type dependent.
* ``PIPE_COMPUTE_CAP_GRID_DIMENSION``: Number of supported dimensions
  for grid and block coordinates.  Value type: ``uint64_t``. Shader IR type dependent.
* ``PIPE_COMPUTE_CAP_MAX_GRID_SIZE``: Maximum grid size in block
  units.  Value type: ``uint64_t []``.  Shader IR type dependent.
* ``PIPE_COMPUTE_CAP_MAX_BLOCK_SIZE``: Maximum block size in thread
  units.  Value type: ``uint64_t []``. Shader IR type dependent.
* ``PIPE_COMPUTE_CAP_MAX_THREADS_PER_BLOCK``: Maximum number of threads that
  a single block can contain.  Value type: ``uint64_t``. Shader IR type dependent.
  This may be less than the product of the components of MAX_BLOCK_SIZE and is
  usually limited by the number of threads that can be resident simultaneously
  on a compute unit.
* ``PIPE_COMPUTE_CAP_MAX_GLOBAL_SIZE``: Maximum size of the GLOBAL
  resource.  Value type: ``uint64_t``. Shader IR type dependent.
* ``PIPE_COMPUTE_CAP_MAX_LOCAL_SIZE``: Maximum size of the LOCAL
  resource.  Value type: ``uint64_t``. Shader IR type dependent.
* ``PIPE_COMPUTE_CAP_MAX_PRIVATE_SIZE``: Maximum size of the PRIVATE
  resource.  Value type: ``uint64_t``. Shader IR type dependent.
* ``PIPE_COMPUTE_CAP_MAX_INPUT_SIZE``: Maximum size of the INPUT
  resource.  Value type: ``uint64_t``. Shader IR type dependent.
* ``PIPE_COMPUTE_CAP_MAX_MEM_ALLOC_SIZE``: Maximum size of a memory object
  allocation in bytes.  Value type: ``uint64_t``.
* ``PIPE_COMPUTE_CAP_MAX_CLOCK_FREQUENCY``: Maximum frequency of the GPU
  clock in MHz. Value type: ``uint32_t``
* ``PIPE_COMPUTE_CAP_MAX_COMPUTE_UNITS``: Maximum number of compute units
  Value type: ``uint32_t``
* ``PIPE_COMPUTE_CAP_IMAGES_SUPPORTED``: Whether images are supported
  non-zero means yes, zero means no. Value type: ``uint32_t``
* ``PIPE_COMPUTE_CAP_SUBGROUP_SIZE``: The size of a basic execution unit in
  threads. Also known as wavefront size, warp size or SIMD width.
* ``PIPE_COMPUTE_CAP_ADDRESS_BITS``: The default compute device address space
  size specified as an unsigned integer value in bits.
* ``PIPE_COMPUTE_CAP_MAX_VARIABLE_THREADS_PER_BLOCK``: Maximum variable number
  of threads that a single block can contain. This is similar to
  PIPE_COMPUTE_CAP_MAX_THREADS_PER_BLOCK, except that the variable size is not
  known a compile-time but at dispatch-time.

.. _pipe_bind:

PIPE_BIND_*
^^^^^^^^^^^

These flags indicate how a resource will be used and are specified at resource
creation time. Resources may be used in different roles
during their lifecycle. Bind flags are cumulative and may be combined to create
a resource which can be used for multiple things.
Depending on the pipe driver's memory management and these bind flags,
resources might be created and handled quite differently.

* ``PIPE_BIND_RENDER_TARGET``: A color buffer or pixel buffer which will be
  rendered to.  Any surface/resource attached to pipe_framebuffer_state::cbufs
  must have this flag set.
* ``PIPE_BIND_DEPTH_STENCIL``: A depth (Z) buffer and/or stencil buffer. Any
  depth/stencil surface/resource attached to pipe_framebuffer_state::zsbuf must
  have this flag set.
* ``PIPE_BIND_BLENDABLE``: Used in conjunction with PIPE_BIND_RENDER_TARGET to
  query whether a device supports blending for a given format.
  If this flag is set, surface creation may fail if blending is not supported
  for the specified format. If it is not set, a driver may choose to ignore
  blending on surfaces with formats that would require emulation.
* ``PIPE_BIND_DISPLAY_TARGET``: A surface that can be presented to screen. Arguments to
  pipe_screen::flush_front_buffer must have this flag set.
* ``PIPE_BIND_SAMPLER_VIEW``: A texture that may be sampled from in a fragment
  or vertex shader.
* ``PIPE_BIND_VERTEX_BUFFER``: A vertex buffer.
* ``PIPE_BIND_INDEX_BUFFER``: An vertex index/element buffer.
* ``PIPE_BIND_CONSTANT_BUFFER``: A buffer of shader constants.
* ``PIPE_BIND_STREAM_OUTPUT``: A stream output buffer.
* ``PIPE_BIND_CUSTOM``:
* ``PIPE_BIND_SCANOUT``: A front color buffer or scanout buffer.
* ``PIPE_BIND_SHARED``: A sharable buffer that can be given to another
  process.
* ``PIPE_BIND_GLOBAL``: A buffer that can be mapped into the global
  address space of a compute program.
* ``PIPE_BIND_SHADER_BUFFER``: A buffer without a format that can be bound
  to a shader and can be used with load, store, and atomic instructions.
* ``PIPE_BIND_SHADER_IMAGE``: A buffer or texture with a format that can be
  bound to a shader and can be used with load, store, and atomic instructions.
* ``PIPE_BIND_COMPUTE_RESOURCE``: A buffer or texture that can be
  bound to the compute program as a shader resource.
* ``PIPE_BIND_COMMAND_ARGS_BUFFER``: A buffer that may be sourced by the
  GPU command processor. It can contain, for example, the arguments to
  indirect draw calls.

.. _pipe_usage:

PIPE_USAGE_*
^^^^^^^^^^^^

The PIPE_USAGE enums are hints about the expected usage pattern of a resource.
Note that drivers must always support read and write CPU access at any time
no matter which hint they got.

* ``PIPE_USAGE_DEFAULT``: Optimized for fast GPU access.
* ``PIPE_USAGE_IMMUTABLE``: Optimized for fast GPU access and the resource is
  not expected to be mapped or changed (even by the GPU) after the first upload.
* ``PIPE_USAGE_DYNAMIC``: Expect frequent write-only CPU access. What is
  uploaded is expected to be used at least several times by the GPU.
* ``PIPE_USAGE_STREAM``: Expect frequent write-only CPU access. What is
  uploaded is expected to be used only once by the GPU.
* ``PIPE_USAGE_STAGING``: Optimized for fast CPU access.


Methods
-------

XXX to-do

get_name
^^^^^^^^

Returns an identifying name for the screen.

The returned string should remain valid and immutable for the lifetime of
pipe_screen.

get_vendor
^^^^^^^^^^

Returns the screen vendor.

The returned string should remain valid and immutable for the lifetime of
pipe_screen.

get_device_vendor
^^^^^^^^^^^^^^^^^

Returns the actual vendor of the device driving the screen
(as opposed to the driver vendor).

The returned string should remain valid and immutable for the lifetime of
pipe_screen.

.. _get_param:

get_param
^^^^^^^^^

Get an integer/boolean screen parameter.

**param** is one of the :ref:`PIPE_CAP` names.

.. _get_paramf:

get_paramf
^^^^^^^^^^

Get a floating-point screen parameter.

**param** is one of the :ref:`PIPE_CAPF` names.

context_create
^^^^^^^^^^^^^^

Create a pipe_context.

**priv** is private data of the caller, which may be put to various
unspecified uses, typically to do with implementing swapbuffers
and/or front-buffer rendering.

is_format_supported
^^^^^^^^^^^^^^^^^^^

Determine if a resource in the given format can be used in a specific manner.

**format** the resource format

**target** one of the PIPE_TEXTURE_x flags

**sample_count** the number of samples. 0 and 1 mean no multisampling,
the maximum allowed legal value is 32.

**storage_sample_count** the number of storage samples. This must be <=
sample_count. See the documentation of ``pipe_resource::nr_storage_samples``.

**bindings** is a bitmask of :ref:`PIPE_BIND` flags.

Returns TRUE if all usages can be satisfied.


can_create_resource
^^^^^^^^^^^^^^^^^^^

Check if a resource can actually be created (but don't actually allocate any
memory).  This is used to implement OpenGL's proxy textures.  Typically, a
driver will simply check if the total size of the given resource is less than
some limit.

For PIPE_TEXTURE_CUBE, the pipe_resource::array_size field should be 6.


.. _resource_create:

resource_create
^^^^^^^^^^^^^^^

Create a new resource from a template.
The following fields of the pipe_resource must be specified in the template:

**target** one of the pipe_texture_target enums.
Note that PIPE_BUFFER and PIPE_TEXTURE_X are not really fundamentally different.
Modern APIs allow using buffers as shader resources.

**format** one of the pipe_format enums.

**width0** the width of the base mip level of the texture or size of the buffer.

**height0** the height of the base mip level of the texture
(1 for 1D or 1D array textures).

**depth0** the depth of the base mip level of the texture
(1 for everything else).

**array_size** the array size for 1D and 2D array textures.
For cube maps this must be 6, for other textures 1.

**last_level** the last mip map level present.

**nr_samples**: Number of samples determining quality, driving the rasterizer,
shading, and framebuffer. It is the number of samples seen by the whole
graphics pipeline. 0 and 1 specify a resource which isn't multisampled.

**nr_storage_samples**: Only color buffers can set this lower than nr_samples.
Multiple samples within a pixel can have the same color. ``nr_storage_samples``
determines how many slots for different colors there are per pixel.
If there are not enough slots to store all sample colors, some samples will
have an undefined color (called "undefined samples").

The resolve blit behavior is driver-specific, but can be one of these two:
1. Only defined samples will be averaged. Undefined samples will be ignored.
2. Undefined samples will be approximated by looking at surrounding defined
   samples (even in different pixels).

Blits and MSAA texturing: If the sample being fetched is undefined, one of
the defined samples is returned instead.

Sample shading (``set_min_samples``) will operate at a sample frequency that
is at most ``nr_storage_samples``. Greater ``min_samples`` values will be
replaced by ``nr_storage_samples``.

**usage** one of the :ref:`PIPE_USAGE` flags.

**bind** bitmask of the :ref:`PIPE_BIND` flags.

**flags** bitmask of PIPE_RESOURCE_FLAG flags.



resource_changed
^^^^^^^^^^^^^^^^

Mark a resource as changed so derived internal resources will be recreated
on next use.

When importing external images that can't be directly used as texture sampler
source, internal copies may have to be created that the hardware can sample
from. When those resources are reimported, the image data may have changed, and
the previously derived internal resources must be invalidated to avoid sampling
from old copies.



resource_destroy
^^^^^^^^^^^^^^^^

Destroy a resource. A resource is destroyed if it has no more references.



get_timestamp
^^^^^^^^^^^^^

Query a timestamp in nanoseconds. The returned value should match
PIPE_QUERY_TIMESTAMP. This function returns immediately and doesn't
wait for rendering to complete (which cannot be achieved with queries).



get_driver_query_info
^^^^^^^^^^^^^^^^^^^^^

Return a driver-specific query. If the **info** parameter is NULL,
the number of available queries is returned.  Otherwise, the driver
query at the specified **index** is returned in **info**.
The function returns non-zero on success.
The driver-specific query is described with the pipe_driver_query_info
structure.

get_driver_query_group_info
^^^^^^^^^^^^^^^^^^^^^^^^^^^

Return a driver-specific query group. If the **info** parameter is NULL,
the number of available groups is returned.  Otherwise, the driver
query group at the specified **index** is returned in **info**.
The function returns non-zero on success.
The driver-specific query group is described with the
pipe_driver_query_group_info structure.



get_disk_shader_cache
^^^^^^^^^^^^^^^^^^^^^

Returns a pointer to a driver-specific on-disk shader cache. If the driver
failed to create the cache or does not support an on-disk shader cache NULL is
returned. The callback itself may also be NULL if the driver doesn't support
an on-disk shader cache.


Thread safety
-------------

Screen methods are required to be thread safe. While gallium rendering
contexts are not required to be thread safe, it is required to be safe to use
different contexts created with the same screen in different threads without
locks. It is also required to be safe using screen methods in a thread, while
using one of its contexts in another (without locks).<|MERGE_RESOLUTION|>--- conflicted
+++ resolved
@@ -503,16 +503,11 @@
 * ``PIPE_CAP_DEST_SURFACE_SRGB_CONTROL``: Indicates whether the drivers
   supports switching the format between sRGB and linear for a surface that is
   used as destination in draw and blit calls.
-<<<<<<< HEAD
-=======
 * ``PIPE_CAP_NIR_COMPACT_ARRAYS``: True if the compiler backend supports NIR's compact array feature, for all shader stages.
->>>>>>> e42399f4
 * ``PIPE_CAP_MAX_VARYINGS``: The maximum number of fragment shader
   varyings. This will generally correspond to
   ``PIPE_SHADER_CAP_MAX_INPUTS`` for the fragment shader, but in some
   cases may be a smaller number.
-<<<<<<< HEAD
-=======
 * ``PIPE_CAP_COMPUTE_GRID_INFO_LAST_BLOCK``: Whether pipe_grid_info::last_block
   is implemented by the driver. See struct pipe_grid_info for more details.
 * ``PIPE_CAP_COMPUTE_SHADER_DERIVATIVE``: True if the driver supports derivatives (and texture lookups with implicit derivatives) in compute shaders.
@@ -529,7 +524,6 @@
 * ``PIPE_CAP_PREFER_COMPUTE_BLIT_FOR_MULTIMEDIA``: Whether VDPAU, VAAPI, and
   OpenMAX should use a compute-based blit instead of pipe_context::blit.
 * ``PIPE_CAP_TGSI_DIV``: Whether opcode DIV is supported
->>>>>>> e42399f4
 
 .. _pipe_capf:
 
