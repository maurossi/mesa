# Copyright © 2017 Intel Corporation

# Permission is hereby granted, free of charge, to any person obtaining a copy
# of this software and associated documentation files (the "Software"), to deal
# in the Software without restriction, including without limitation the rights
# to use, copy, modify, merge, publish, distribute, sublicense, and/or sell
# copies of the Software, and to permit persons to whom the Software is
# furnished to do so, subject to the following conditions:

# The above copyright notice and this permission notice shall be included in
# all copies or substantial portions of the Software.

# THE SOFTWARE IS PROVIDED "AS IS", WITHOUT WARRANTY OF ANY KIND, EXPRESS OR
# IMPLIED, INCLUDING BUT NOT LIMITED TO THE WARRANTIES OF MERCHANTABILITY,
# FITNESS FOR A PARTICULAR PURPOSE AND NONINFRINGEMENT. IN NO EVENT SHALL THE
# AUTHORS OR COPYRIGHT HOLDERS BE LIABLE FOR ANY CLAIM, DAMAGES OR OTHER
# LIABILITY, WHETHER IN AN ACTION OF CONTRACT, TORT OR OTHERWISE, ARISING FROM,
# OUT OF OR IN CONNECTION WITH THE SOFTWARE OR THE USE OR OTHER DEALINGS IN THE
# SOFTWARE.

<<<<<<< HEAD
=======
inc_glx = include_directories('.')

subdir('apple')
>>>>>>> f163900f
if with_dri_platform == 'windows'
  subdir('windows')
endif

files_libglx = files(
  'clientattrib.c',
  'clientinfo.c',
  'compsize.c',
  'create_context.c',
  'eval.c',
  'glxclient.h',
  'glxcmds.c',
  'glxconfig.c',
  'glxconfig.h',
  'glxcurrent.c',
  'glx_error.c',
  'glx_error.h',
  'glxext.c',
  'glxextensions.c',
  'glxextensions.h',
  'glxhash.c',
  'glxhash.h',
  'glx_pbuffer.c',
  'glx_query.c',
  'indirect_glx.c',
  'indirect_init.h',
  'indirect_texture_compression.c',
  'indirect_transpose_matrix.c',
  'indirect_vertex_array.c',
  'indirect_vertex_array.h',
  'indirect_vertex_array_priv.h',
  'indirect_vertex_program.c',
  'indirect_window_pos.c',
  'packrender.h',
  'packsingle.h',
  'pixel.c',
  'pixelstore.c',
  'query_renderer.c',
  'render2.c',
  'renderpix.c',
  'single2.c',
  'singlepix.c',
  'vertarr.c',
)

extra_libs_libglx = []
extra_deps_libgl = []
extra_ld_args_libgl = []

if with_dri
  files_libglx += files(
    'dri_common.c',
    'dri_common.h',
    'dri_common_query_renderer.c',
    'dri_common_interop.c',
    'xfont.c',
    'drisw_glx.c',
    'drisw_priv.h',
  )
endif

# dri2
if with_dri and with_dri_platform == 'drm' and dep_libdrm.found()
  files_libglx += files(
    'dri2.c',
    'dri2_glx.c',
    'dri2.h',
    'dri2_priv.h',
    'dri_glx.c',
    'dri_sarea.h',
    'XF86dri.c',
    'xf86dri.h',
    'xf86dristr.h',
  )
endif

if with_dri3
  files_libglx += files('dri3_glx.c', 'dri3_priv.h')
endif

if with_dri_platform == 'apple'
  files_libglx += files('applegl_glx.c')
  extra_libs_libglx += libappleglx
elif with_dri_platform == 'windows'
  files_libglx += files('driwindows_glx.c')
  extra_libs_libglx += [
    libwindowsdri,
    libwindowsglx,
  ]
  extra_deps_libgl = [
    meson.get_compiler('c').find_library('gdi32'),
    meson.get_compiler('c').find_library('opengl32')
  ]
  extra_ld_args_libgl = '-Wl,--disable-stdcall-fixup'
endif

if not with_glvnd
  gl_lib_name = 'GL'
  gl_lib_version = '1.2.0'
else
  gl_lib_name = 'GLX_mesa'
  gl_lib_version = '0.0.0'
  files_libglx += files(
    'g_glxglvnddispatchfuncs.c',
    'g_glxglvnddispatchindices.h',
    'glxglvnd.c',
    'glxglvnd.h',
    'glxglvnddispatchfuncs.h',
  )
endif

gl_lib_cargs = [
  '-D_REENTRANT',
<<<<<<< HEAD
  '-DDEFAULT_DRIVER_DIR="@0@"'.format(dri_search_path),
=======
>>>>>>> f163900f
]

libglx = static_library(
  'glx',
  [files_libglx, glx_generated],
  include_directories : [inc_common, inc_glapi, inc_loader, inc_gl_internal],
  c_args : [
    c_vis_args, gl_lib_cargs,
    '-DGL_LIB_NAME="lib@0@.so.@1@"'.format(gl_lib_name, gl_lib_version.split('.')[0]),
  ],
  link_with : [
    libloader, libloader_dri3_helper, libmesa_util, libxmlconfig,
    extra_libs_libglx,
  ],
  dependencies : [dep_libdrm, dep_dri2proto, dep_glproto, dep_x11, dep_glvnd],
)

libgl = shared_library(
  gl_lib_name,
  [],
  link_with : [libglapi_static, libglapi],
  link_whole : libglx,
  link_args : [ld_args_bsymbolic, ld_args_gc_sections, extra_ld_args_libgl],
  dependencies : [
    dep_libdrm, dep_dl, dep_m, dep_thread, dep_x11, dep_xcb_glx, dep_xcb,
    dep_x11_xcb, dep_xcb_dri2, dep_xext, dep_xfixes, dep_xdamage, dep_xxf86vm,
    extra_deps_libgl,
  ],
  version : gl_lib_version,
  install : true,
)

if with_tests
  subdir('tests')
endif<|MERGE_RESOLUTION|>--- conflicted
+++ resolved
@@ -18,12 +18,9 @@
 # OUT OF OR IN CONNECTION WITH THE SOFTWARE OR THE USE OR OTHER DEALINGS IN THE
 # SOFTWARE.
 
-<<<<<<< HEAD
-=======
 inc_glx = include_directories('.')
 
 subdir('apple')
->>>>>>> f163900f
 if with_dri_platform == 'windows'
   subdir('windows')
 endif
@@ -137,10 +134,6 @@
 
 gl_lib_cargs = [
   '-D_REENTRANT',
-<<<<<<< HEAD
-  '-DDEFAULT_DRIVER_DIR="@0@"'.format(dri_search_path),
-=======
->>>>>>> f163900f
 ]
 
 libglx = static_library(
