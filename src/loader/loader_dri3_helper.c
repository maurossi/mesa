--- conflicted
+++ resolved
@@ -1646,11 +1646,6 @@
       draw->width = geom_reply->width;
       draw->height = geom_reply->height;
       draw->vtable->set_drawable_size(draw, draw->width, draw->height);
-<<<<<<< HEAD
-
-      free(geom_reply);
-   }
-=======
       draw->ext->flush->invalidate(draw->dri_drawable);
 
       free(geom_reply);
@@ -1740,5 +1735,4 @@
    }
 
    return back;
->>>>>>> 5d3caa1c
 }