--- conflicted
+++ resolved
@@ -513,16 +513,6 @@
 
         bool uses_center_w;
         bool writes_z;
-<<<<<<< HEAD
-
-        struct v3d_ubo_range *ubo_ranges;
-        bool *ubo_range_used;
-        uint32_t ubo_ranges_array_size;
-        /** Number of uniform areas tracked in ubo_ranges. */
-        uint32_t num_ubo_ranges;
-        uint32_t next_ubo_dst_offset;
-=======
->>>>>>> e42399f4
 
         /* State for whether we're executing on each channel currently.  0 if
          * yes, otherwise a block number + 1 that the channel jumped to.
