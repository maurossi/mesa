/*
 * Copyright © 2011 Intel Corporation
 *
 * Permission is hereby granted, free of charge, to any person obtaining a
 * copy of this software and associated documentation files (the "Software"),
 * to deal in the Software without restriction, including without limitation
 * the rights to use, copy, modify, merge, publish, distribute, sublicense,
 * and/or sell copies of the Software, and to permit persons to whom the
 * Software is furnished to do so, subject to the following conditions:
 *
 * The above copyright notice and this permission notice (including the next
 * paragraph) shall be included in all copies or substantial portions of the
 * Software.
 *
 * THE SOFTWARE IS PROVIDED "AS IS", WITHOUT WARRANTY OF ANY KIND,
 * EXPRESS OR IMPLIED, INCLUDING BUT NOT LIMITED TO THE WARRANTIES OF
 * MERCHANTABILITY, FITNESS FOR A PARTICULAR PURPOSE AND
 * NONINFRINGEMENT.  IN NO EVENT SHALL THE AUTHORS OR COPYRIGHT
 * HOLDERS BE LIABLE FOR ANY CLAIM, DAMAGES OR OTHER LIABILITY,
 * WHETHER IN AN ACTION OF CONTRACT, TORT OR OTHERWISE, ARISING FROM,
 * OUT OF OR IN CONNECTION WITH THE SOFTWARE OR THE USE OR OTHER
 * DEALINGS IN THE SOFTWARE.
 *
 * Authors:
 *    Benjamin Franzke <benjaminfranzke@googlemail.com>
 */

#include <stdio.h>
#include <stdlib.h>
#include <stddef.h>
#include <stdint.h>
#include <string.h>
#include <errno.h>
#include <limits.h>
#include <assert.h>

#include <sys/types.h>
#include <sys/mman.h>
#include <unistd.h>
#include <dlfcn.h>
#include <xf86drm.h>

#include <GL/gl.h> /* dri_interface needs GL types */
#include <GL/internal/dri_interface.h>

#include "gbm_driint.h"

#include "gbmint.h"
#include "loader.h"

/* For importing wl_buffer */
#if HAVE_WAYLAND_PLATFORM
#include "../../../egl/wayland/wayland-drm/wayland-drm.h"
#endif

static __DRIimage *
dri_lookup_egl_image(__DRIscreen *screen, void *image, void *data)
{
   struct gbm_dri_device *dri = data;

   if (dri->lookup_image == NULL)
      return NULL;

   return dri->lookup_image(screen, image, dri->lookup_user_data);
}

static __DRIbuffer *
dri_get_buffers(__DRIdrawable * driDrawable,
		 int *width, int *height,
		 unsigned int *attachments, int count,
		 int *out_count, void *data)
{
   struct gbm_dri_surface *surf = data;
   struct gbm_dri_device *dri = gbm_dri_device(surf->base.gbm);

   if (dri->get_buffers == NULL)
      return NULL;

   return dri->get_buffers(driDrawable, width, height, attachments,
                           count, out_count, surf->dri_private);
}

static void
dri_flush_front_buffer(__DRIdrawable * driDrawable, void *data)
{
   struct gbm_dri_surface *surf = data;
   struct gbm_dri_device *dri = gbm_dri_device(surf->base.gbm);

   if (dri->flush_front_buffer != NULL)
      dri->flush_front_buffer(driDrawable, surf->dri_private);
}

static __DRIbuffer *
dri_get_buffers_with_format(__DRIdrawable * driDrawable,
                            int *width, int *height,
                            unsigned int *attachments, int count,
                            int *out_count, void *data)
{
   struct gbm_dri_surface *surf = data;
   struct gbm_dri_device *dri = gbm_dri_device(surf->base.gbm);

   if (dri->get_buffers_with_format == NULL)
      return NULL;

   return
      dri->get_buffers_with_format(driDrawable, width, height, attachments,
                                   count, out_count, surf->dri_private);
}

static int
image_get_buffers(__DRIdrawable *driDrawable,
                  unsigned int format,
                  uint32_t *stamp,
                  void *loaderPrivate,
                  uint32_t buffer_mask,
                  struct __DRIimageList *buffers)
{
   struct gbm_dri_surface *surf = loaderPrivate;
   struct gbm_dri_device *dri = gbm_dri_device(surf->base.gbm);

   if (dri->image_get_buffers == NULL)
      return 0;

   return dri->image_get_buffers(driDrawable, format, stamp,
                                 surf->dri_private, buffer_mask, buffers);
}

static void
swrast_get_drawable_info(__DRIdrawable *driDrawable,
                         int           *x,
                         int           *y,
                         int           *width,
                         int           *height,
                         void          *loaderPrivate)
{
   struct gbm_dri_surface *surf = loaderPrivate;

   *x = 0;
   *y = 0;
   *width = surf->base.width;
   *height = surf->base.height;
}

static void
swrast_put_image2(__DRIdrawable *driDrawable,
                  int            op,
                  int            x,
                  int            y,
                  int            width,
                  int            height,
                  int            stride,
                  char          *data,
                  void          *loaderPrivate)
{
   struct gbm_dri_surface *surf = loaderPrivate;
   struct gbm_dri_device *dri = gbm_dri_device(surf->base.gbm);

   dri->swrast_put_image2(driDrawable,
                          op, x, y,
                          width, height, stride,
                          data, surf->dri_private);
}

static void
swrast_put_image(__DRIdrawable *driDrawable,
                 int            op,
                 int            x,
                 int            y,
                 int            width,
                 int            height,
                 char          *data,
                 void          *loaderPrivate)
{
   return swrast_put_image2(driDrawable, op, x, y, width, height,
                            width * 4, data, loaderPrivate);
}

static void
swrast_get_image(__DRIdrawable *driDrawable,
                 int            x,
                 int            y,
                 int            width,
                 int            height,
                 char          *data,
                 void          *loaderPrivate)
{
   struct gbm_dri_surface *surf = loaderPrivate;
   struct gbm_dri_device *dri = gbm_dri_device(surf->base.gbm);

   dri->swrast_get_image(driDrawable,
                         x, y,
                         width, height,
                         data, surf->dri_private);
}

static const __DRIuseInvalidateExtension use_invalidate = {
   .base = { __DRI_USE_INVALIDATE, 1 }
};

static const __DRIimageLookupExtension image_lookup_extension = {
   .base = { __DRI_IMAGE_LOOKUP, 1 },

   .lookupEGLImage          = dri_lookup_egl_image
};

static const __DRIdri2LoaderExtension dri2_loader_extension = {
   .base = { __DRI_DRI2_LOADER, 3 },

   .getBuffers              = dri_get_buffers,
   .flushFrontBuffer        = dri_flush_front_buffer,
   .getBuffersWithFormat    = dri_get_buffers_with_format,
};

static const __DRIimageLoaderExtension image_loader_extension = {
   .base = { __DRI_IMAGE_LOADER, 1 },

   .getBuffers          = image_get_buffers,
   .flushFrontBuffer    = dri_flush_front_buffer,
};

static const __DRIswrastLoaderExtension swrast_loader_extension = {
   .base = { __DRI_SWRAST_LOADER, 2 },

   .getDrawableInfo = swrast_get_drawable_info,
   .putImage        = swrast_put_image,
   .getImage        = swrast_get_image,
   .putImage2       = swrast_put_image2
};

static const __DRIextension *gbm_dri_screen_extensions[] = {
   &image_lookup_extension.base,
   &use_invalidate.base,
   &dri2_loader_extension.base,
   &image_loader_extension.base,
   &swrast_loader_extension.base,
   NULL,
};

struct dri_extension_match {
   const char *name;
   int version;
   int offset;
   int optional;
};

static struct dri_extension_match dri_core_extensions[] = {
   { __DRI2_FLUSH, 1, offsetof(struct gbm_dri_device, flush) },
   { __DRI_IMAGE, 1, offsetof(struct gbm_dri_device, image) },
   { __DRI2_FENCE, 1, offsetof(struct gbm_dri_device, fence), 1 },
   { __DRI2_INTEROP, 1, offsetof(struct gbm_dri_device, interop), 1 },
   { NULL, 0, 0 }
};

static struct dri_extension_match gbm_dri_device_extensions[] = {
   { __DRI_CORE, 1, offsetof(struct gbm_dri_device, core) },
   { __DRI_DRI2, 1, offsetof(struct gbm_dri_device, dri2) },
   { NULL, 0, 0 }
};

static struct dri_extension_match gbm_swrast_device_extensions[] = {
   { __DRI_CORE, 1, offsetof(struct gbm_dri_device, core), },
   { __DRI_SWRAST, 1, offsetof(struct gbm_dri_device, swrast) },
   { NULL, 0, 0 }
};

static int
dri_bind_extensions(struct gbm_dri_device *dri,
                    struct dri_extension_match *matches,
                    const __DRIextension **extensions)
{
   int i, j, ret = 0;
   void *field;

   for (i = 0; extensions[i]; i++) {
      for (j = 0; matches[j].name; j++) {
         if (strcmp(extensions[i]->name, matches[j].name) == 0 &&
             extensions[i]->version >= matches[j].version) {
            field = ((char *) dri + matches[j].offset);
            *(const __DRIextension **) field = extensions[i];
         }
      }
   }

   for (j = 0; matches[j].name; j++) {
      field = ((char *) dri + matches[j].offset);
      if ((*(const __DRIextension **) field == NULL) && !matches[j].optional) {
         ret = -1;
      }
   }

   return ret;
}

static const __DRIextension **
dri_open_driver(struct gbm_dri_device *dri)
{
   const __DRIextension **extensions = NULL;
   char path[PATH_MAX], *search_paths, *p, *next, *end;
   char *get_extensions_name;

   search_paths = NULL;
   /* don't allow setuid apps to use LIBGL_DRIVERS_PATH or GBM_DRIVERS_PATH */
   if (geteuid() == getuid()) {
      /* Read GBM_DRIVERS_PATH first for compatibility, but LIBGL_DRIVERS_PATH
       * is recommended over GBM_DRIVERS_PATH.
       */
      search_paths = getenv("GBM_DRIVERS_PATH");

      /* Read LIBGL_DRIVERS_PATH if GBM_DRIVERS_PATH was not set.
       * LIBGL_DRIVERS_PATH is recommended over GBM_DRIVERS_PATH.
       */
      if (search_paths == NULL) {
         search_paths = getenv("LIBGL_DRIVERS_PATH");
      }
   }
   if (search_paths == NULL)
      search_paths = DEFAULT_DRIVER_DIR;

   /* Temporarily work around dri driver libs that need symbols in libglapi
    * but don't automatically link it in.
    */
   /* XXX: Library name differs on per platforms basis. Update this as
    * osx/cygwin/windows/bsd gets support for GBM..
    */
   dlopen("libglapi.so.0", RTLD_LAZY | RTLD_GLOBAL);

   dri->driver = NULL;
   end = search_paths + strlen(search_paths);
   for (p = search_paths; p < end && dri->driver == NULL; p = next + 1) {
      int len;
      next = strchr(p, ':');
      if (next == NULL)
         next = end;

      len = next - p;
#if GLX_USE_TLS
      snprintf(path, sizeof path,
               "%.*s/tls/%s_dri.so", len, p, dri->base.driver_name);
      dri->driver = dlopen(path, RTLD_NOW | RTLD_GLOBAL);
#endif
      if (dri->driver == NULL) {
         snprintf(path, sizeof path,
                  "%.*s/%s_dri.so", len, p, dri->base.driver_name);
         dri->driver = dlopen(path, RTLD_NOW | RTLD_GLOBAL);
      }
      /* not need continue to loop all paths once the driver is found */
      if (dri->driver != NULL)
         break;

#ifdef ANDROID
      snprintf(path, sizeof path, "%.*s/gallium_dri.so", len, p);
      dri->driver = dlopen(path, RTLD_NOW | RTLD_GLOBAL);
      if (dri->driver == NULL)
         sprintf("failed to open %s: %s\n", path, dlerror());
      else
         break;
#endif
   }

   if (dri->driver == NULL) {
      fprintf(stderr, "gbm: failed to open any driver (search paths %s)\n",
              search_paths);
      fprintf(stderr, "gbm: Last dlopen error: %s\n", dlerror());
      return NULL;
   }

   get_extensions_name = loader_get_extensions_name(dri->base.driver_name);
   if (get_extensions_name) {
      const __DRIextension **(*get_extensions)(void);

      get_extensions = dlsym(dri->driver, get_extensions_name);
      free(get_extensions_name);

      if (get_extensions)
         extensions = get_extensions();
   }

   if (!extensions)
      extensions = dlsym(dri->driver, __DRI_DRIVER_EXTENSIONS);
   if (extensions == NULL) {
      fprintf(stderr, "gbm: driver exports no extensions (%s)", dlerror());
      dlclose(dri->driver);
   }

   return extensions;
}

static int
dri_load_driver(struct gbm_dri_device *dri)
{
   const __DRIextension **extensions;

   extensions = dri_open_driver(dri);
   if (!extensions)
      return -1;

   if (dri_bind_extensions(dri, gbm_dri_device_extensions, extensions) < 0) {
      dlclose(dri->driver);
      fprintf(stderr, "failed to bind extensions\n");
      return -1;
   }

   dri->driver_extensions = extensions;

   return 0;
}

static int
dri_load_driver_swrast(struct gbm_dri_device *dri)
{
   const __DRIextension **extensions;

   extensions = dri_open_driver(dri);
   if (!extensions)
      return -1;

   if (dri_bind_extensions(dri, gbm_swrast_device_extensions, extensions) < 0) {
      dlclose(dri->driver);
      fprintf(stderr, "failed to bind extensions\n");
      return -1;
   }

   dri->driver_extensions = extensions;

   return 0;
}

static int
dri_screen_create_dri2(struct gbm_dri_device *dri, char *driver_name)
{
   const __DRIextension **extensions;
   int ret = 0;

   dri->base.driver_name = driver_name;
   if (dri->base.driver_name == NULL)
      return -1;

   ret = dri_load_driver(dri);
   if (ret) {
      fprintf(stderr, "failed to load driver: %s\n", dri->base.driver_name);
      return ret;
   };

   dri->loader_extensions = gbm_dri_screen_extensions;

   if (dri->dri2 == NULL)
      return -1;

   if (dri->dri2->base.version >= 4) {
      dri->screen = dri->dri2->createNewScreen2(0, dri->base.base.fd,
                                                dri->loader_extensions,
                                                dri->driver_extensions,
                                                &dri->driver_configs, dri);
   } else {
      dri->screen = dri->dri2->createNewScreen(0, dri->base.base.fd,
                                               dri->loader_extensions,
                                               &dri->driver_configs, dri);
   }
   if (dri->screen == NULL)
      return -1;

   extensions = dri->core->getExtensions(dri->screen);
   if (dri_bind_extensions(dri, dri_core_extensions, extensions) < 0) {
      ret = -1;
      goto free_screen;
   }

   dri->lookup_image = NULL;
   dri->lookup_user_data = NULL;

   return 0;

free_screen:
   dri->core->destroyScreen(dri->screen);

   return ret;
}

static int
dri_screen_create_swrast(struct gbm_dri_device *dri)
{
   int ret;

   dri->base.driver_name = strdup("swrast");
   if (dri->base.driver_name == NULL)
      return -1;

   ret = dri_load_driver_swrast(dri);
   if (ret) {
      fprintf(stderr, "failed to load swrast driver\n");
      return ret;
   }

   dri->loader_extensions = gbm_dri_screen_extensions;

   if (dri->swrast == NULL)
      return -1;

   if (dri->swrast->base.version >= 4) {
      dri->screen = dri->swrast->createNewScreen2(0, dri->loader_extensions,
                                                  dri->driver_extensions,
                                                  &dri->driver_configs, dri);
   } else {
      dri->screen = dri->swrast->createNewScreen(0, dri->loader_extensions,
                                                 &dri->driver_configs, dri);
   }
   if (dri->screen == NULL)
      return -1;

   dri->lookup_image = NULL;
   dri->lookup_user_data = NULL;

   return 0;
}

static int
dri_screen_create(struct gbm_dri_device *dri)
{
   char *driver_name;

   driver_name = loader_get_driver_for_fd(dri->base.base.fd);
   if (!driver_name)
      return -1;

   return dri_screen_create_dri2(dri, driver_name);
}

static int
dri_screen_create_sw(struct gbm_dri_device *dri)
{
   char *driver_name;
   int ret;

   driver_name = strdup("kms_swrast");
   if (!driver_name)
      return -errno;

   ret = dri_screen_create_dri2(dri, driver_name);
   if (ret == 0)
      return ret;

   return dri_screen_create_swrast(dri);
}

static int
gbm_dri_is_format_supported(struct gbm_device *gbm,
                            uint32_t format,
                            uint32_t usage)
{
   switch (format) {
   case GBM_BO_FORMAT_XRGB8888:
   case GBM_FORMAT_XBGR8888:
   case GBM_FORMAT_XRGB8888:
      break;
   case GBM_BO_FORMAT_ARGB8888:
   case GBM_FORMAT_ARGB8888:
      if (usage & GBM_BO_USE_SCANOUT)
         return 0;
      break;
   default:
      return 0;
   }

   if (usage & GBM_BO_USE_CURSOR &&
       usage & GBM_BO_USE_RENDERING)
      return 0;

   return 1;
}

static int
gbm_dri_bo_write(struct gbm_bo *_bo, const void *buf, size_t count)
{
   struct gbm_dri_bo *bo = gbm_dri_bo(_bo);
<<<<<<< HEAD

   if (bo->image != NULL)
      return -1;

   memcpy(bo->map, buf, count);

   return 0;
=======

   if (bo->image != NULL) {
      errno = EINVAL;
      return -1;
   }

   memcpy(bo->map, buf, count);

   return 0;
}

static int
gbm_dri_bo_get_fd(struct gbm_bo *_bo)
{
   struct gbm_dri_device *dri = gbm_dri_device(_bo->gbm);
   struct gbm_dri_bo *bo = gbm_dri_bo(_bo);
   int fd;

   if (bo->image == NULL)
      return -1;

   if (!dri->image->queryImage(bo->image, __DRI_IMAGE_ATTRIB_FD, &fd))
      return -1;

   return fd;
>>>>>>> 367bafc7
}

static void
gbm_dri_bo_destroy(struct gbm_bo *_bo)
{
   struct gbm_dri_device *dri = gbm_dri_device(_bo->gbm);
   struct gbm_dri_bo *bo = gbm_dri_bo(_bo);
   struct drm_mode_destroy_dumb arg;

   if (bo->image != NULL) {
      dri->image->destroyImage(bo->image);
   } else {
<<<<<<< HEAD
      munmap(bo->map, bo->size);
=======
      gbm_dri_bo_unmap_dumb(bo);
>>>>>>> 367bafc7
      memset(&arg, 0, sizeof(arg));
      arg.handle = bo->handle;
      drmIoctl(dri->base.base.fd, DRM_IOCTL_MODE_DESTROY_DUMB, &arg);
   }

   free(bo);
}

static uint32_t
gbm_dri_to_gbm_format(uint32_t dri_format)
{
   uint32_t ret = 0;

   switch (dri_format) {
   case __DRI_IMAGE_FORMAT_RGB565:
      ret = GBM_FORMAT_RGB565;
      break;
   case __DRI_IMAGE_FORMAT_XRGB8888:
      ret = GBM_FORMAT_XRGB8888;
      break;
   case __DRI_IMAGE_FORMAT_ARGB8888:
      ret = GBM_FORMAT_ARGB8888;
      break;
   case __DRI_IMAGE_FORMAT_XBGR8888:
      ret = GBM_FORMAT_XBGR8888;
      break;
   case __DRI_IMAGE_FORMAT_ABGR8888:
      ret = GBM_FORMAT_ABGR8888;
      break;
   default:
      ret = 0;
      break;
   }

   return ret;
}

static struct gbm_bo *
gbm_dri_bo_import(struct gbm_device *gbm,
                  uint32_t type, void *buffer, uint32_t usage)
{
   struct gbm_dri_device *dri = gbm_dri_device(gbm);
   struct gbm_dri_bo *bo;
   __DRIimage *image;
   unsigned dri_use = 0;
   int gbm_format;

   /* Required for query image WIDTH & HEIGHT */
   if (dri->image == NULL || dri->image->base.version < 4) {
      errno = ENOSYS;
      return NULL;
   }

   switch (type) {
#if HAVE_WAYLAND_PLATFORM
   case GBM_BO_IMPORT_WL_BUFFER:
   {
      struct wl_drm_buffer *wb;

      if (!dri->wl_drm) {
         errno = EINVAL;
         return NULL;
      }

      wb = wayland_drm_buffer_get(dri->wl_drm, (struct wl_resource *) buffer);
      if (!wb) {
         errno = EINVAL;
         return NULL;
      }

      image = dri->image->dupImage(wb->driver_buffer, NULL);

<<<<<<< HEAD
      if (!wayland_buffer_is_drm(buffer))
         return NULL;

      image = wb->driver_buffer;

=======
>>>>>>> 367bafc7
      switch (wb->format) {
      case WL_DRM_FORMAT_XRGB8888:
         gbm_format = GBM_FORMAT_XRGB8888;
         break;
      case WL_DRM_FORMAT_ARGB8888:
         gbm_format = GBM_FORMAT_ARGB8888;
         break;
      case WL_DRM_FORMAT_RGB565:
         gbm_format = GBM_FORMAT_RGB565;
         break;
      case WL_DRM_FORMAT_YUYV:
         gbm_format = GBM_FORMAT_YUYV;
         break;
      default:
         return NULL;
      }
      break;
   }
#endif

   case GBM_BO_IMPORT_EGL_IMAGE:
   {
      int dri_format;
<<<<<<< HEAD
      if (dri->lookup_image == NULL)
=======
      if (dri->lookup_image == NULL) {
         errno = EINVAL;
>>>>>>> 367bafc7
         return NULL;
      }

      image = dri->lookup_image(dri->screen, buffer, dri->lookup_user_data);
      image = dri->image->dupImage(image, NULL);
      dri->image->queryImage(image, __DRI_IMAGE_ATTRIB_FORMAT, &dri_format);
      gbm_format = gbm_dri_to_gbm_format(dri_format);
<<<<<<< HEAD
      if (gbm_format == 0)
         return NULL;
=======
      if (gbm_format == 0) {
         errno = EINVAL;
         return NULL;
      }
      break;
   }

   case GBM_BO_IMPORT_FD:
   {
      struct gbm_import_fd_data *fd_data = buffer;
      int stride = fd_data->stride, offset = 0;
      int dri_format;

      switch (fd_data->format) {
      case GBM_BO_FORMAT_XRGB8888:
         dri_format = GBM_FORMAT_XRGB8888;
         break;
      case GBM_BO_FORMAT_ARGB8888:
         dri_format = GBM_FORMAT_ARGB8888;
         break;
      default:
         dri_format = fd_data->format;
      }

      image = dri->image->createImageFromFds(dri->screen,
                                             fd_data->width,
                                             fd_data->height,
                                             dri_format,
                                             &fd_data->fd, 1,
                                             &stride, &offset,
                                             NULL);
      if (image == NULL) {
         errno = EINVAL;
         return NULL;
      }
      gbm_format = fd_data->format;
>>>>>>> 367bafc7
      break;
   }

   default:
      errno = ENOSYS;
      return NULL;
   }


   bo = calloc(1, sizeof *bo);
   if (bo == NULL)
      return NULL;

<<<<<<< HEAD
   bo->image = dri->image->dupImage(image, NULL);
=======
   bo->image = image;
>>>>>>> 367bafc7

   if (usage & GBM_BO_USE_SCANOUT)
      dri_use |= __DRI_IMAGE_USE_SCANOUT;
   if (usage & GBM_BO_USE_CURSOR)
      dri_use |= __DRI_IMAGE_USE_CURSOR;
   if (dri->image->base.version >= 2 &&
       !dri->image->validateUsage(bo->image, dri_use)) {
      errno = EINVAL;
      free(bo);
      return NULL;
   }

   bo->base.base.gbm = gbm;
   bo->base.base.format = gbm_format;

   dri->image->queryImage(bo->image, __DRI_IMAGE_ATTRIB_WIDTH,
                          (int*)&bo->base.base.width);
   dri->image->queryImage(bo->image, __DRI_IMAGE_ATTRIB_HEIGHT,
                          (int*)&bo->base.base.height);
   dri->image->queryImage(bo->image, __DRI_IMAGE_ATTRIB_STRIDE,
                          (int*)&bo->base.base.stride);
   dri->image->queryImage(bo->image, __DRI_IMAGE_ATTRIB_HANDLE,
                          &bo->base.base.handle.s32);

   return &bo->base.base;
}

static struct gbm_bo *
create_dumb(struct gbm_device *gbm,
                  uint32_t width, uint32_t height,
                  uint32_t format, uint32_t usage)
{
   struct gbm_dri_device *dri = gbm_dri_device(gbm);
   struct drm_mode_create_dumb create_arg;
<<<<<<< HEAD
   struct drm_mode_map_dumb map_arg;
   struct gbm_dri_bo *bo;
   struct drm_mode_destroy_dumb destroy_arg;
   int ret;

   if (!(usage & GBM_BO_USE_CURSOR_64X64))
      return NULL;
   if (format != GBM_FORMAT_ARGB8888)
      return NULL;
=======
   struct gbm_dri_bo *bo;
   struct drm_mode_destroy_dumb destroy_arg;
   int ret;
   int is_cursor, is_scanout;

   is_cursor = (usage & GBM_BO_USE_CURSOR) != 0 &&
      format == GBM_FORMAT_ARGB8888;
   is_scanout = (usage & GBM_BO_USE_SCANOUT) != 0 &&
      format == GBM_FORMAT_XRGB8888;
   if (!is_cursor && !is_scanout) {
      errno = EINVAL;
      return NULL;
   }
>>>>>>> 367bafc7

   bo = calloc(1, sizeof *bo);
   if (bo == NULL)
      return NULL;

<<<<<<< HEAD
=======
   memset(&create_arg, 0, sizeof(create_arg));
>>>>>>> 367bafc7
   create_arg.bpp = 32;
   create_arg.width = width;
   create_arg.height = height;

   ret = drmIoctl(dri->base.base.fd, DRM_IOCTL_MODE_CREATE_DUMB, &create_arg);
   if (ret)
      goto free_bo;

   bo->base.base.gbm = gbm;
   bo->base.base.width = width;
   bo->base.base.height = height;
   bo->base.base.stride = create_arg.pitch;
<<<<<<< HEAD
=======
   bo->base.base.format = format;
>>>>>>> 367bafc7
   bo->base.base.handle.u32 = create_arg.handle;
   bo->handle = create_arg.handle;
   bo->size = create_arg.size;

<<<<<<< HEAD
   memset(&map_arg, 0, sizeof(map_arg));
   map_arg.handle = bo->handle;

   ret = drmIoctl(dri->base.base.fd, DRM_IOCTL_MODE_MAP_DUMB, &map_arg);
   if (ret)
      goto destroy_dumb;

   bo->map = mmap(0, bo->size, PROT_WRITE,
                  MAP_SHARED, dri->base.base.fd, map_arg.offset);
   if (bo->map == MAP_FAILED)
      goto destroy_dumb;

   return &bo->base.base;

destroy_dumb:
   memset(&destroy_arg, 0, sizeof destroy_arg);
   destroy_arg.handle = create_arg.handle;
   drmIoctl(dri->base.base.fd, DRM_IOCTL_MODE_DESTROY_DUMB, &destroy_arg);
free_bo:
   free(bo);

   return NULL;
}

static struct gbm_bo *
gbm_dri_bo_create(struct gbm_device *gbm,
                  uint32_t width, uint32_t height,
                  uint32_t format, uint32_t usage)
{
   struct gbm_dri_device *dri = gbm_dri_device(gbm);
   struct gbm_dri_bo *bo;
   int dri_format;
   unsigned dri_use = 0;

   if (usage & GBM_BO_USE_WRITE)
=======
   if (gbm_dri_bo_map_dumb(bo) == NULL)
      goto destroy_dumb;

   return &bo->base.base;

destroy_dumb:
   memset(&destroy_arg, 0, sizeof destroy_arg);
   destroy_arg.handle = create_arg.handle;
   drmIoctl(dri->base.base.fd, DRM_IOCTL_MODE_DESTROY_DUMB, &destroy_arg);
free_bo:
   free(bo);

   return NULL;
}

static struct gbm_bo *
gbm_dri_bo_create(struct gbm_device *gbm,
                  uint32_t width, uint32_t height,
                  uint32_t format, uint32_t usage)
{
   struct gbm_dri_device *dri = gbm_dri_device(gbm);
   struct gbm_dri_bo *bo;
   int dri_format;
   unsigned dri_use = 0;

   if (usage & GBM_BO_USE_WRITE || dri->image == NULL)
>>>>>>> 367bafc7
      return create_dumb(gbm, width, height, format, usage);

   bo = calloc(1, sizeof *bo);
   if (bo == NULL)
      return NULL;

   bo->base.base.gbm = gbm;
   bo->base.base.width = width;
   bo->base.base.height = height;
<<<<<<< HEAD
=======
   bo->base.base.format = format;
>>>>>>> 367bafc7

   switch (format) {
   case GBM_FORMAT_R8:
      dri_format = __DRI_IMAGE_FORMAT_R8;
      break;
   case GBM_FORMAT_GR88:
      dri_format = __DRI_IMAGE_FORMAT_GR88;
      break;
   case GBM_FORMAT_RGB565:
      dri_format = __DRI_IMAGE_FORMAT_RGB565;
      break;
   case GBM_FORMAT_XRGB8888:
   case GBM_BO_FORMAT_XRGB8888:
      dri_format = __DRI_IMAGE_FORMAT_XRGB8888;
      break;
   case GBM_FORMAT_ARGB8888:
   case GBM_BO_FORMAT_ARGB8888:
      dri_format = __DRI_IMAGE_FORMAT_ARGB8888;
      break;
   case GBM_FORMAT_ABGR8888:
      dri_format = __DRI_IMAGE_FORMAT_ABGR8888;
      break;
   case GBM_FORMAT_XBGR8888:
      dri_format = __DRI_IMAGE_FORMAT_XBGR8888;
      break;
   case GBM_FORMAT_ARGB2101010:
      dri_format = __DRI_IMAGE_FORMAT_ARGB2101010;
      break;
   case GBM_FORMAT_XRGB2101010:
      dri_format = __DRI_IMAGE_FORMAT_XRGB2101010;
      break;
   default:
      errno = EINVAL;
      goto failed;
   }

   if (usage & GBM_BO_USE_SCANOUT)
      dri_use |= __DRI_IMAGE_USE_SCANOUT;
   if (usage & GBM_BO_USE_CURSOR)
      dri_use |= __DRI_IMAGE_USE_CURSOR;
   if (usage & GBM_BO_USE_LINEAR)
      dri_use |= __DRI_IMAGE_USE_LINEAR;

   /* Gallium drivers requires shared in order to get the handle/stride */
   dri_use |= __DRI_IMAGE_USE_SHARE;

   bo->image =
      dri->image->createImage(dri->screen,
                              width, height,
                              dri_format, dri_use,
                              bo);
   if (bo->image == NULL)
      goto failed;

   dri->image->queryImage(bo->image, __DRI_IMAGE_ATTRIB_HANDLE,
                          &bo->base.base.handle.s32);
   dri->image->queryImage(bo->image, __DRI_IMAGE_ATTRIB_STRIDE,
                          (int *) &bo->base.base.stride);

   return &bo->base.base;

failed:
   free(bo);
   return NULL;
}

static void *
gbm_dri_bo_map(struct gbm_bo *_bo,
              uint32_t x, uint32_t y,
              uint32_t width, uint32_t height,
              uint32_t flags, uint32_t *stride, void **map_data)
{
   struct gbm_dri_device *dri = gbm_dri_device(_bo->gbm);
   struct gbm_dri_bo *bo = gbm_dri_bo(_bo);

   /* If it's a dumb buffer, we already have a mapping */
   if (bo->map) {
      *map_data = (char *)bo->map + (bo->base.base.stride * y) + (x * 4);
      *stride = bo->base.base.stride;
      return *map_data;
   }

   if (!dri->image || dri->image->base.version < 12 || !dri->image->mapImage) {
      errno = ENOSYS;
      return NULL;
   }

   mtx_lock(&dri->mutex);
   if (!dri->context)
      dri->context = dri->dri2->createNewContext(dri->screen, NULL,
                                                 NULL, NULL);
   assert(dri->context);
   mtx_unlock(&dri->mutex);

   /* GBM flags and DRI flags are the same, so just pass them on */
   return dri->image->mapImage(dri->context, bo->image, x, y,
                               width, height, flags, (int *)stride,
                               map_data);
}

static void
gbm_dri_bo_unmap(struct gbm_bo *_bo, void *map_data)
{
   struct gbm_dri_device *dri = gbm_dri_device(_bo->gbm);
   struct gbm_dri_bo *bo = gbm_dri_bo(_bo);

   /* Check if it's a dumb buffer and check the pointer is in range */
   if (bo->map) {
      assert(map_data >= bo->map);
      assert(map_data < (bo->map + bo->size));
      return;
   }

   if (!dri->context || !dri->image ||
       dri->image->base.version < 12 || !dri->image->unmapImage)
      return;

   dri->image->unmapImage(dri->context, bo->image, map_data);

   /*
    * Not all DRI drivers use direct maps. They may queue up DMA operations
    * on the mapping context. Since there is no explicit gbm flush
    * mechanism, we need to flush here.
    */
   if (dri->flush->base.version >= 4)
      dri->flush->flush_with_flags(dri->context, NULL, __DRI2_FLUSH_CONTEXT, 0);
}


static struct gbm_surface *
gbm_dri_surface_create(struct gbm_device *gbm,
                       uint32_t width, uint32_t height,
		       uint32_t format, uint32_t flags)
{
   struct gbm_dri_surface *surf;

   surf = calloc(1, sizeof *surf);
   if (surf == NULL)
      return NULL;

   surf->base.gbm = gbm;
   surf->base.width = width;
   surf->base.height = height;
   surf->base.format = format;
   surf->base.flags = flags;

   return &surf->base;
}

static void
gbm_dri_surface_destroy(struct gbm_surface *_surf)
{
   struct gbm_dri_surface *surf = gbm_dri_surface(_surf);

   free(surf);
}

static void
dri_destroy(struct gbm_device *gbm)
{
   struct gbm_dri_device *dri = gbm_dri_device(gbm);
   unsigned i;

   if (dri->context)
      dri->core->destroyContext(dri->context);

   dri->core->destroyScreen(dri->screen);
   for (i = 0; dri->driver_configs[i]; i++)
      free((__DRIconfig *) dri->driver_configs[i]);
   free(dri->driver_configs);
   dlclose(dri->driver);
   free(dri->base.driver_name);

   free(dri);
}

static struct gbm_device *
dri_device_create(int fd)
{
   struct gbm_dri_device *dri;
   int ret, force_sw;

   dri = calloc(1, sizeof *dri);
   if (!dri)
      return NULL;

   dri->base.base.fd = fd;
   dri->base.base.bo_create = gbm_dri_bo_create;
   dri->base.base.bo_import = gbm_dri_bo_import;
   dri->base.base.bo_map = gbm_dri_bo_map;
   dri->base.base.bo_unmap = gbm_dri_bo_unmap;
   dri->base.base.is_format_supported = gbm_dri_is_format_supported;
   dri->base.base.bo_write = gbm_dri_bo_write;
   dri->base.base.bo_get_fd = gbm_dri_bo_get_fd;
   dri->base.base.bo_destroy = gbm_dri_bo_destroy;
   dri->base.base.destroy = dri_destroy;
   dri->base.base.surface_create = gbm_dri_surface_create;
   dri->base.base.surface_destroy = gbm_dri_surface_destroy;

   dri->base.type = GBM_DRM_DRIVER_TYPE_DRI;
   dri->base.base.name = "drm";

<<<<<<< HEAD
   ret = dri_screen_create(dri);
=======
   mtx_init(&dri->mutex, mtx_plain);

   force_sw = getenv("GBM_ALWAYS_SOFTWARE") != NULL;
   if (!force_sw) {
      ret = dri_screen_create(dri);
      if (ret)
         ret = dri_screen_create_sw(dri);
   } else {
      ret = dri_screen_create_sw(dri);
   }

>>>>>>> 367bafc7
   if (ret)
      goto err_dri;

   return &dri->base.base;

err_dri:
   free(dri);

   return NULL;
}

struct gbm_backend gbm_dri_backend = {
   .backend_name = "dri",
   .create_device = dri_device_create,
};<|MERGE_RESOLUTION|>--- conflicted
+++ resolved
@@ -35,7 +35,6 @@
 #include <assert.h>
 
 #include <sys/types.h>
-#include <sys/mman.h>
 #include <unistd.h>
 #include <dlfcn.h>
 #include <xf86drm.h>
@@ -572,15 +571,6 @@
 gbm_dri_bo_write(struct gbm_bo *_bo, const void *buf, size_t count)
 {
    struct gbm_dri_bo *bo = gbm_dri_bo(_bo);
-<<<<<<< HEAD
-
-   if (bo->image != NULL)
-      return -1;
-
-   memcpy(bo->map, buf, count);
-
-   return 0;
-=======
 
    if (bo->image != NULL) {
       errno = EINVAL;
@@ -606,7 +596,6 @@
       return -1;
 
    return fd;
->>>>>>> 367bafc7
 }
 
 static void
@@ -619,11 +608,7 @@
    if (bo->image != NULL) {
       dri->image->destroyImage(bo->image);
    } else {
-<<<<<<< HEAD
-      munmap(bo->map, bo->size);
-=======
       gbm_dri_bo_unmap_dumb(bo);
->>>>>>> 367bafc7
       memset(&arg, 0, sizeof(arg));
       arg.handle = bo->handle;
       drmIoctl(dri->base.base.fd, DRM_IOCTL_MODE_DESTROY_DUMB, &arg);
@@ -696,14 +681,6 @@
 
       image = dri->image->dupImage(wb->driver_buffer, NULL);
 
-<<<<<<< HEAD
-      if (!wayland_buffer_is_drm(buffer))
-         return NULL;
-
-      image = wb->driver_buffer;
-
-=======
->>>>>>> 367bafc7
       switch (wb->format) {
       case WL_DRM_FORMAT_XRGB8888:
          gbm_format = GBM_FORMAT_XRGB8888;
@@ -727,12 +704,8 @@
    case GBM_BO_IMPORT_EGL_IMAGE:
    {
       int dri_format;
-<<<<<<< HEAD
-      if (dri->lookup_image == NULL)
-=======
       if (dri->lookup_image == NULL) {
          errno = EINVAL;
->>>>>>> 367bafc7
          return NULL;
       }
 
@@ -740,10 +713,6 @@
       image = dri->image->dupImage(image, NULL);
       dri->image->queryImage(image, __DRI_IMAGE_ATTRIB_FORMAT, &dri_format);
       gbm_format = gbm_dri_to_gbm_format(dri_format);
-<<<<<<< HEAD
-      if (gbm_format == 0)
-         return NULL;
-=======
       if (gbm_format == 0) {
          errno = EINVAL;
          return NULL;
@@ -780,7 +749,6 @@
          return NULL;
       }
       gbm_format = fd_data->format;
->>>>>>> 367bafc7
       break;
    }
 
@@ -794,11 +762,7 @@
    if (bo == NULL)
       return NULL;
 
-<<<<<<< HEAD
-   bo->image = dri->image->dupImage(image, NULL);
-=======
    bo->image = image;
->>>>>>> 367bafc7
 
    if (usage & GBM_BO_USE_SCANOUT)
       dri_use |= __DRI_IMAGE_USE_SCANOUT;
@@ -833,17 +797,6 @@
 {
    struct gbm_dri_device *dri = gbm_dri_device(gbm);
    struct drm_mode_create_dumb create_arg;
-<<<<<<< HEAD
-   struct drm_mode_map_dumb map_arg;
-   struct gbm_dri_bo *bo;
-   struct drm_mode_destroy_dumb destroy_arg;
-   int ret;
-
-   if (!(usage & GBM_BO_USE_CURSOR_64X64))
-      return NULL;
-   if (format != GBM_FORMAT_ARGB8888)
-      return NULL;
-=======
    struct gbm_dri_bo *bo;
    struct drm_mode_destroy_dumb destroy_arg;
    int ret;
@@ -857,16 +810,12 @@
       errno = EINVAL;
       return NULL;
    }
->>>>>>> 367bafc7
 
    bo = calloc(1, sizeof *bo);
    if (bo == NULL)
       return NULL;
 
-<<<<<<< HEAD
-=======
    memset(&create_arg, 0, sizeof(create_arg));
->>>>>>> 367bafc7
    create_arg.bpp = 32;
    create_arg.width = width;
    create_arg.height = height;
@@ -879,25 +828,12 @@
    bo->base.base.width = width;
    bo->base.base.height = height;
    bo->base.base.stride = create_arg.pitch;
-<<<<<<< HEAD
-=======
    bo->base.base.format = format;
->>>>>>> 367bafc7
    bo->base.base.handle.u32 = create_arg.handle;
    bo->handle = create_arg.handle;
    bo->size = create_arg.size;
 
-<<<<<<< HEAD
-   memset(&map_arg, 0, sizeof(map_arg));
-   map_arg.handle = bo->handle;
-
-   ret = drmIoctl(dri->base.base.fd, DRM_IOCTL_MODE_MAP_DUMB, &map_arg);
-   if (ret)
-      goto destroy_dumb;
-
-   bo->map = mmap(0, bo->size, PROT_WRITE,
-                  MAP_SHARED, dri->base.base.fd, map_arg.offset);
-   if (bo->map == MAP_FAILED)
+   if (gbm_dri_bo_map_dumb(bo) == NULL)
       goto destroy_dumb;
 
    return &bo->base.base;
@@ -922,35 +858,7 @@
    int dri_format;
    unsigned dri_use = 0;
 
-   if (usage & GBM_BO_USE_WRITE)
-=======
-   if (gbm_dri_bo_map_dumb(bo) == NULL)
-      goto destroy_dumb;
-
-   return &bo->base.base;
-
-destroy_dumb:
-   memset(&destroy_arg, 0, sizeof destroy_arg);
-   destroy_arg.handle = create_arg.handle;
-   drmIoctl(dri->base.base.fd, DRM_IOCTL_MODE_DESTROY_DUMB, &destroy_arg);
-free_bo:
-   free(bo);
-
-   return NULL;
-}
-
-static struct gbm_bo *
-gbm_dri_bo_create(struct gbm_device *gbm,
-                  uint32_t width, uint32_t height,
-                  uint32_t format, uint32_t usage)
-{
-   struct gbm_dri_device *dri = gbm_dri_device(gbm);
-   struct gbm_dri_bo *bo;
-   int dri_format;
-   unsigned dri_use = 0;
-
    if (usage & GBM_BO_USE_WRITE || dri->image == NULL)
->>>>>>> 367bafc7
       return create_dumb(gbm, width, height, format, usage);
 
    bo = calloc(1, sizeof *bo);
@@ -960,10 +868,7 @@
    bo->base.base.gbm = gbm;
    bo->base.base.width = width;
    bo->base.base.height = height;
-<<<<<<< HEAD
-=======
    bo->base.base.format = format;
->>>>>>> 367bafc7
 
    switch (format) {
    case GBM_FORMAT_R8:
@@ -1166,9 +1071,6 @@
    dri->base.type = GBM_DRM_DRIVER_TYPE_DRI;
    dri->base.base.name = "drm";
 
-<<<<<<< HEAD
-   ret = dri_screen_create(dri);
-=======
    mtx_init(&dri->mutex, mtx_plain);
 
    force_sw = getenv("GBM_ALWAYS_SOFTWARE") != NULL;
@@ -1180,7 +1082,6 @@
       ret = dri_screen_create_sw(dri);
    }
 
->>>>>>> 367bafc7
    if (ret)
       goto err_dri;
 
