--- conflicted
+++ resolved
@@ -167,11 +167,8 @@
 static EGLBoolean
 droid_window_enqueue_buffer(_EGLDisplay *disp, struct dri2_egl_surface *dri2_surf)
 {
-<<<<<<< HEAD
-=======
    struct dri2_egl_display *dri2_dpy = dri2_egl_display(disp);
 
->>>>>>> 614fb93a
    /* To avoid blocking other EGL calls, release the display mutex before
     * we enter droid_window_enqueue_buffer() and re-acquire the mutex upon
     * return.
@@ -202,15 +199,12 @@
    dri2_surf->buffer = NULL;
 
    mtx_lock(&disp->Mutex);
-<<<<<<< HEAD
-=======
 
    if (dri2_surf->dri_image) {
       dri2_dpy->image->destroyImage(dri2_surf->dri_image);
       dri2_surf->dri_image = NULL;
    }
 
->>>>>>> 614fb93a
    return EGL_TRUE;
 }
 
