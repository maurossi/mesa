--- conflicted
+++ resolved
@@ -147,26 +147,6 @@
    if (!dri2_init_surface(&dri2_surf->base, disp, EGL_WINDOW_BIT, conf, attrib_list, false))
       goto cleanup_surf;
 
-<<<<<<< HEAD
-   if (dri2_dpy->dri2) {
-      if (conf->RedSize == 5)
-         dri2_surf->format = WL_DRM_FORMAT_RGB565;
-      else if (conf->AlphaSize == 0)
-         dri2_surf->format = WL_DRM_FORMAT_XRGB8888;
-      else
-         dri2_surf->format = WL_DRM_FORMAT_ARGB8888;
-   } else {
-      if (conf->RedSize == 5)
-         dri2_surf->format = WL_SHM_FORMAT_RGB565;
-      else if (conf->AlphaSize == 0)
-         dri2_surf->format = WL_SHM_FORMAT_XRGB8888;
-      else
-         dri2_surf->format = WL_SHM_FORMAT_ARGB8888;
-   }
-
-   if (!window) {
-      _eglError(EGL_BAD_NATIVE_WINDOW, "dri2_create_surface");
-=======
    if (dri2_dpy->wl_dmabuf || dri2_dpy->wl_drm) {
       if (conf->RedSize == 5)
          dri2_surf->format = WL_DRM_FORMAT_RGB565;
@@ -195,7 +175,6 @@
    dri2_surf->wl_queue = wl_display_create_queue(dri2_dpy->wl_dpy);
    if (!dri2_surf->wl_queue) {
       _eglError(EGL_BAD_ALLOC, "dri2_create_surface");
->>>>>>> 5d3caa1c
       goto cleanup_surf;
    }
 
