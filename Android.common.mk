# Mesa 3-D graphics library
#
# Copyright (C) 2010-2011 Chia-I Wu <olvaffe@gmail.com>
# Copyright (C) 2010-2011 LunarG Inc.
#
# Permission is hereby granted, free of charge, to any person obtaining a
# copy of this software and associated documentation files (the "Software"),
# to deal in the Software without restriction, including without limitation
# the rights to use, copy, modify, merge, publish, distribute, sublicense,
# and/or sell copies of the Software, and to permit persons to whom the
# Software is furnished to do so, subject to the following conditions:
#
# The above copyright notice and this permission notice shall be included
# in all copies or substantial portions of the Software.
#
# THE SOFTWARE IS PROVIDED "AS IS", WITHOUT WARRANTY OF ANY KIND, EXPRESS OR
# IMPLIED, INCLUDING BUT NOT LIMITED TO THE WARRANTIES OF MERCHANTABILITY,
# FITNESS FOR A PARTICULAR PURPOSE AND NONINFRINGEMENT.  IN NO EVENT SHALL
# THE AUTHORS OR COPYRIGHT HOLDERS BE LIABLE FOR ANY CLAIM, DAMAGES OR OTHER
# LIABILITY, WHETHER IN AN ACTION OF CONTRACT, TORT OR OTHERWISE, ARISING
# FROM, OUT OF OR IN CONNECTION WITH THE SOFTWARE OR THE USE OR OTHER
# DEALINGS IN THE SOFTWARE.

ifeq ($(LOCAL_IS_HOST_MODULE),true)
LOCAL_CFLAGS += -D_GNU_SOURCE
endif

LOCAL_C_INCLUDES += \
	$(MESA_TOP)/src \
	$(MESA_TOP)/include

MESA_VERSION := $(shell cat $(MESA_TOP)/VERSION)
# define ANDROID_VERSION (e.g., 4.0.x => 0x0400)
LOCAL_CFLAGS += \
	-Wno-unused-parameter \
	-Wno-date-time \
	-Wno-pointer-arith \
	-Wno-missing-field-initializers \
	-Wno-initializer-overrides \
	-Wno-mismatched-tags \
	-DPACKAGE_VERSION=\"$(MESA_VERSION)\" \
	-DPACKAGE_BUGREPORT=\"https://bugs.freedesktop.org/enter_bug.cgi?product=Mesa\" \
	-DANDROID_VERSION=0x0$(MESA_ANDROID_MAJOR_VERSION)0$(MESA_ANDROID_MINOR_VERSION)

LOCAL_CFLAGS += \
<<<<<<< HEAD
	-DHAVE_PTHREAD=1 \
=======
	-DENABLE_SHADER_CACHE \
	-D__STDC_LIMIT_MACROS \
	-DHAVE___BUILTIN_EXPECT \
	-DHAVE___BUILTIN_FFS \
	-DHAVE___BUILTIN_FFSLL \
	-DHAVE_FUNC_ATTRIBUTE_FLATTEN \
	-DHAVE_FUNC_ATTRIBUTE_UNUSED \
	-DHAVE_FUNC_ATTRIBUTE_FORMAT \
	-DHAVE_FUNC_ATTRIBUTE_PACKED \
	-DHAVE_FUNC_ATTRIBUTE_ALIAS \
	-DHAVE___BUILTIN_CTZ \
	-DHAVE___BUILTIN_POPCOUNT \
	-DHAVE___BUILTIN_POPCOUNTLL \
	-DHAVE___BUILTIN_CLZ \
	-DHAVE___BUILTIN_CLZLL \
	-DHAVE___BUILTIN_UNREACHABLE \
	-DHAVE_PTHREAD=1 \
	-DHAVE_DLOPEN \
>>>>>>> 367bafc7
	-fvisibility=hidden \
	-Wno-sign-compare

# mesa requires at least c99 compiler
LOCAL_CONLYFLAGS += \
	-std=c99

ifeq ($(strip $(MESA_ENABLE_ASM)),true)
ifeq ($(TARGET_ARCH),x86)
LOCAL_CFLAGS += \
	-DUSE_X86_ASM \

endif
endif

ifeq ($(MESA_ENABLE_LLVM),true)
LOCAL_CFLAGS += \
	-D__STDC_CONSTANT_MACROS \
	-D__STDC_FORMAT_MACROS \
	-D__STDC_LIMIT_MACROS

  ifeq ($(MESA_ANDROID_MAJOR_VERSION),5)
    LOCAL_CFLAGS += -DHAVE_LLVM=0x0305 -DMESA_LLVM_VERSION_PATCH=2
    ELF_INCLUDES := external/elfutils/0.153/libelf
  endif
  ifeq ($(MESA_ANDROID_MAJOR_VERSION),6)
    LOCAL_CFLAGS += -DHAVE_LLVM=0x0307 -DMESA_LLVM_VERSION_PATCH=0
    ELF_INCLUDES := external/elfutils/src/libelf
  endif
  ifeq ($(MESA_ANDROID_MAJOR_VERSION),7)
    LOCAL_CFLAGS += -DHAVE_LLVM=0x0308 -DMESA_LLVM_VERSION_PATCH=0
    ELF_INCLUDES := external/elfutils/libelf
  endif
endif

ifneq ($(LOCAL_IS_HOST_MODULE),true)
# add libdrm if there are hardware drivers
ifneq ($(filter-out swrast,$(MESA_GPU_DRIVERS)),)
LOCAL_CFLAGS += -DHAVE_LIBDRM
LOCAL_SHARED_LIBRARIES += libdrm
endif
endif

LOCAL_CPPFLAGS += \
	$(if $(filter true,$(MESA_LOLLIPOP_BUILD)),-D_USING_LIBCXX) \
	-Wno-error=non-virtual-dtor \
	-Wno-non-virtual-dtor

ifeq ($(MESA_LOLLIPOP_BUILD),true)
  LOCAL_CFLAGS_32 += -DDEFAULT_DRIVER_DIR=\"/system/lib/$(MESA_DRI_MODULE_REL_PATH)\"
  LOCAL_CFLAGS_64 += -DDEFAULT_DRIVER_DIR=\"/system/lib64/$(MESA_DRI_MODULE_REL_PATH)\"
else
  LOCAL_CFLAGS += -DDEFAULT_DRIVER_DIR=\"/system/lib/$(MESA_DRI_MODULE_REL_PATH)\"
endif

# uncomment to keep the debug symbols
#LOCAL_STRIP_MODULE := false

ifeq ($(strip $(LOCAL_MODULE_TAGS)),)
LOCAL_MODULE_TAGS := optional
endif

# Quiet down the build system and remove any .h files from the sources
LOCAL_SRC_FILES := $(patsubst %.h, , $(LOCAL_SRC_FILES))<|MERGE_RESOLUTION|>--- conflicted
+++ resolved
@@ -43,9 +43,6 @@
 	-DANDROID_VERSION=0x0$(MESA_ANDROID_MAJOR_VERSION)0$(MESA_ANDROID_MINOR_VERSION)
 
 LOCAL_CFLAGS += \
-<<<<<<< HEAD
-	-DHAVE_PTHREAD=1 \
-=======
 	-DENABLE_SHADER_CACHE \
 	-D__STDC_LIMIT_MACROS \
 	-DHAVE___BUILTIN_EXPECT \
@@ -64,7 +61,6 @@
 	-DHAVE___BUILTIN_UNREACHABLE \
 	-DHAVE_PTHREAD=1 \
 	-DHAVE_DLOPEN \
->>>>>>> 367bafc7
 	-fvisibility=hidden \
 	-Wno-sign-compare
 
